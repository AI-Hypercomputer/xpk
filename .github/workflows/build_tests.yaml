# Copyright 2024 Google LLC
#
# Licensed under the Apache License, Version 2.0 (the "License");
# you may not use this file except in compliance with the License.
# You may obtain a copy of the License at
#
#      https://www.apache.org/licenses/LICENSE-2.0
#
# Unless required by applicable law or agreed to in writing, software
# distributed under the License is distributed on an "AS IS" BASIS,
# WITHOUT WARRANTIES OR CONDITIONS OF ANY KIND, either express or implied.
# See the License for the specific language governing permissions and
# limitations under the License

name: Build Tests

on:
  push:
    branches: ["main"]
  pull_request: # By default this runs for types assigned, opened and synchronize.

env:
  # Names must be unique in parallel running tests.
  TPU_CLUSTER_NAME: build-xpk-2-v4-8-nodepools
  WORKLOAD_NAME: xpktest-build-${{ github.run_attempt }}
  PATHWAYS_WORKLOAD_NAME: xpkpw-build-${{ github.run_attempt }}

jobs:
  cluster-create-and-delete:
    runs-on: [ubuntu-20.04]
    concurrency: # We support one build or nightly test to run at a time currently.
      group: build-test-cluster-group
      cancel-in-progress: false
    steps:
    - uses: actions/checkout@v4
    - uses: actions/setup-python@v5
      with:
        python-version: '3.10'
    - uses: 'google-github-actions/auth@v2'
      with:
        credentials_json: '${{ secrets.GCP_SA_KEY }}'
    - uses: google-github-actions/setup-gcloud@v2
      with:
        version: '>= 363.0.0'
        install_components: 'beta,gke-gcloud-auth-plugin'
    - name: Verify gcp setup
      run: gcloud info
<<<<<<< HEAD
    - name: Install dependencies
      run: pip install cloud-accelerator-diagnostics
    - name: Create a Pathways-enabled XPK Cluster with 2x v4-8 nodepools.
      run: python xpk.py cluster create --cluster $TPU_CLUSTER_NAME --enable-pathways  --device-type=v4-8  --num-slices=2 --zone=us-central2-b --default-pool-cpu-machine-type=n1-standard-16 --reservation='${{ secrets.GCP_TPU_V4_RESERVATION }}'
=======
    - name: Create a Pathways-enabled XPK Cluster with 2x v4-8 nodepools. Larger num-nodes to avoid master resizing.
      run: python xpk.py cluster create --cluster $TPU_CLUSTER_NAME --enable-pathways  --device-type=v4-8  --num-slices=2 --zone=us-central2-b --default-pool-cpu-machine-type=n1-standard-16 --default-pool-cpu-num-nodes=16 --reservation='${{ secrets.GCP_TPU_V4_RESERVATION }}'
>>>>>>> ffafbec3
    - name: Authenticate Docker
      run: gcloud auth configure-docker --quiet
    - name: Create test script to execute in workloads
      run: echo -e '#!/bin/bash \n echo "Hello world from a test script!"' > test.sh
    - name: Run a base-docker-image workload
      run: python xpk.py workload create --cluster $TPU_CLUSTER_NAME --workload $WORKLOAD_NAME  --command "bash test.sh"  --tpu-type=v4-8 --num-slices=2 --zone=us-central2-b
    - name: Run a Pathways workload on Ubuntu base image
      run: python xpk.py workload create --cluster $TPU_CLUSTER_NAME --workload $PATHWAYS_WORKLOAD_NAME --docker-image='marketplace.gcr.io/google/ubuntu2004' --tpu-type=v4-8 --num-slices=2 --zone=us-central2-b --command "bash test.sh"
    - name: List out the workloads on the cluster
      run: python3 xpk.py workload list --cluster $TPU_CLUSTER_NAME --zone=us-central2-b
    - name: Run xpk inspector with the workload created above
      run: python3 xpk.py inspector --cluster $TPU_CLUSTER_NAME --zone=us-central2-b  --workload $WORKLOAD_NAME
    - name: Wait for workload completion and confirm it succeeded
      run: python3 xpk.py workload list --cluster $TPU_CLUSTER_NAME --zone=us-central2-b --wait-for-job-completion $WORKLOAD_NAME --timeout 300
    - name: Wait for Pathways workload completion and confirm it succeeded
      run: python3 xpk.py workload list --cluster $TPU_CLUSTER_NAME --zone=us-central2-b --wait-for-job-completion $PATHWAYS_WORKLOAD_NAME --timeout 300
    - name: Delete the workload on the cluster
      run: python3 xpk.py workload delete --workload $WORKLOAD_NAME --cluster $TPU_CLUSTER_NAME --zone=us-central2-b
    - name: Delete the Pathways workload on the cluster
      run: python3 xpk.py workload delete --workload $PATHWAYS_WORKLOAD_NAME --cluster $TPU_CLUSTER_NAME --zone=us-central2-b
    - name: Delete the cluster created
      if: always()
      run: python xpk.py cluster delete --cluster $TPU_CLUSTER_NAME --zone=us-central2-b





<|MERGE_RESOLUTION|>--- conflicted
+++ resolved
@@ -45,15 +45,8 @@
         install_components: 'beta,gke-gcloud-auth-plugin'
     - name: Verify gcp setup
       run: gcloud info
-<<<<<<< HEAD
-    - name: Install dependencies
-      run: pip install cloud-accelerator-diagnostics
-    - name: Create a Pathways-enabled XPK Cluster with 2x v4-8 nodepools.
-      run: python xpk.py cluster create --cluster $TPU_CLUSTER_NAME --enable-pathways  --device-type=v4-8  --num-slices=2 --zone=us-central2-b --default-pool-cpu-machine-type=n1-standard-16 --reservation='${{ secrets.GCP_TPU_V4_RESERVATION }}'
-=======
     - name: Create a Pathways-enabled XPK Cluster with 2x v4-8 nodepools. Larger num-nodes to avoid master resizing.
       run: python xpk.py cluster create --cluster $TPU_CLUSTER_NAME --enable-pathways  --device-type=v4-8  --num-slices=2 --zone=us-central2-b --default-pool-cpu-machine-type=n1-standard-16 --default-pool-cpu-num-nodes=16 --reservation='${{ secrets.GCP_TPU_V4_RESERVATION }}'
->>>>>>> ffafbec3
     - name: Authenticate Docker
       run: gcloud auth configure-docker --quiet
     - name: Create test script to execute in workloads
