# Copyright 2024 Google LLC
#
# Licensed under the Apache License, Version 2.0 (the "License");
# you may not use this file except in compliance with the License.
# You may obtain a copy of the License at
#
#      https://www.apache.org/licenses/LICENSE-2.0
#
# Unless required by applicable law or agreed to in writing, software
# distributed under the License is distributed on an "AS IS" BASIS,
# WITHOUT WARRANTIES OR CONDITIONS OF ANY KIND, either express or implied.
# See the License for the specific language governing permissions and
# limitations under the License

name: Build Tests

on:
  push:
    branches: ["main"]
  pull_request: # By default this runs for types assigned, opened and synchronize.

env:
  # Names must be unique in parallel running tests.
  TPU_CLUSTER_NAME: build-xpk-2-v4-8-nodepools
  WORKLOAD_NAME: xpktest-build-${{ github.run_attempt }}
  PATHWAYS_WORKLOAD_NAME: xpkpw-build-${{ github.run_attempt }}
  CLUSTER_ARGUMENTS: "--network=${{secrets.NETWORK_NAME}} --maintenance-window=23:50"
  RUN_ID: "pr-${{ github.event.number }}"

jobs:
  run-unit-tests:
    runs-on: [ubuntu-22.04]
    concurrency: # We support one build or nightly test to run at a time currently.
      group: build-test-cluster-group
      cancel-in-progress: false
    steps:
    - uses: actions/checkout@v4
    - uses: actions/setup-python@v5
      with:
        python-version: '3.10'
    - name: Install dependencies
      run : make install-dev
    - name: Run unit tests
      run: make run-unittests

  cluster-create-and-delete:
    runs-on: [ubuntu-22.04]
    needs: [run-unit-tests]
    concurrency: # We support one nightly test and one build test for each branch to run at a time currently.
      group: build-test-cluster-group-${{ github.ref }}
      cancel-in-progress: false
    steps:
    - name: Change RUN_ID env var if merge to main
      run: echo "RUN_ID=main" >> $GITHUB_ENV
      if: ${{ github.ref == 'refs/heads/main' }}
    - name: Update cluster name with RUN_ID
      run: echo "TPU_CLUSTER_NAME=$TPU_CLUSTER_NAME-$RUN_ID" >> $GITHUB_ENV
    - uses: actions/checkout@v4
    - uses: actions/setup-python@v5
      with:
        python-version: '3.10'
    - name: Install expect package
      run: sudo apt-get install expect
    - uses: 'google-github-actions/auth@v2'
      with:
        credentials_json: '${{ secrets.GCP_SA_KEY }}'
    - uses: google-github-actions/setup-gcloud@v2
      with:
        version: '>= 363.0.0'
        install_components: 'beta,gke-gcloud-auth-plugin'
    - name: Verify gcp setup
      run: gcloud info
    - name: Set Google Cloud CLI properties to a unused zone to verify --zone arg is passed properly in commands.
      run: |
        gcloud config set compute/zone us-east4-a
        gcloud config get compute/zone
    - name: Install xpk dependencies
      run: |
        make install 
        echo $PWD/bin >> "$GITHUB_PATH"
    - name: Check xpk installation
      run: xpk --help
    - name: Create a private Pathways-enabled XPK Cluster with 2x v4-8 nodepools. Larger num-nodes to avoid master resizing.
      run: python xpk.py cluster create-pathways --cluster $TPU_CLUSTER_NAME --private --tpu-type=v4-8  --num-slices=2 --zone=us-central2-b --default-pool-cpu-machine-type=n1-standard-16 --default-pool-cpu-num-nodes=16 --reservation='${{ secrets.GCP_TPU_V4_RESERVATION }}' --custom-cluster-arguments="${CLUSTER_ARGUMENTS}"
    - name: Verify the created cluster is private
      run: gcloud container clusters describe $TPU_CLUSTER_NAME --region=us-central2 --format="value(privateClusterConfig.enablePrivateNodes)" | grep 'True' || (echo 'The created cluster is not private.' && exit 1)
    - name: Authenticate Docker
      run: gcloud auth configure-docker --quiet
    - name: Create test script to execute in workloads
      run: echo -e '#!/bin/bash \n echo "Hello world from a test script!"' > workload.sh
    - name: Run a base-docker-image workload
      run: python xpk.py workload create --cluster $TPU_CLUSTER_NAME --workload $WORKLOAD_NAME  --command "bash workload.sh"  --tpu-type=v4-8 --num-slices=2 --zone=us-central2-b
    - name: Run xpk inspector with the workload created above
      run: python3 xpk.py inspector --cluster $TPU_CLUSTER_NAME --zone=us-central2-b  --workload $WORKLOAD_NAME
    - name: Wait for workload completion and confirm it succeeded
      run: python3 xpk.py workload list --cluster $TPU_CLUSTER_NAME --zone=us-central2-b --wait-for-job-completion $WORKLOAD_NAME --timeout 300
    - name: Run a Pathways workload on Ubuntu base image
      run: python xpk.py workload create-pathways --cluster $TPU_CLUSTER_NAME --workload $PATHWAYS_WORKLOAD_NAME --docker-image='marketplace.gcr.io/google/ubuntu2004' --tpu-type=v4-8 --num-slices=2 --zone=us-central2-b --command "echo \"Hello world from a test script! \"" 
    - name: Wait for Pathways workload completion and confirm it succeeded
      run: python3 xpk.py workload list --cluster $TPU_CLUSTER_NAME --zone=us-central2-b --wait-for-job-completion $PATHWAYS_WORKLOAD_NAME --timeout 300
    - name: List out the workloads on the cluster
      run: python3 xpk.py workload list --cluster $TPU_CLUSTER_NAME --zone=us-central2-b
    - name: Run xpk info
      run: python3 xpk.py info --cluster $TPU_CLUSTER_NAME --zone=us-central2-b | tee output.txt | grep -P '^(?=.*QUEUE)(?=.*PENDING_WORKLOADS)(?=.*ADMITTED_WORKLOADS)(?=.*2xv4-8:google.com/tpu)(?=.*cpu-rm:cpu)(?=.*cpu-rm:memory)(?=.*cpu-proxy:cpu)(?=.*cpu-proxy:memory)(?=.*cpu-user:cpu)(?=.*cpu-user:memory)' || (echo 'Invalid command output' && cat output.txt && exit 1)
    - name: Delete the workload on the cluster
      run: python3 xpk.py workload delete --workload $WORKLOAD_NAME --cluster $TPU_CLUSTER_NAME --zone=us-central2-b
    - name: Delete the Pathways workload on the cluster
      run: python3 xpk.py workload delete --workload $PATHWAYS_WORKLOAD_NAME --cluster $TPU_CLUSTER_NAME --zone=us-central2-b
    - name: Create test script to execute in batch
      run: echo -e '#!/bin/bash \n#SBATCH --unknown-flag=value\n echo "Hello world from a test script!"' > batch.sh
    - name: Run a batch job on the cluster
      run: python3 xpk.py batch --cluster $TPU_CLUSTER_NAME --zone=us-central2-b batch.sh --ignore-unknown-flags --array 1-5 --nodes 2 --ntasks 3
    - name: List out the jobs on the cluster
      run: python3 xpk.py job ls --cluster $TPU_CLUSTER_NAME --zone=us-central2-b | grep 'xpk-def-app-profile-slurm-'
    - name: Get created job name
      run: |
        JOB_NAME=$(python3 xpk.py job ls --cluster $TPU_CLUSTER_NAME --zone=us-central2-b | grep 'xpk-def-app-profile-slurm-' | head -1 | awk '{print $1}')
        echo "JOB_NAME=${JOB_NAME}" >> $GITHUB_ENV
    - name: Check job spec
      run: |
        job_spec=$(kubectl get job ${JOB_NAME} -o jsonpath='{.spec}')
        echo "$job_spec" | grep '"completions":2'
        echo "$job_spec" | grep '"parallelism":2'
        echo "$job_spec" | jq '.template.spec.containers | length' | grep 3
    - name: Get job info for the last job created on the cluster
      run: |
<<<<<<< HEAD
        MOST_RECENT_JOB_NAME=$(kubectl get jobs --sort-by=.metadata.creationTimestamp -o jsonpath="{.items[-1:].metadata.name}") 
        python3 xpk.py job info $MOST_RECENT_JOB_NAME | grep -e "Entrypoint environment variables template:" -e "Job name:" -e "Labels:" -e "Mounts:" -e "Pods:" -e "Profile:" -e "Script name:" | wc -l | grep "7"
=======
        python3 xpk.py job info ${JOB_NAME} | grep -e "Entrypoint environment variables template:" -e "Job name:" -e "Labels:" -e "Mounts:" -e "Pods:" -e "Profile:" | wc -l | grep "6"
>>>>>>> 2c71b042
    - name: Cancel the batch job on the cluster
      run: |
        python3 xpk.py job cancel ${JOB_NAME} --cluster $TPU_CLUSTER_NAME --zone=us-central2-b | grep "job.batch/${JOB_NAME} deleted"
    - name: Create shell and exit it immediately
      run: |
        cat <<'EOF' >> create-shell.exp
        ##!/usr/bin/expect
        spawn python3 ./xpk.py shell
        expect "/ # "
        send "exit\n"
        EOF
        chmod +x ./create-shell.exp
        expect ./create-shell.exp
    - name: Check if shell exists and is running
      run: kubectl get pods | grep xpk-def-app-profile-interactive- | grep Running
    - name: Stop the shell
      run: python3 xpk.py shell stop
    - name: Delete the cluster created
      if: always()
      run: python xpk.py cluster delete --cluster $TPU_CLUSTER_NAME --zone=us-central2-b




<|MERGE_RESOLUTION|>--- conflicted
+++ resolved
@@ -123,13 +123,7 @@
         echo "$job_spec" | grep '"parallelism":2'
         echo "$job_spec" | jq '.template.spec.containers | length' | grep 3
     - name: Get job info for the last job created on the cluster
-      run: |
-<<<<<<< HEAD
-        MOST_RECENT_JOB_NAME=$(kubectl get jobs --sort-by=.metadata.creationTimestamp -o jsonpath="{.items[-1:].metadata.name}") 
-        python3 xpk.py job info $MOST_RECENT_JOB_NAME | grep -e "Entrypoint environment variables template:" -e "Job name:" -e "Labels:" -e "Mounts:" -e "Pods:" -e "Profile:" -e "Script name:" | wc -l | grep "7"
-=======
-        python3 xpk.py job info ${JOB_NAME} | grep -e "Entrypoint environment variables template:" -e "Job name:" -e "Labels:" -e "Mounts:" -e "Pods:" -e "Profile:" | wc -l | grep "6"
->>>>>>> 2c71b042
+      run: python3 xpk.py job info ${JOB_NAME} | grep -e "Entrypoint environment variables template:" -e "Job name:" -e "Labels:" -e "Mounts:" -e "Pods:" -e "Profile:" -e "Script name:" | wc -l | grep "7"
     - name: Cancel the batch job on the cluster
       run: |
         python3 xpk.py job cancel ${JOB_NAME} --cluster $TPU_CLUSTER_NAME --zone=us-central2-b | grep "job.batch/${JOB_NAME} deleted"
