--- conflicted
+++ resolved
@@ -167,19 +167,17 @@
     - name: List and verify existing Storages
       run: python3 xpk.py storage list --cluster $TPU_CLUSTER_NAME --zone=us-central2-b | tee output.txt | grep 'test-storage' || (echo 'No storage found' && cat output.txt && exit 1)
     - name: Create test script to execute in workloads
-<<<<<<< HEAD
       run: |
         echo -e \
         '#!/bin/bash \n
         echo "Hello world from a test script!"
         cd ~/../test-mount-point && echo "Hello world from a Github Action CI/CD test script!" > '$RANDOM_SEED'.txt' \
         > test.sh
-=======
-      run: echo -e '#!/bin/bash \nsleep 3 \necho "Hello world from a test script!"' > workload.sh
+    - name: Create a test script to execute in jobs.
+      run: echo -e '#!/bin/bash \nsleep 3 \necho "Hello world from a test script!"' > job_test.sh
     - name: Run a job
       run: |
-        python xpk.py run --cluster $TPU_CLUSTER_NAME --zone=us-central2-b workload.sh | awk '/Starting log streaming for pod xpk-def-app-profile-slurm-[a-zA-Z0-9]+-[0-9]+-[a-zA-Z0-9]+.../,/Job logs streaming finished./ { print }'
->>>>>>> 462933a2
+        python xpk.py run --cluster $TPU_CLUSTER_NAME --zone=us-central2-b job_test.sh | awk '/Starting log streaming for pod xpk-def-app-profile-slurm-[a-zA-Z0-9]+-[0-9]+-[a-zA-Z0-9]+.../,/Job logs streaming finished./ { print }'
     - name: Run a base-docker-image workload
       run: |
         python3 xpk.py workload create --cluster $TPU_CLUSTER_NAME --workload $WORKLOAD_NAME  --command "bash test.sh"  \
