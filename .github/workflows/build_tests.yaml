# Copyright 2024 Google LLC
#
# Licensed under the Apache License, Version 2.0 (the "License");
# you may not use this file except in compliance with the License.
# You may obtain a copy of the License at
#
#      https://www.apache.org/licenses/LICENSE-2.0
#
# Unless required by applicable law or agreed to in writing, software
# distributed under the License is distributed on an "AS IS" BASIS,
# WITHOUT WARRANTIES OR CONDITIONS OF ANY KIND, either express or implied.
# See the License for the specific language governing permissions and
# limitations under the License

name: Build Tests

on:
  push:
    branches: ["main"]
  pull_request: # By default this runs for types assigned, opened and synchronize.

env:
  # Names must be unique in parallel running tests.
  TPU_CLUSTER_NAME: build-xpk-2-v4-8-nodepools
  WORKLOAD_NAME: xpktest-build-${{ github.run_attempt }}
  PATHWAYS_WORKLOAD_NAME: xpkpw-build-${{ github.run_attempt }}
  STORAGE_NAME: test-storage
<<<<<<< HEAD
  CLUSTER_ARGUMENTS: "--network=${{secrets.NETWORK_NAME}}"
=======
  CLUSTER_ARGUMENTS: "--network=${{secrets.NETWORK_NAME}} --maintenance-window=23:50"

>>>>>>> 1bda9f87
jobs:
  cluster-create-and-delete:
    runs-on: [ubuntu-20.04]
    concurrency: # We support one build or nightly test to run at a time currently.
      group: build-test-cluster-group
      cancel-in-progress: false
    steps:
    - uses: actions/checkout@v4
    - uses: actions/setup-python@v5
      with:
        python-version: '3.10'
    - uses: 'google-github-actions/auth@v2'
      with:
        credentials_json: '${{ secrets.GCP_SA_KEY }}'
    - uses: google-github-actions/setup-gcloud@v2
      with:
        version: '>= 363.0.0'
        install_components: 'beta,gke-gcloud-auth-plugin'
    - name: Generate random seed
      run: |
        RANDOM_SEED=$((RANDOM % 10000))  # Generate a random number between 0 and 9999
        echo "RANDOM_SEED=$RANDOM_SEED" >> $GITHUB_ENV
    - name: Verify gcp setup
      run: gcloud info
    - name: Set Google Cloud CLI properties to a unused zone to verify --zone arg is passed properly in commands.
      run: |
        gcloud config set compute/zone us-east4-a
        gcloud config get compute/zone
    - name: Install xpk with pip and verify it executes corretly
      run: |
        pip install .
        xpk --help
    - name: Create a Pathways-enabled XPK Cluster with 2x v4-8 nodepools. Larger num-nodes to avoid master resizing.
      run: |
        python3 xpk.py cluster create-pathways --cluster $TPU_CLUSTER_NAME --tpu-type=v4-8  --num-slices=2 \
        --zone=us-central2-b --default-pool-cpu-machine-type=n1-standard-16 --default-pool-cpu-num-nodes=16 \
<<<<<<< HEAD
        --reservation='${{ secrets.GCP_TPU_V4_RESERVATION }}' --enable-workload-identity --enable-gcsfuse-csi-driver --custom-cluster-arguments="${CLUSTER_ARGUMENTS}"
=======
        --reservation='${{ secrets.GCP_TPU_V4_RESERVATION }}' --enable-workload-identity --enable-gcsfuse-csi-driver --custom-cluster-arguments="${CLUSTER_ARGUMENTS}"\
>>>>>>> 1bda9f87
    - name: Authenticate Docker
      run: gcloud auth configure-docker --quiet
    - name: Create auto-mount Storage instance
      run: |
        python3 xpk.py storage create $STORAGE_NAME --cluster=$TPU_CLUSTER_NAME --zone=us-central2-b --type=gcsfuse \
        --auto-mount=true \
        --mount-point='/test-mount-point' --readonly=false --manifest='./tests/data/pv-pvc-templates.yaml'
    - name: List and verify existing Storages
      run: python3 xpk.py storage list --cluster $TPU_CLUSTER_NAME --zone=us-central2-b | tee output.txt | grep 'test-storage' || (echo 'No storage found' && cat output.txt && exit 1)
    - name: Create test script to execute in workloads
      run: |
        echo -e \
        '#!/bin/bash \n
        echo "Hello world from a test script!"
        cd ~/../test-mount-point && echo "Hello world from a Github Action CI/CD test script!" > '$RANDOM_SEED'.txt' \
        > test.sh
    - name: Run a base-docker-image workload
      run: |
        python3 xpk.py workload create --cluster $TPU_CLUSTER_NAME --workload $WORKLOAD_NAME  --command "bash test.sh"  \
        --tpu-type=v4-8 --num-slices=2 --zone=us-central2-b
    - name: Run xpk inspector with the workload created above
      run: python3 xpk.py inspector --cluster $TPU_CLUSTER_NAME --zone=us-central2-b  --workload $WORKLOAD_NAME
    - name: Wait for workload completion and confirm it succeeded
      run: python3 xpk.py workload list --cluster $TPU_CLUSTER_NAME --zone=us-central2-b --wait-for-job-completion $WORKLOAD_NAME --timeout 300
    - name: Run a Pathways workload on Ubuntu base image
      run: |
        python3 xpk.py workload create-pathways --cluster $TPU_CLUSTER_NAME --workload $PATHWAYS_WORKLOAD_NAME \
        --docker-image='marketplace.gcr.io/google/ubuntu2004' --tpu-type=v4-8 --num-slices=2 --zone=us-central2-b \
        --command "echo \"Hello world from a test script! \""
    - name: Verify if the file was created in the GCS bucket
      run: gsutil cp gs://xpk-ci-cd-tests/$RANDOM_SEED.txt .
    - name: Check if the file contains desired content
      run: grep 'Hello world from a Github Action CI/CD test script!' $RANDOM_SEED.txt
    - name: Wait for Pathways workload completion and confirm it succeeded
      run: python3 xpk.py workload list --cluster $TPU_CLUSTER_NAME --zone=us-central2-b --wait-for-job-completion $PATHWAYS_WORKLOAD_NAME --timeout 300
    - name: List out the workloads on the cluster
      run: python3 xpk.py workload list --cluster $TPU_CLUSTER_NAME --zone=us-central2-b
    - name: Delete the workload on the cluster
      run: python3 xpk.py workload delete --workload $WORKLOAD_NAME --cluster $TPU_CLUSTER_NAME --zone=us-central2-b
    - name: Delete the Pathways workload on the cluster
      run: python3 xpk.py workload delete --workload $PATHWAYS_WORKLOAD_NAME --cluster $TPU_CLUSTER_NAME --zone=us-central2-b
    - name: Delete created GCS file
      run: gsutil rm gs://xpk-ci-cd-tests/$RANDOM_SEED.txt
    - name: Delete existing Storage
      run: python3 xpk.py storage delete $STORAGE_NAME  --cluster $TPU_CLUSTER_NAME --zone=us-central2-b
    - name: Delete the cluster created
      if: always()
      run: python3 xpk.py cluster delete --cluster $TPU_CLUSTER_NAME --zone=us-central2-b





<|MERGE_RESOLUTION|>--- conflicted
+++ resolved
@@ -25,12 +25,8 @@
   WORKLOAD_NAME: xpktest-build-${{ github.run_attempt }}
   PATHWAYS_WORKLOAD_NAME: xpkpw-build-${{ github.run_attempt }}
   STORAGE_NAME: test-storage
-<<<<<<< HEAD
-  CLUSTER_ARGUMENTS: "--network=${{secrets.NETWORK_NAME}}"
-=======
   CLUSTER_ARGUMENTS: "--network=${{secrets.NETWORK_NAME}} --maintenance-window=23:50"
 
->>>>>>> 1bda9f87
 jobs:
   cluster-create-and-delete:
     runs-on: [ubuntu-20.04]
@@ -67,11 +63,7 @@
       run: |
         python3 xpk.py cluster create-pathways --cluster $TPU_CLUSTER_NAME --tpu-type=v4-8  --num-slices=2 \
         --zone=us-central2-b --default-pool-cpu-machine-type=n1-standard-16 --default-pool-cpu-num-nodes=16 \
-<<<<<<< HEAD
-        --reservation='${{ secrets.GCP_TPU_V4_RESERVATION }}' --enable-workload-identity --enable-gcsfuse-csi-driver --custom-cluster-arguments="${CLUSTER_ARGUMENTS}"
-=======
         --reservation='${{ secrets.GCP_TPU_V4_RESERVATION }}' --enable-workload-identity --enable-gcsfuse-csi-driver --custom-cluster-arguments="${CLUSTER_ARGUMENTS}"\
->>>>>>> 1bda9f87
     - name: Authenticate Docker
       run: gcloud auth configure-docker --quiet
     - name: Create auto-mount Storage instance
