--- conflicted
+++ resolved
@@ -44,14 +44,11 @@
   ZONE: us-central2-a
   REGION: us-central2
   STORAGE_NAME: test-storage
-<<<<<<< HEAD
   CLUSTER_ARGUMENTS: "--network=${{secrets.NETWORK_NAME}} --subnetwork=${{secrets.SUBNETWORK_NAME}} --maintenance-window=23:50"
   FS_STORAGE_NAME: ${{secrets.INSTANCE_NAME}}-test-storage
   FS_DELETE_WORKLOAD: "fs-delete-workload"
   FS_READ_WORKLOAD: "fs-read-workload"
   FS_WRITE_WORKLOAD: "fs-write-workload"
-=======
->>>>>>> c4e64e44
   PW_CLUSTER_ARGUMENTS: "--network=${{secrets.NETWORK_NAME}} --subnetwork=${{secrets.SUBNETWORK_NAME}} --maintenance-window=23:50"
 
 jobs:
@@ -177,37 +174,12 @@
       run: |
         python3 xpk.py cluster create-pathways --cluster $TPU_CLUSTER_NAME --private --tpu-type=v4-8  --num-slices=2 \
         --zone=us-central2-b --default-pool-cpu-machine-type=n1-standard-16 --default-pool-cpu-num-nodes=16 \
-<<<<<<< HEAD
         --reservation='${{ secrets.GCP_TPU_V4_RESERVATION }}' --enable-workload-identity --enable-gcsfuse-csi-driver --enable-gcpfilestore-csi-driver --custom-cluster-arguments="${PW_CLUSTER_ARGUMENTS}"
-=======
-        --reservation='${{ secrets.GCP_TPU_V4_RESERVATION }}' --enable-workload-identity --enable-gcsfuse-csi-driver --custom-cluster-arguments="${PW_CLUSTER_ARGUMENTS}"\
->>>>>>> c4e64e44
     - name: List out the nodepools on the cluster
       run: python xpk.py cluster describe --cluster $TPU_CLUSTER_NAME --zone=us-central2-b | grep -P '^(?=.*NODEPOOL_NAME)(?=.*SLICE)(?=.*TYPE)(?=.*EXPECTED_HEALTHY_NODES)(?=.*ACTUAL_HEALTHY_NODES)(?=.*TOTAL_NODES)'
     - name: Authenticate Docker
       run: gcloud auth configure-docker --quiet
     - name: Create auto-mount Storage instance
-<<<<<<< HEAD
-      run: |
-        python3 xpk.py storage attach $STORAGE_NAME --cluster=$TPU_CLUSTER_NAME --zone=us-central2-b --type=gcsfuse \
-        --auto-mount=true \
-        --mount-point='/test-mount-point' --readonly=false --manifest='./tests/data/pv-pvc-templates.yaml'
-    - name: List and verify existing Storages
-      run: python3 xpk.py storage list --cluster $TPU_CLUSTER_NAME --zone=us-central2-b | tee output.txt | grep 'test-storage' || (echo 'No storage found' && cat output.txt && exit 1)
-    - name: Create test script to execute in workloads
-      run: |
-        echo -e \
-        '#!/bin/bash \n
-        echo "Hello world from a test script!"
-        cd ~/../test-mount-point && echo "Hello world from a Github Action CI/CD test script!" > '$RANDOM_SEED'.txt' \
-        > test.sh
-    # Disable job until fixed
-    # - name: Create a test script to execute in jobs.
-    #   run: echo -e '#!/bin/bash \nsleep 3 \necho "Hello world from a test script!"' > job_test.sh
-    # - name: Run a job
-    #   run: |
-    #     python xpk.py run --cluster $TPU_CLUSTER_NAME --zone=us-central2-b workload.sh | awk '/Starting log streaming for pod xpk-def-app-profile-slurm-[a-zA-Z0-9]+-[0-9]+-[a-zA-Z0-9]+.../,/Job logs streaming finished./ { print }'
-=======
       run: |
         python3 xpk.py storage create $STORAGE_NAME --cluster=$TPU_CLUSTER_NAME --zone=us-central2-b --type=gcsfuse \
         --auto-mount=true \
@@ -227,7 +199,6 @@
       run: |
         python xpk.py run --cluster $TPU_CLUSTER_NAME --zone=us-central2-b workload.sh | awk '/Starting log streaming for pod xpk-def-app-profile-slurm-[a-zA-Z0-9]+-[0-9]+-[a-zA-Z0-9]+.../,/Job logs streaming finished./ { print }'
     # TODO: fix Delete the job failing step
->>>>>>> c4e64e44
     # - name: Delete the job
     #   run: |
     #     JOB_NAME=$(python3 xpk.py job ls --cluster $TPU_CLUSTER_NAME --zone=us-central2-b | grep 'xpk-def-app-profile-slurm-' | head -1 | awk '{print $1}')
@@ -263,8 +234,6 @@
       run: gsutil rm gs://xpk-ci-cd-tests/$RANDOM_SEED.txt
     - name: Delete existing Storage
       run: python3 xpk.py storage delete $STORAGE_NAME  --cluster $TPU_CLUSTER_NAME --zone=us-central2-b
-<<<<<<< HEAD
-=======
     - name: Create test script to execute in batch
       run: echo -e '#!/bin/bash \n#SBATCH --unknown-flag=value\n echo "Hello world from a test script!"' > batch.sh
     - name: Run a batch job on the cluster
@@ -302,7 +271,6 @@
     #   run: kubectl get pods | grep xpk-def-app-profile-interactive- | grep Running
     - name: Stop the shell
       run: python3 xpk.py shell stop
->>>>>>> c4e64e44
     - name: Delete the cluster created
       if: always()
       run: python xpk.py cluster delete --cluster $TPU_CLUSTER_NAME --zone=us-central2-b --force