# Copyright 2024 Google LLC
#
# Licensed under the Apache License, Version 2.0 (the "License");
# you may not use this file except in compliance with the License.
# You may obtain a copy of the License at
#
#      https://www.apache.org/licenses/LICENSE-2.0
#
# Unless required by applicable law or agreed to in writing, software
# distributed under the License is distributed on an "AS IS" BASIS,
# WITHOUT WARRANTIES OR CONDITIONS OF ANY KIND, either express or implied.
# See the License for the specific language governing permissions and
# limitations under the License

name: Build Tests

on:
  push:
    branches: ["main"]
  pull_request: # By default this runs for types assigned, opened and synchronize.

env:
  # Names must be unique in parallel running tests.
  TPU_CLUSTER_NAME: build-xpk-2-v4-8-nodepools
  WORKLOAD_NAME: xpktest-build-${{ github.run_attempt }}
  PATHWAYS_WORKLOAD_NAME: xpkpw-build-${{ github.run_attempt }}
  CLUSTER_ARGUMENTS: "--network=${{secrets.NETWORK_NAME}} --maintenance-window=23:50"
  RUN_ID: "pr-${{ github.event.number }}"

jobs:
  run-unit-tests:
    runs-on: [ubuntu-22.04]
    concurrency: # We support one build or nightly test to run at a time currently.
      group: build-test-cluster-group
      cancel-in-progress: false
    steps:
    - uses: actions/checkout@v4
    - uses: actions/setup-python@v5
      with:
        python-version: '3.10'
    - name: Install dependencies
      run : make install-dev
    - name: Run unit tests
      run: make run-unittests

  cluster-create-and-delete:
    runs-on: [ubuntu-22.04]
    needs: [run-unit-tests]
    concurrency: # We support one nightly test and one build test for each branch to run at a time currently.
      group: build-test-cluster-group-${{ github.ref }}
      cancel-in-progress: false
    steps:
    - name: Change RUN_ID env var if merge to main
      run: echo "RUN_ID=main" >> $GITHUB_ENV
      if: ${{ github.ref == 'refs/heads/main' }}
    - name: Update cluster name with RUN_ID
      run: echo "TPU_CLUSTER_NAME=$TPU_CLUSTER_NAME-$RUN_ID" >> $GITHUB_ENV
    - uses: actions/checkout@v4
    - uses: actions/setup-python@v5
      with:
        python-version: '3.10'
    - uses: 'google-github-actions/auth@v2'
      with:
        credentials_json: '${{ secrets.GCP_SA_KEY }}'
    - uses: google-github-actions/setup-gcloud@v2
      with:
        version: '>= 363.0.0'
        install_components: 'beta,gke-gcloud-auth-plugin'
    - name: Verify gcp setup
      run: gcloud info
    - name: Set Google Cloud CLI properties to a unused zone to verify --zone arg is passed properly in commands.
      run: |
        gcloud config set compute/zone us-east4-a
        gcloud config get compute/zone
    - name: Install xpk dependencies
      run: |
        make install 
        echo $PWD/bin >> "$GITHUB_PATH"
    - name: Check xpk installation
      run: xpk --help
    - name: Create a private Pathways-enabled XPK Cluster with 2x v4-8 nodepools. Larger num-nodes to avoid master resizing.
      run: python xpk.py cluster create-pathways --cluster $TPU_CLUSTER_NAME --private --tpu-type=v4-8  --num-slices=2 --zone=us-central2-b --default-pool-cpu-machine-type=n1-standard-16 --default-pool-cpu-num-nodes=16 --reservation='${{ secrets.GCP_TPU_V4_RESERVATION }}' --custom-cluster-arguments="${CLUSTER_ARGUMENTS}"
    - name: Verify the created cluster is private
      run: gcloud container clusters describe $TPU_CLUSTER_NAME --region=us-central2 --format="value(privateClusterConfig.enablePrivateNodes)" | grep 'True' || (echo 'The created cluster is not private.' && exit 1)
    - name: Authenticate Docker
      run: gcloud auth configure-docker --quiet
    - name: Create test script to execute in workloads
      run: echo -e '#!/bin/bash \n echo "Hello world from a test script!"' > test.sh
    - name: Run a base-docker-image workload
      run: python xpk.py workload create --cluster $TPU_CLUSTER_NAME --workload $WORKLOAD_NAME  --command "bash test.sh"  --tpu-type=v4-8 --num-slices=2 --zone=us-central2-b
    - name: Run xpk inspector with the workload created above
      run: python3 xpk.py inspector --cluster $TPU_CLUSTER_NAME --zone=us-central2-b  --workload $WORKLOAD_NAME
    - name: Wait for workload completion and confirm it succeeded
      run: python3 xpk.py workload list --cluster $TPU_CLUSTER_NAME --zone=us-central2-b --wait-for-job-completion $WORKLOAD_NAME --timeout 300
    - name: Run a Pathways workload on Ubuntu base image
      run: python xpk.py workload create-pathways --cluster $TPU_CLUSTER_NAME --workload $PATHWAYS_WORKLOAD_NAME --docker-image='marketplace.gcr.io/google/ubuntu2004' --tpu-type=v4-8 --num-slices=2 --zone=us-central2-b --command "echo \"Hello world from a test script! \"" 
    - name: Wait for Pathways workload completion and confirm it succeeded
      run: python3 xpk.py workload list --cluster $TPU_CLUSTER_NAME --zone=us-central2-b --wait-for-job-completion $PATHWAYS_WORKLOAD_NAME --timeout 300
    - name: List out the workloads on the cluster
      run: python3 xpk.py workload list --cluster $TPU_CLUSTER_NAME --zone=us-central2-b
    - name: Run xpk info
      run: python3 xpk.py info --cluster $TPU_CLUSTER_NAME --zone=us-central2-b | tee output.txt | grep -P '^(?=.*QUEUE)(?=.*PENDING_WORKLOADS)(?=.*ADMITTED_WORKLOADS)(?=.*2xv4-8:google.com/tpu)(?=.*cpu-rm:cpu)(?=.*cpu-rm:memory)(?=.*cpu-proxy:cpu)(?=.*cpu-proxy:memory)(?=.*cpu-user:cpu)(?=.*cpu-user:memory)' || (echo 'Invalid command output' && cat output.txt && exit 1)
    - name: Delete the workload on the cluster
      run: python3 xpk.py workload delete --workload $WORKLOAD_NAME --cluster $TPU_CLUSTER_NAME --zone=us-central2-b
    - name: Delete the Pathways workload on the cluster
      run: python3 xpk.py workload delete --workload $PATHWAYS_WORKLOAD_NAME --cluster $TPU_CLUSTER_NAME --zone=us-central2-b
    - name: Run a batch job on the cluster
      run: python3 xpk.py batch --cluster $TPU_CLUSTER_NAME --zone=us-central2-b test.sh
    - name: List out the jobs on the cluster
<<<<<<< HEAD
      run: python3 xpk.py job ls | grep 'xpk-def-app-profile-slurm-'
    - name: Get job info for the last job created on the cluster
      run: |
        MOST_RECENT_JOB_NAME=$(kubectl get jobs --sort-by=.metadata.creationTimestamp -o jsonpath="{.items[-1:].metadata.name}") 
        python3 xpk.py job info $MOST_RECENT_JOB_NAME | grep -e "Environment variables:" -e "Job name:" -e "Labels:" -e "Mounts:" -e "Pods:" -e "Profile:" | wc -l | grep "6"
=======
      run: python3 xpk.py job ls --cluster $TPU_CLUSTER_NAME --zone=us-central2-b | grep 'xpk-def-app-profile-slurm-'
>>>>>>> 6e346b51
    - name: Cancel the batch job on the cluster
      run: |
        job_name=$(python3 xpk.py job ls --cluster $TPU_CLUSTER_NAME --zone=us-central2-b | grep 'xpk-def-app-profile-slurm-' | head -1 | awk '{print $1}')
        python3 xpk.py job cancel ${job_name} --cluster $TPU_CLUSTER_NAME --zone=us-central2-b | grep "job.batch/${job_name} deleted"
    - name: Delete the cluster created
      if: always()
      run: python xpk.py cluster delete --cluster $TPU_CLUSTER_NAME --zone=us-central2-b




<|MERGE_RESOLUTION|>--- conflicted
+++ resolved
@@ -107,15 +107,11 @@
     - name: Run a batch job on the cluster
       run: python3 xpk.py batch --cluster $TPU_CLUSTER_NAME --zone=us-central2-b test.sh
     - name: List out the jobs on the cluster
-<<<<<<< HEAD
-      run: python3 xpk.py job ls | grep 'xpk-def-app-profile-slurm-'
+      run: python3 xpk.py job ls --cluster $TPU_CLUSTER_NAME --zone=us-central2-b | grep 'xpk-def-app-profile-slurm-'
     - name: Get job info for the last job created on the cluster
       run: |
         MOST_RECENT_JOB_NAME=$(kubectl get jobs --sort-by=.metadata.creationTimestamp -o jsonpath="{.items[-1:].metadata.name}") 
         python3 xpk.py job info $MOST_RECENT_JOB_NAME | grep -e "Environment variables:" -e "Job name:" -e "Labels:" -e "Mounts:" -e "Pods:" -e "Profile:" | wc -l | grep "6"
-=======
-      run: python3 xpk.py job ls --cluster $TPU_CLUSTER_NAME --zone=us-central2-b | grep 'xpk-def-app-profile-slurm-'
->>>>>>> 6e346b51
     - name: Cancel the batch job on the cluster
       run: |
         job_name=$(python3 xpk.py job ls --cluster $TPU_CLUSTER_NAME --zone=us-central2-b | grep 'xpk-def-app-profile-slurm-' | head -1 | awk '{print $1}')
