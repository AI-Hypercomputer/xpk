--- conflicted
+++ resolved
@@ -25,11 +25,8 @@
   WORKLOAD_NAME: xpktest-build-${{ github.run_attempt }}
   PATHWAYS_WORKLOAD_NAME: xpkpw-build-${{ github.run_attempt }}
   CLUSTER_ARGUMENTS: "--network=${{secrets.NETWORK_NAME}}"
-<<<<<<< HEAD
-=======
   RUN_ID: "pr-${{ github.event.number }}"
 
->>>>>>> 107777cd
 jobs:
   run-unit-tests:
     runs-on: [ubuntu-22.04]
@@ -60,14 +57,9 @@
 
   cluster-create-and-delete:
     runs-on: [ubuntu-22.04]
-<<<<<<< HEAD
     needs: [run-unit-tests]
-    concurrency: # We support one build or nightly test to run at a time currently.
-      group: build-test-cluster-group
-=======
     concurrency: # We support one nightly test and one build test for each branch to run at a time currently.
       group: build-test-cluster-group-${{ github.ref }}
->>>>>>> 107777cd
       cancel-in-progress: false
     steps:
     - name: Change RUN_ID env var if merge to main
