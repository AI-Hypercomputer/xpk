--- conflicted
+++ resolved
@@ -26,17 +26,8 @@
   WORKLOAD_NAME: xpktest-build-${{ github.run_attempt }}
   PATHWAYS_WORKLOAD_NAME: xpkpw-build-${{ github.run_attempt }}
   STORAGE_NAME: test-storage
-<<<<<<< HEAD
-  FS_STORAGE_NAME: fs-test-storage
-  PATHWAY_CLUSTER_ARGUMENTS: "--network=${{secrets.NETWORK_NAME}}"
-  CLUSTER_ARGUMENTS: "--network=${{secrets.NETWORK_NAME}} --subnetwork=${{secrets.SUBNETWORK_NAME}}"
-  FS_DELETE_WORKLOAD: fs-delete-workload
-  FS_WRITE_WORKLOAD: fs-write-workload
-  FS_READ_WORKLOAD: fs-read-workload
-=======
   CLUSTER_ARGUMENTS: "--network=${{secrets.NETWORK_NAME}} --maintenance-window=23:50"
 
->>>>>>> daec5267
 jobs:
   run-filestore-workload:
     runs-on: [ubuntu-20.04]
@@ -151,11 +142,7 @@
       run: |
         python3 xpk.py cluster create-pathways --cluster $TPU_CLUSTER_NAME --tpu-type=v4-8  --num-slices=2 \
         --zone=us-central2-b --default-pool-cpu-machine-type=n1-standard-16 --default-pool-cpu-num-nodes=16 \
-<<<<<<< HEAD
-        --reservation='${{ secrets.GCP_TPU_V4_RESERVATION }}' --enable-workload-identity --enable-gcsfuse-csi-driver --enable-gcpfilestore-csi-driver --custom-cluster-arguments="${PATHWAY_CLUSTER_ARGUMENTS}"
-=======
         --reservation='${{ secrets.GCP_TPU_V4_RESERVATION }}' --enable-workload-identity --enable-gcsfuse-csi-driver --custom-cluster-arguments="${CLUSTER_ARGUMENTS}"\
->>>>>>> daec5267
     - name: Authenticate Docker
       run: gcloud auth configure-docker --quiet
     - name: Create auto-mount Storage instance
