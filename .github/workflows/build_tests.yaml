# Copyright 2024 Google LLC
#
# Licensed under the Apache License, Version 2.0 (the "License");
# you may not use this file except in compliance with the License.
# You may obtain a copy of the License at
#
#      https://www.apache.org/licenses/LICENSE-2.0
#
# Unless required by applicable law or agreed to in writing, software
# distributed under the License is distributed on an "AS IS" BASIS,
# WITHOUT WARRANTIES OR CONDITIONS OF ANY KIND, either express or implied.
# See the License for the specific language governing permissions and
# limitations under the License

name: Build Tests

on:
  push:
    branches: ["main"]
  pull_request: # By default this runs for types assigned, opened and synchronize.

env:
  # Names must be unique in parallel running tests.
  TPU_CLUSTER_NAME: build-xpk-2-v4-8-nodepools
  TPU_FILESTORE_CLUSTER_NAME: build-xpk-filestore
  WORKLOAD_NAME: xpktest-build-${{ github.run_attempt }}
  PATHWAYS_WORKLOAD_NAME: xpkpw-build-${{ github.run_attempt }}
  STORAGE_NAME: test-storage
<<<<<<< HEAD
  PW_CLUSTER_ARGUMENTS: "--network=${{secrets.NETWORK_NAME}} --maintenance-window=23:50"
  CLUSTER_ARGUMENTS: "--network=${{secrets.NETWORK_NAME}} --subnetwork=${{secrets.SUBNETWORK_NAME}} --maintenance-window=23:50"
  FS_STORAGE_NAME: ${{secrets.INSTANCE_NAME}}-test-storage
  FS_DELETE_WORKLOAD: "fs-delete-workload"
  FS_READ_WORKLOAD: "fs-read-workload"
  FS_WRITE_WORKLOAD: "fs-write-workload"
=======
  CLUSTER_ARGUMENTS: "--network=${{secrets.NETWORK_NAME}} --maintenance-window=23:50"

>>>>>>> 2cf3ff3f
jobs:
  run-filestore-workload:
    runs-on: [ubuntu-20.04]
    concurrency: # We support one build or nightly test to run at a time currently.
      group: filestore-test-group
      cancel-in-progress: false
    steps:
    - uses: actions/checkout@v4
    - uses: actions/setup-python@v5
      with:
        python-version: '3.10'
    - uses: 'google-github-actions/auth@v2'
      with:
        credentials_json: '${{ secrets.GCP_SA_KEY }}'
    - uses: google-github-actions/setup-gcloud@v2
      with:
        version: '>= 363.0.0'
        install_components: 'beta,gke-gcloud-auth-plugin'
    - name: Generate random seed
      run: |
        RANDOM_SEED=$((RANDOM % 10000))  # Generate a random number between 0 and 9999
        echo "RANDOM_SEED=$RANDOM_SEED" >> $GITHUB_ENV
    - name: Verify gcp setup
      run: gcloud info
    - name: Set Google Cloud CLI properties to a unused zone to verify --zone arg is passed properly in commands.
      run: |
        gcloud config set compute/zone us-east4-a
        gcloud config get compute/zone
    - name: Install xpk with pip and verify it executes corretly
      run: |
        pip install .
        xpk --help
    - name: Authenticate Docker
      run: gcloud auth configure-docker --quiet
    - name: Create a XPK Cluster with 2x v4-8 nodepools. Larger num-nodes to avoid master resizing.
      run: |
        python3 xpk.py cluster create --cluster $TPU_FILESTORE_CLUSTER_NAME --tpu-type=v4-8  --num-slices=2 \
        --zone=us-central2-b --default-pool-cpu-machine-type=n1-standard-16 --default-pool-cpu-num-nodes=16 \
        --reservation='${{ secrets.GCP_TPU_V4_RESERVATION }}' --enable-workload-identity --enable-gcpfilestore-csi-driver --custom-cluster-arguments="${CLUSTER_ARGUMENTS}"
    - name: Fill Filestore manifest file
      run: |
        sed -i 's/PROJECT_NAME/${{secrets.PROJECT_NAME}}/g;  s/ZONE/us-central2-b/g; s/INSTANCE_NAME/${{secrets.INSTANCE_NAME}}/g; s/VOL_NAME/${{secrets.VOL_NAME}}/g; s/IP_ADDRESS/${{secrets.IP_ADDRESS}}/g' ./tests/data/fs-manifest.yaml 
    - name: Create auto-mount GCP Filestore Storage instance
      run: |
        python3 xpk.py storage create $FS_STORAGE_NAME --cluster=$TPU_FILESTORE_CLUSTER_NAME --zone=us-central2-b --type=gcpfilestore \
        --auto-mount=true \
        --mount-point='/fs-test-mount-point' --readonly=false --manifest='./tests/data/fs-manifest.yaml'
    - name: List and verify existing Storages
      run: python3 xpk.py storage list --cluster $TPU_FILESTORE_CLUSTER_NAME --zone=us-central2-b | tee output.txt | grep $FS_STORAGE_NAME || (echo 'No storage found' && exit 1)
    - name: Run workload to write file on filestore
      run : python3 xpk.py workload create --workload $FS_WRITE_WORKLOAD --command "echo 'Test text message' > /fs-test-mount-point/$RANDOM_SEED.txt" --cluster $TPU_FILESTORE_CLUSTER_NAME --tpu-type=v4-8 --zone us-central2
    - name: Wait for writer workload completion and confirm it succeeded
      run: python3 xpk.py workload list --cluster $TPU_FILESTORE_CLUSTER_NAME --zone=us-central2-b --wait-for-job-completion $FS_WRITE_WORKLOAD --timeout 300
    - name: Run workload to read file on filestore
      run : python3 xpk.py workload create --workload $FS_READ_WORKLOAD --command "cat /fs-test-mount-point/$RANDOM_SEED.txt | grep 'Test text message' || (echo 'Writing to filestore failed' && exit 1)" --cluster $TPU_FILESTORE_CLUSTER_NAME --tpu-type=v4-8 --zone us-central2
    - name: Wait for reader workload completion and confirm it succeeded
      run: python3 xpk.py workload list --cluster $TPU_FILESTORE_CLUSTER_NAME --zone=us-central2-b --wait-for-job-completion $FS_READ_WORKLOAD --timeout 300
    - name: Run workload to delete file on filestore
      run : python3 xpk.py workload create --workload $FS_DELETE_WORKLOAD --command "rm -rf /fs-test-mount-point/$RANDOM_SEED.txt" --cluster $TPU_FILESTORE_CLUSTER_NAME --tpu-type=v4-8 --zone us-central2
    - name: Wait for delete workload completion and confirm it succeeded
      run: python3 xpk.py workload list --cluster $TPU_FILESTORE_CLUSTER_NAME --zone=us-central2-b --wait-for-job-completion $FS_DELETE_WORKLOAD --timeout 300
    # - name: Delete the writer workload on the cluster
    #   if: always()
    #   run: python3 xpk.py workload delete --workload $FS_WRITE_WORKLOAD --cluster $TPU_FILESTORE_CLUSTER_NAME --zone=us-central2-b
    # - name: Delete the reader workload on the cluster
    #   if: always()
    #   run: python3 xpk.py workload delete --workload $FS_READ_WORKLOAD --cluster $TPU_FILESTORE_CLUSTER_NAME --zone=us-central2-b
    # - name: Delete the delete workload on the cluster
    #   if: always()
    #   run: python3 xpk.py workload delete --workload $FS_DELETE_WORKLOAD --cluster $TPU_FILESTORE_CLUSTER_NAME --zone=us-central2-b
    # - name: Delete the cluster created
    #   if: always()
    #   run: python3 xpk.py cluster delete --cluster $TPU_FILESTORE_CLUSTER_NAME --zone=us-central2-b

  cluster-create-and-delete:
    runs-on: [ubuntu-20.04]
    concurrency: # We support one build or nightly test to run at a time currently.
      group: build-test-cluster-group
      cancel-in-progress: false
    steps:
    - uses: actions/checkout@v4
    - uses: actions/setup-python@v5
      with:
        python-version: '3.10'
    - uses: 'google-github-actions/auth@v2'
      with:
        credentials_json: '${{ secrets.GCP_SA_KEY }}'
    - uses: google-github-actions/setup-gcloud@v2
      with:
        version: '>= 363.0.0'
        install_components: 'beta,gke-gcloud-auth-plugin'
    - name: Generate random seed
      run: |
        RANDOM_SEED=$((RANDOM % 10000))  # Generate a random number between 0 and 9999
        echo "RANDOM_SEED=$RANDOM_SEED" >> $GITHUB_ENV
    - name: Verify gcp setup
      run: gcloud info
    - name: Set Google Cloud CLI properties to a unused zone to verify --zone arg is passed properly in commands.
      run: |
        gcloud config set compute/zone us-east4-a
        gcloud config get compute/zone
    - name: Install xpk with pip and verify it executes corretly
      run: |
        pip install .
        xpk --help
    - name: Create a Pathways-enabled XPK Cluster with 2x v4-8 nodepools. Larger num-nodes to avoid master resizing.
      run: |
        python3 xpk.py cluster create-pathways --cluster $TPU_CLUSTER_NAME --tpu-type=v4-8  --num-slices=2 \
        --zone=us-central2-b --default-pool-cpu-machine-type=n1-standard-16 --default-pool-cpu-num-nodes=16 \
<<<<<<< HEAD
        --reservation='${{ secrets.GCP_TPU_V4_RESERVATION }}' --enable-workload-identity --enable-gcsfuse-csi-driver --enable-gcpfilestore-csi-driver --custom-cluster-arguments="${PW_CLUSTER_ARGUMENTS}"
=======
        --reservation='${{ secrets.GCP_TPU_V4_RESERVATION }}' --enable-workload-identity --enable-gcsfuse-csi-driver --custom-cluster-arguments="${CLUSTER_ARGUMENTS}"\
>>>>>>> 2cf3ff3f
    - name: Authenticate Docker
      run: gcloud auth configure-docker --quiet
    - name: Create auto-mount Storage instance
      run: |
        python3 xpk.py storage create $STORAGE_NAME --cluster=$TPU_CLUSTER_NAME --zone=us-central2-b --type=gcsfuse \
        --auto-mount=true \
        --mount-point='/test-mount-point' --readonly=false --manifest='./tests/data/pv-pvc-templates.yaml'
    - name: List and verify existing Storages
      run: python3 xpk.py storage list --cluster $TPU_CLUSTER_NAME --zone=us-central2-b | tee output.txt | grep 'test-storage' || (echo 'No storage found' && cat output.txt && exit 1)
    - name: Create test script to execute in workloads
      run: |
        echo -e \
        '#!/bin/bash \n
        echo "Hello world from a test script!"
        cd ~/../test-mount-point && echo "Hello world from a Github Action CI/CD test script!" > '$RANDOM_SEED'.txt' \
        > test.sh
    - name: Run a base-docker-image workload
      run: |
        python3 xpk.py workload create --cluster $TPU_CLUSTER_NAME --workload $WORKLOAD_NAME  --command "bash test.sh"  \
        --tpu-type=v4-8 --num-slices=2 --zone=us-central2-b
    - name: Run xpk inspector with the workload created above
      run: python3 xpk.py inspector --cluster $TPU_CLUSTER_NAME --zone=us-central2-b  --workload $WORKLOAD_NAME
    - name: Wait for workload completion and confirm it succeeded
      run: python3 xpk.py workload list --cluster $TPU_CLUSTER_NAME --zone=us-central2-b --wait-for-job-completion $WORKLOAD_NAME --timeout 300
    - name: Run a Pathways workload on Ubuntu base image
      run: |
        python3 xpk.py workload create-pathways --cluster $TPU_CLUSTER_NAME --workload $PATHWAYS_WORKLOAD_NAME \
        --docker-image='marketplace.gcr.io/google/ubuntu2004' --tpu-type=v4-8 --num-slices=2 --zone=us-central2-b \
        --command "echo \"Hello world from a test script! \""
    - name: Verify if the file was created in the GCS bucket
      run: gsutil cp gs://xpk-ci-cd-tests/$RANDOM_SEED.txt .
    - name: Check if the file contains desired content
      run: grep 'Hello world from a Github Action CI/CD test script!' $RANDOM_SEED.txt
    - name: Wait for Pathways workload completion and confirm it succeeded
      run: python3 xpk.py workload list --cluster $TPU_CLUSTER_NAME --zone=us-central2-b --wait-for-job-completion $PATHWAYS_WORKLOAD_NAME --timeout 300
    - name: List out the workloads on the cluster
      run: python3 xpk.py workload list --cluster $TPU_CLUSTER_NAME --zone=us-central2-b
    - name: Delete the workload on the cluster
      run: python3 xpk.py workload delete --workload $WORKLOAD_NAME --cluster $TPU_CLUSTER_NAME --zone=us-central2-b
    - name: Delete the Pathways workload on the cluster
      run: python3 xpk.py workload delete --workload $PATHWAYS_WORKLOAD_NAME --cluster $TPU_CLUSTER_NAME --zone=us-central2-b
    - name: Delete created GCS file
      run: gsutil rm gs://xpk-ci-cd-tests/$RANDOM_SEED.txt
    - name: Delete existing Storage
      run: python3 xpk.py storage delete $STORAGE_NAME  --cluster $TPU_CLUSTER_NAME --zone=us-central2-b
    - name: Delete the cluster created
      if: always()
      run: python3 xpk.py cluster delete --cluster $TPU_CLUSTER_NAME --zone=us-central2-b





<|MERGE_RESOLUTION|>--- conflicted
+++ resolved
@@ -26,17 +26,13 @@
   WORKLOAD_NAME: xpktest-build-${{ github.run_attempt }}
   PATHWAYS_WORKLOAD_NAME: xpkpw-build-${{ github.run_attempt }}
   STORAGE_NAME: test-storage
-<<<<<<< HEAD
   PW_CLUSTER_ARGUMENTS: "--network=${{secrets.NETWORK_NAME}} --maintenance-window=23:50"
   CLUSTER_ARGUMENTS: "--network=${{secrets.NETWORK_NAME}} --subnetwork=${{secrets.SUBNETWORK_NAME}} --maintenance-window=23:50"
   FS_STORAGE_NAME: ${{secrets.INSTANCE_NAME}}-test-storage
   FS_DELETE_WORKLOAD: "fs-delete-workload"
   FS_READ_WORKLOAD: "fs-read-workload"
   FS_WRITE_WORKLOAD: "fs-write-workload"
-=======
-  CLUSTER_ARGUMENTS: "--network=${{secrets.NETWORK_NAME}} --maintenance-window=23:50"
 
->>>>>>> 2cf3ff3f
 jobs:
   run-filestore-workload:
     runs-on: [ubuntu-20.04]
@@ -146,11 +142,8 @@
       run: |
         python3 xpk.py cluster create-pathways --cluster $TPU_CLUSTER_NAME --tpu-type=v4-8  --num-slices=2 \
         --zone=us-central2-b --default-pool-cpu-machine-type=n1-standard-16 --default-pool-cpu-num-nodes=16 \
-<<<<<<< HEAD
         --reservation='${{ secrets.GCP_TPU_V4_RESERVATION }}' --enable-workload-identity --enable-gcsfuse-csi-driver --enable-gcpfilestore-csi-driver --custom-cluster-arguments="${PW_CLUSTER_ARGUMENTS}"
-=======
-        --reservation='${{ secrets.GCP_TPU_V4_RESERVATION }}' --enable-workload-identity --enable-gcsfuse-csi-driver --custom-cluster-arguments="${CLUSTER_ARGUMENTS}"\
->>>>>>> 2cf3ff3f
+
     - name: Authenticate Docker
       run: gcloud auth configure-docker --quiet
     - name: Create auto-mount Storage instance
