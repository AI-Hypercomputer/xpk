# Copyright 2024 Google LLC
#
# Licensed under the Apache License, Version 2.0 (the "License");
# you may not use this file except in compliance with the License.
# You may obtain a copy of the License at
#
#      https://www.apache.org/licenses/LICENSE-2.0
#
# Unless required by applicable law or agreed to in writing, software
# distributed under the License is distributed on an "AS IS" BASIS,
# WITHOUT WARRANTIES OR CONDITIONS OF ANY KIND, either express or implied.
# See the License for the specific language governing permissions and
# limitations under the License

name: Build Tests

on:
  workflow_dispatch:
    inputs:
      tpu-type:
        description: 'TPU Type'
        required: true
        default: 'v4-8'
        type: choice
        options:
          - v4-8
          - v5litepod-8
  push:
    branches: ["main"]
  pull_request: # By default this runs for types assigned, opened and synchronize.

<<<<<<< HEAD
jobs:
  set-variables:
=======
env:
  # Names must be unique in parallel running tests.
  TPU_TYPE: ${{ inputs.tpuType || 'v4-8' }}
  TPU_CLUSTER_NAME: build-xpk-2-nodepools
  WORKLOAD_NAME: xpktest-build-${{ github.run_attempt }}
  PATHWAYS_WORKLOAD_NAME: xpkpw-build-${{ github.run_attempt }}
  CLUSTER_ARGUMENTS: "--network=${{secrets.NETWORK_NAME}} --subnetwork=${{secrets.SUBNETWORK_NAME}} --maintenance-window=23:50"
  PROJECT_ID: ${{secrets.PROJECT_NAME}}
  A3_MEGA_TEST_CLUSTER_NAME: "xpk-mega-ctk-int"
  A3_ULTRA_TEST_CLUSTER_NAME: "xpk-ultra-ctk-int"
  GKE_ML_TEST_CLUSTER_NAME: "xpk-gke-ml"
  ZONE: us-central2-a
  REGION: us-central2

jobs:
  run-unit-tests:
    runs-on: [ubuntu-22.04]
    concurrency: # We support one build or nightly test to run at a time currently.
      group: build-test-cluster-group
      cancel-in-progress: false
    steps:
    - uses: actions/checkout@v4
    - uses: actions/setup-python@v5
      with:
        python-version: '3.10'
    - uses: google-github-actions/setup-gcloud@v2
      with:
        version: '>= 363.0.0'
        install_components: 'beta, gke-gcloud-auth-plugin'
    - name: Install dependencies
      run : make install-dev
    - name: Run unit tests
      run: make run-unittests

  run-integration-tests:
>>>>>>> 703904bb
    runs-on: [ubuntu-22.04]
    outputs:
      cluster-name: ${{ steps.set-cluster-name.outputs.cluster-name }}
      group-name: ${{ steps.set-group-name.outputs.group-name }}
      zone: ${{ steps.set-zone.outputs.zone }}
      tpu-type: ${{ steps.set-tpu-type.outputs.tpu-type }}
      location: ${{steps.set-location.outputs.location}}
    steps:
<<<<<<< HEAD
    - name: set cluster-name
      id: set-cluster-name
      run: |    
        echo cluster-name=build-xpk-2-nodepools-${{github.event.number}} >> $GITHUB_OUTPUT
    - name: set group-name
      id: set-group-name
      run: |    
        echo group-name=xpk-pr-${{github.event.number}} >> $GITHUB_OUTPUT
    - name: set zone
      id: set-zone
      run: |    
        echo zone=us-central2-b >> $GITHUB_OUTPUT
    - name: set tpu-type
      id: set-tpu-type
      run: |
        echo tpu-type=v4-8 >> $GITHUB_OUTPUT
    - name: set location
      id: set-location
      run: |    
        echo location=us-central2 >> $GITHUB_OUTPUT
  linter:
    uses: ./.github/workflows/lint_and_format.yml
    needs: [set-variables]
  run-unit-tests:
    uses: ./.github/workflows/unit_tests.yaml
    needs: [linter, set-variables]
  run-integration-tests:
    uses: ./.github/workflows/integration_tests.yaml
    secrets: inherit
    needs: [run-unit-tests, set-variables]
  cluster-private:
    needs: [run-integration-tests, set-variables]
    uses: ./.github/workflows/cluster_private.yaml
    with:
      cluster-name: '${{needs.set-variables.outputs.cluster-name}}'
      tpu-type: '${{needs.set-variables.outputs.tpu-type || inputs.tpu-type}}'
      zone: '${{needs.set-variables.outputs.zone}}'
      location: '${{needs.set-variables.outputs.location}}'
    secrets: inherit
  cluster-create:
    needs: [run-integration-tests, set-variables]
    uses: ./.github/workflows/cluster_create.yaml
    with:
      cluster-name: '${{needs.set-variables.outputs.cluster-name}}'
      tpu-type: '${{needs.set-variables.outputs.tpu-type || inputs.tpu-type}}'
      zone: '${{needs.set-variables.outputs.zone}}'
      location: '${{needs.set-variables.outputs.location}}'
    secrets: inherit
=======
    - uses: actions/checkout@v4
    - uses: actions/setup-python@v5
      with:
        python-version: '3.10'
    - uses: 'google-github-actions/auth@v2'
      with:
        credentials_json: '${{ secrets.GCP_SA_KEY }}'
    - uses: google-github-actions/setup-gcloud@v2
      with:
        version: '>= 363.0.0'
        install_components: 'beta,gke-gcloud-auth-plugin, gke-gcloud-auth-plugin'
    - name: Verify gcp setup
      run: gcloud info
    - name: Install dependencies
      run : make install-dev
    - name: "Set auth cidr"
      run: echo "AUTH_CIDR=$(curl api.ipify.org)/32" >> $GITHUB_ENV
    - name: "Set GCLOUD_CFG_PATH"
      run: echo "GCLOUD_CFG_PATH=/home/runner/work/xpk/xpk/" >> $GITHUB_ENV
    - name: "Copy credentials"
      run: cp $GOOGLE_APPLICATION_CREDENTIALS $GCLOUD_CFG_PATH/application_default_credentials.json
    - name: "Set DEPLOYMENT_DIR"
      run: echo "DEPLOYMENT_DIR=$HOME/deployment" >> $GITHUB_ENV
    - name: Create deployment dir
      run: mkdir -p $DEPLOYMENT_DIR
    - name: Run integration tests
      run: make run-integrationtests

  cluster-create-and-delete:
    runs-on: [ubuntu-22.04]
    needs: [run-integration-tests]
    concurrency: # We support one nightly test and one build test for each branch to run at a time currently.
      group: build-test-cluster-group-${{ github.ref }}
      cancel-in-progress: false
    steps:
    - name: Initialize RUN_ID env var
      run: |
        if [ "${{ github.event_name }}" == "workflow_dispatch" ]; then
          RUN_ID="dispatch"
        elif [ "${{ github.ref }}" == "refs/heads/main" ]; then
          RUN_ID="main"
        else
          RUN_ID="pr-${{ github.event.number }}"
        fi
        echo "RUN_ID=$RUN_ID" >> $GITHUB_ENV
    - name: Update cluster name with TPU_TYPE and RUN_ID
      run: echo "TPU_CLUSTER_NAME=$TPU_CLUSTER_NAME-$RUN_ID" >> $GITHUB_ENV
    - uses: actions/checkout@v4
    - uses: actions/setup-python@v5
      with:
        python-version: '3.10'
    - name: Install expect package
      run: sudo apt-get install expect
    - uses: 'google-github-actions/auth@v2'
      with:
        credentials_json: '${{ secrets.GCP_SA_KEY }}'
    - uses: google-github-actions/setup-gcloud@v2
      with:
        version: '>= 363.0.0'
        install_components: 'beta,gke-gcloud-auth-plugin'
    - name: Verify gcp setup
      run: gcloud info
    - name: Set Google Cloud CLI properties to a unused zone to verify --zone arg is passed properly in commands.
      run: |
        gcloud config set compute/zone us-east4-a
        gcloud config get compute/zone
    - name: Install xpk dependencies
      run: |
        make install 
        echo $PWD/bin >> "$GITHUB_PATH"
    - name: install kubectl and auth plugin
      run: gcloud components install kubectl && gcloud components install gke-gcloud-auth-plugin
    - name: Check xpk installation
      run: xpk --help
    - name: Create a private Pathways-enabled XPK Cluster with 2x $TPU_TYPE nodepools. Larger num-nodes to avoid master resizing.
      run: python xpk.py cluster create-pathways --cluster $TPU_CLUSTER_NAME --private --tpu-type=$TPU_TYPE  --num-slices=2 --zone=us-central2-b --default-pool-cpu-machine-type=n1-standard-16 --default-pool-cpu-num-nodes=16 --reservation='${{ secrets.GCP_TPU_V4_RESERVATION }}' --custom-cluster-arguments="${CLUSTER_ARGUMENTS}"
    - name: Verify the created cluster is private
      run: gcloud container clusters describe $TPU_CLUSTER_NAME --region=us-central2 --format="value(privateClusterConfig.enablePrivateNodes)" | grep 'True' || (echo 'The created cluster is not private.' && exit 1)
    - name: List out the nodepools on the cluster
      run: python xpk.py cluster describe --cluster $TPU_CLUSTER_NAME --zone=us-central2-b | grep -P '^(?=.*NODEPOOL_NAME)(?=.*SLICE)(?=.*TYPE)(?=.*EXPECTED_HEALTHY_NODES)(?=.*ACTUAL_HEALTHY_NODES)(?=.*TOTAL_NODES)'
    - name: Authenticate Docker
      run: gcloud auth configure-docker --quiet
    - name: Create test script to execute in workloads
      run: echo -e '#!/bin/bash \n echo "Hello world from a test script!"' > workload.sh
    - name: Run a base-docker-image workload
      run: python xpk.py workload create --cluster $TPU_CLUSTER_NAME --workload $WORKLOAD_NAME  --command "bash workload.sh"  --tpu-type=$TPU_TYPE --num-slices=2 --zone=us-central2-b
    - name: Run xpk inspector with the workload created above
      run: python3 xpk.py inspector --cluster $TPU_CLUSTER_NAME --zone=us-central2-b  --workload $WORKLOAD_NAME
    - name: Wait for workload completion and confirm it succeeded
      run: python3 xpk.py workload list --cluster $TPU_CLUSTER_NAME --zone=us-central2-b --wait-for-job-completion $WORKLOAD_NAME --timeout 300
    - name: Run a Pathways workload on Ubuntu base image
      run: python xpk.py workload create-pathways --cluster $TPU_CLUSTER_NAME --workload $PATHWAYS_WORKLOAD_NAME --docker-image='marketplace.gcr.io/google/ubuntu2004' --tpu-type=$TPU_TYPE --num-slices=2 --zone=us-central2-b --command "echo \"Hello world from a test script! \""
    - name: Wait for Pathways workload completion and confirm it succeeded
      run: python3 xpk.py workload list --cluster $TPU_CLUSTER_NAME --zone=us-central2-b --wait-for-job-completion $PATHWAYS_WORKLOAD_NAME --timeout 300
    - name: List out the workloads on the cluster
      run: python3 xpk.py workload list --cluster $TPU_CLUSTER_NAME --zone=us-central2-b
    - name: Run xpk info
      run: python3 xpk.py info --cluster $TPU_CLUSTER_NAME --zone=us-central2-b | tee output.txt | grep -P "^(?=.*QUEUE)(?=.*PENDING_WORKLOADS)(?=.*ADMITTED_WORKLOADS)(?=.*2x$TPU_TYPE:google.com/tpu)(?=.*cpu-rm:cpu)(?=.*cpu-rm:memory)(?=.*cpu-proxy:cpu)(?=.*cpu-proxy:memory)(?=.*cpu-user:cpu)(?=.*cpu-user:memory)" || (echo 'Invalid command output' && cat output.txt && exit 1)
    - name: Delete the workload on the cluster
      run: python3 xpk.py workload delete --workload $WORKLOAD_NAME --cluster $TPU_CLUSTER_NAME --zone=us-central2-b
    - name: Delete the Pathways workload on the cluster
      run: python3 xpk.py workload delete --workload $PATHWAYS_WORKLOAD_NAME --cluster $TPU_CLUSTER_NAME --zone=us-central2-b
    - name: Create test script to execute in batch
      run: echo -e '#!/bin/bash \n#SBATCH --unknown-flag=value\n echo "Hello world from a test script!"' > batch.sh
    - name: Run a batch job on the cluster
      run: python3 xpk.py batch --cluster $TPU_CLUSTER_NAME --zone=us-central2-b batch.sh --ignore-unknown-flags --array 1-5 --nodes 2 --ntasks 3 --time 60
    - name: List out the jobs on the cluster
      run: python3 xpk.py job ls --cluster $TPU_CLUSTER_NAME --zone=us-central2-b | grep 'xpk-def-app-profile-slurm-'
    - name: Get created job name
      run: |
        JOB_NAME=$(python3 xpk.py job ls --cluster $TPU_CLUSTER_NAME --zone=us-central2-b | grep 'xpk-def-app-profile-slurm-' | head -1 | awk '{print $1}')
        echo "JOB_NAME=${JOB_NAME}" >> $GITHUB_ENV
    - name: Check created job
      run: |
        kubectl get job ${JOB_NAME} -o jsonpath='{.metadata.labels}' | grep '"kueue.x-k8s.io/max-exec-time-seconds":"3600"'
        job_spec=$(kubectl get job ${JOB_NAME} -o jsonpath='{.spec}')
        echo "$job_spec" | grep '"completions":2'
        echo "$job_spec" | grep '"parallelism":2'
        echo "$job_spec" | jq '.template.spec.containers | length' | grep 3
    - name: Get job info for the last job created on the cluster
      run: python3 xpk.py job info ${JOB_NAME} | grep -e "Entrypoint environment variables template:" -e "Job name:" -e "Labels:" -e "Mounts:" -e "Pods:" -e "Profile:" -e "Script name:" | wc -l | grep "7"
    - name: Cancel the batch job on the cluster
      run: |
        python3 xpk.py job cancel ${JOB_NAME} --cluster $TPU_CLUSTER_NAME --zone=us-central2-b | grep "job.batch/${JOB_NAME} deleted"
    - name: Create shell and exit it immediately
      run: |
        cat <<'EOF' >> create-shell.exp
        ##!/usr/bin/expect
        spawn python3 ./xpk.py shell
        expect "/ # "
        send "exit\n"
        EOF
        chmod +x ./create-shell.exp
        expect ./create-shell.exp
    # TODO - deflake tests
    # - name: Check if shell exists and is running
    #   run: kubectl get pods | grep xpk-def-app-profile-interactive- | grep Running
    - name: Stop the shell
      run: python3 xpk.py shell stop
    - name: Delete the cluster created
      if: always()
      run: python xpk.py cluster delete --cluster $TPU_CLUSTER_NAME --zone=us-central2-b --force



>>>>>>> 703904bb

  workloads-tests:
    needs: [cluster-create, set-variables]
    uses: ./.github/workflows/workload_test.yaml
    with:
      cluster-name: ${{needs.set-variables.outputs.cluster-name}}
      tpu-type: ${{needs.set-variables.outputs.tpu-type}}
      zone: ${{needs.set-variables.outputs.zone}}
    secrets: inherit
  batch-tests:
    needs: [cluster-create, set-variables]
    uses: ./.github/workflows/batch_test.yaml
    with:
      cluster-name: ${{needs.set-variables.outputs.cluster-name}}
      zone: ${{needs.set-variables.outputs.zone}}
    secrets: inherit
  cluster-delete:
    if: always()
    needs: [workloads-tests, batch-tests, set-variables]
    uses: ./.github/workflows/cluster_delete.yaml
    with:
      cluster-name: ${{needs.set-variables.outputs.cluster-name}}
      zone: ${{needs.set-variables.outputs.zone}}
    secrets: inherit<|MERGE_RESOLUTION|>--- conflicted
+++ resolved
@@ -29,46 +29,8 @@
     branches: ["main"]
   pull_request: # By default this runs for types assigned, opened and synchronize.
 
-<<<<<<< HEAD
 jobs:
   set-variables:
-=======
-env:
-  # Names must be unique in parallel running tests.
-  TPU_TYPE: ${{ inputs.tpuType || 'v4-8' }}
-  TPU_CLUSTER_NAME: build-xpk-2-nodepools
-  WORKLOAD_NAME: xpktest-build-${{ github.run_attempt }}
-  PATHWAYS_WORKLOAD_NAME: xpkpw-build-${{ github.run_attempt }}
-  CLUSTER_ARGUMENTS: "--network=${{secrets.NETWORK_NAME}} --subnetwork=${{secrets.SUBNETWORK_NAME}} --maintenance-window=23:50"
-  PROJECT_ID: ${{secrets.PROJECT_NAME}}
-  A3_MEGA_TEST_CLUSTER_NAME: "xpk-mega-ctk-int"
-  A3_ULTRA_TEST_CLUSTER_NAME: "xpk-ultra-ctk-int"
-  GKE_ML_TEST_CLUSTER_NAME: "xpk-gke-ml"
-  ZONE: us-central2-a
-  REGION: us-central2
-
-jobs:
-  run-unit-tests:
-    runs-on: [ubuntu-22.04]
-    concurrency: # We support one build or nightly test to run at a time currently.
-      group: build-test-cluster-group
-      cancel-in-progress: false
-    steps:
-    - uses: actions/checkout@v4
-    - uses: actions/setup-python@v5
-      with:
-        python-version: '3.10'
-    - uses: google-github-actions/setup-gcloud@v2
-      with:
-        version: '>= 363.0.0'
-        install_components: 'beta, gke-gcloud-auth-plugin'
-    - name: Install dependencies
-      run : make install-dev
-    - name: Run unit tests
-      run: make run-unittests
-
-  run-integration-tests:
->>>>>>> 703904bb
     runs-on: [ubuntu-22.04]
     outputs:
       cluster-name: ${{ steps.set-cluster-name.outputs.cluster-name }}
@@ -77,7 +39,6 @@
       tpu-type: ${{ steps.set-tpu-type.outputs.tpu-type }}
       location: ${{steps.set-location.outputs.location}}
     steps:
-<<<<<<< HEAD
     - name: set cluster-name
       id: set-cluster-name
       run: |    
@@ -126,154 +87,6 @@
       zone: '${{needs.set-variables.outputs.zone}}'
       location: '${{needs.set-variables.outputs.location}}'
     secrets: inherit
-=======
-    - uses: actions/checkout@v4
-    - uses: actions/setup-python@v5
-      with:
-        python-version: '3.10'
-    - uses: 'google-github-actions/auth@v2'
-      with:
-        credentials_json: '${{ secrets.GCP_SA_KEY }}'
-    - uses: google-github-actions/setup-gcloud@v2
-      with:
-        version: '>= 363.0.0'
-        install_components: 'beta,gke-gcloud-auth-plugin, gke-gcloud-auth-plugin'
-    - name: Verify gcp setup
-      run: gcloud info
-    - name: Install dependencies
-      run : make install-dev
-    - name: "Set auth cidr"
-      run: echo "AUTH_CIDR=$(curl api.ipify.org)/32" >> $GITHUB_ENV
-    - name: "Set GCLOUD_CFG_PATH"
-      run: echo "GCLOUD_CFG_PATH=/home/runner/work/xpk/xpk/" >> $GITHUB_ENV
-    - name: "Copy credentials"
-      run: cp $GOOGLE_APPLICATION_CREDENTIALS $GCLOUD_CFG_PATH/application_default_credentials.json
-    - name: "Set DEPLOYMENT_DIR"
-      run: echo "DEPLOYMENT_DIR=$HOME/deployment" >> $GITHUB_ENV
-    - name: Create deployment dir
-      run: mkdir -p $DEPLOYMENT_DIR
-    - name: Run integration tests
-      run: make run-integrationtests
-
-  cluster-create-and-delete:
-    runs-on: [ubuntu-22.04]
-    needs: [run-integration-tests]
-    concurrency: # We support one nightly test and one build test for each branch to run at a time currently.
-      group: build-test-cluster-group-${{ github.ref }}
-      cancel-in-progress: false
-    steps:
-    - name: Initialize RUN_ID env var
-      run: |
-        if [ "${{ github.event_name }}" == "workflow_dispatch" ]; then
-          RUN_ID="dispatch"
-        elif [ "${{ github.ref }}" == "refs/heads/main" ]; then
-          RUN_ID="main"
-        else
-          RUN_ID="pr-${{ github.event.number }}"
-        fi
-        echo "RUN_ID=$RUN_ID" >> $GITHUB_ENV
-    - name: Update cluster name with TPU_TYPE and RUN_ID
-      run: echo "TPU_CLUSTER_NAME=$TPU_CLUSTER_NAME-$RUN_ID" >> $GITHUB_ENV
-    - uses: actions/checkout@v4
-    - uses: actions/setup-python@v5
-      with:
-        python-version: '3.10'
-    - name: Install expect package
-      run: sudo apt-get install expect
-    - uses: 'google-github-actions/auth@v2'
-      with:
-        credentials_json: '${{ secrets.GCP_SA_KEY }}'
-    - uses: google-github-actions/setup-gcloud@v2
-      with:
-        version: '>= 363.0.0'
-        install_components: 'beta,gke-gcloud-auth-plugin'
-    - name: Verify gcp setup
-      run: gcloud info
-    - name: Set Google Cloud CLI properties to a unused zone to verify --zone arg is passed properly in commands.
-      run: |
-        gcloud config set compute/zone us-east4-a
-        gcloud config get compute/zone
-    - name: Install xpk dependencies
-      run: |
-        make install 
-        echo $PWD/bin >> "$GITHUB_PATH"
-    - name: install kubectl and auth plugin
-      run: gcloud components install kubectl && gcloud components install gke-gcloud-auth-plugin
-    - name: Check xpk installation
-      run: xpk --help
-    - name: Create a private Pathways-enabled XPK Cluster with 2x $TPU_TYPE nodepools. Larger num-nodes to avoid master resizing.
-      run: python xpk.py cluster create-pathways --cluster $TPU_CLUSTER_NAME --private --tpu-type=$TPU_TYPE  --num-slices=2 --zone=us-central2-b --default-pool-cpu-machine-type=n1-standard-16 --default-pool-cpu-num-nodes=16 --reservation='${{ secrets.GCP_TPU_V4_RESERVATION }}' --custom-cluster-arguments="${CLUSTER_ARGUMENTS}"
-    - name: Verify the created cluster is private
-      run: gcloud container clusters describe $TPU_CLUSTER_NAME --region=us-central2 --format="value(privateClusterConfig.enablePrivateNodes)" | grep 'True' || (echo 'The created cluster is not private.' && exit 1)
-    - name: List out the nodepools on the cluster
-      run: python xpk.py cluster describe --cluster $TPU_CLUSTER_NAME --zone=us-central2-b | grep -P '^(?=.*NODEPOOL_NAME)(?=.*SLICE)(?=.*TYPE)(?=.*EXPECTED_HEALTHY_NODES)(?=.*ACTUAL_HEALTHY_NODES)(?=.*TOTAL_NODES)'
-    - name: Authenticate Docker
-      run: gcloud auth configure-docker --quiet
-    - name: Create test script to execute in workloads
-      run: echo -e '#!/bin/bash \n echo "Hello world from a test script!"' > workload.sh
-    - name: Run a base-docker-image workload
-      run: python xpk.py workload create --cluster $TPU_CLUSTER_NAME --workload $WORKLOAD_NAME  --command "bash workload.sh"  --tpu-type=$TPU_TYPE --num-slices=2 --zone=us-central2-b
-    - name: Run xpk inspector with the workload created above
-      run: python3 xpk.py inspector --cluster $TPU_CLUSTER_NAME --zone=us-central2-b  --workload $WORKLOAD_NAME
-    - name: Wait for workload completion and confirm it succeeded
-      run: python3 xpk.py workload list --cluster $TPU_CLUSTER_NAME --zone=us-central2-b --wait-for-job-completion $WORKLOAD_NAME --timeout 300
-    - name: Run a Pathways workload on Ubuntu base image
-      run: python xpk.py workload create-pathways --cluster $TPU_CLUSTER_NAME --workload $PATHWAYS_WORKLOAD_NAME --docker-image='marketplace.gcr.io/google/ubuntu2004' --tpu-type=$TPU_TYPE --num-slices=2 --zone=us-central2-b --command "echo \"Hello world from a test script! \""
-    - name: Wait for Pathways workload completion and confirm it succeeded
-      run: python3 xpk.py workload list --cluster $TPU_CLUSTER_NAME --zone=us-central2-b --wait-for-job-completion $PATHWAYS_WORKLOAD_NAME --timeout 300
-    - name: List out the workloads on the cluster
-      run: python3 xpk.py workload list --cluster $TPU_CLUSTER_NAME --zone=us-central2-b
-    - name: Run xpk info
-      run: python3 xpk.py info --cluster $TPU_CLUSTER_NAME --zone=us-central2-b | tee output.txt | grep -P "^(?=.*QUEUE)(?=.*PENDING_WORKLOADS)(?=.*ADMITTED_WORKLOADS)(?=.*2x$TPU_TYPE:google.com/tpu)(?=.*cpu-rm:cpu)(?=.*cpu-rm:memory)(?=.*cpu-proxy:cpu)(?=.*cpu-proxy:memory)(?=.*cpu-user:cpu)(?=.*cpu-user:memory)" || (echo 'Invalid command output' && cat output.txt && exit 1)
-    - name: Delete the workload on the cluster
-      run: python3 xpk.py workload delete --workload $WORKLOAD_NAME --cluster $TPU_CLUSTER_NAME --zone=us-central2-b
-    - name: Delete the Pathways workload on the cluster
-      run: python3 xpk.py workload delete --workload $PATHWAYS_WORKLOAD_NAME --cluster $TPU_CLUSTER_NAME --zone=us-central2-b
-    - name: Create test script to execute in batch
-      run: echo -e '#!/bin/bash \n#SBATCH --unknown-flag=value\n echo "Hello world from a test script!"' > batch.sh
-    - name: Run a batch job on the cluster
-      run: python3 xpk.py batch --cluster $TPU_CLUSTER_NAME --zone=us-central2-b batch.sh --ignore-unknown-flags --array 1-5 --nodes 2 --ntasks 3 --time 60
-    - name: List out the jobs on the cluster
-      run: python3 xpk.py job ls --cluster $TPU_CLUSTER_NAME --zone=us-central2-b | grep 'xpk-def-app-profile-slurm-'
-    - name: Get created job name
-      run: |
-        JOB_NAME=$(python3 xpk.py job ls --cluster $TPU_CLUSTER_NAME --zone=us-central2-b | grep 'xpk-def-app-profile-slurm-' | head -1 | awk '{print $1}')
-        echo "JOB_NAME=${JOB_NAME}" >> $GITHUB_ENV
-    - name: Check created job
-      run: |
-        kubectl get job ${JOB_NAME} -o jsonpath='{.metadata.labels}' | grep '"kueue.x-k8s.io/max-exec-time-seconds":"3600"'
-        job_spec=$(kubectl get job ${JOB_NAME} -o jsonpath='{.spec}')
-        echo "$job_spec" | grep '"completions":2'
-        echo "$job_spec" | grep '"parallelism":2'
-        echo "$job_spec" | jq '.template.spec.containers | length' | grep 3
-    - name: Get job info for the last job created on the cluster
-      run: python3 xpk.py job info ${JOB_NAME} | grep -e "Entrypoint environment variables template:" -e "Job name:" -e "Labels:" -e "Mounts:" -e "Pods:" -e "Profile:" -e "Script name:" | wc -l | grep "7"
-    - name: Cancel the batch job on the cluster
-      run: |
-        python3 xpk.py job cancel ${JOB_NAME} --cluster $TPU_CLUSTER_NAME --zone=us-central2-b | grep "job.batch/${JOB_NAME} deleted"
-    - name: Create shell and exit it immediately
-      run: |
-        cat <<'EOF' >> create-shell.exp
-        ##!/usr/bin/expect
-        spawn python3 ./xpk.py shell
-        expect "/ # "
-        send "exit\n"
-        EOF
-        chmod +x ./create-shell.exp
-        expect ./create-shell.exp
-    # TODO - deflake tests
-    # - name: Check if shell exists and is running
-    #   run: kubectl get pods | grep xpk-def-app-profile-interactive- | grep Running
-    - name: Stop the shell
-      run: python3 xpk.py shell stop
-    - name: Delete the cluster created
-      if: always()
-      run: python xpk.py cluster delete --cluster $TPU_CLUSTER_NAME --zone=us-central2-b --force
-
-
-
->>>>>>> 703904bb
-
   workloads-tests:
     needs: [cluster-create, set-variables]
     uses: ./.github/workflows/workload_test.yaml
