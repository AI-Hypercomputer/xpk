# Copyright 2024 Google LLC
#
# Licensed under the Apache License, Version 2.0 (the "License");
# you may not use this file except in compliance with the License.
# You may obtain a copy of the License at
#
#      https://www.apache.org/licenses/LICENSE-2.0
#
# Unless required by applicable law or agreed to in writing, software
# distributed under the License is distributed on an "AS IS" BASIS,
# WITHOUT WARRANTIES OR CONDITIONS OF ANY KIND, either express or implied.
# See the License for the specific language governing permissions and
# limitations under the License

name: Build Tests

on:
  workflow_dispatch:
    inputs:
      tpuType:
        description: 'TPU Type'
        required: true
        default: 'v4-8'
        type: choice
        options:
          - v4-8
  push:
    branches: ["main"]
  pull_request: # By default this runs for types assigned, opened and synchronize.

env:
  # Names must be unique in parallel running tests.
  TPU_TYPE: ${{ inputs.tpuType || 'v4-8' }}
  TPU_CLUSTER_NAME: build-xpk-2-v4-8-nodepools
  TPU_FILESTORE_CLUSTER_NAME: build-xpk-filestore
  WORKLOAD_NAME: xpktest-build-${{ github.run_attempt }}
  PATHWAYS_WORKLOAD_NAME: xpkpw-build-${{ github.run_attempt }}
  RUN_ID: "pr-${{ github.event.number }}"
  PROJECT_ID: ${{secrets.PROJECT_NAME}}
  A3_MEGA_TEST_CLUSTER_NAME: "xpk-mega-ctk-int"
  A3_ULTRA_TEST_CLUSTER_NAME: "xpk-ultra-ctk-int"
  GKE_ML_TEST_CLUSTER_NAME: "xpk-gke-ml"
  ZONE: us-central2-a
  REGION: us-central2
  STORAGE_NAME: test-storage
<<<<<<< HEAD
  PW_CLUSTER_ARGUMENTS: "--network=${{secrets.NETWORK_NAME}} --maintenance-window=23:50"
  CLUSTER_ARGUMENTS: "--network=${{secrets.NETWORK_NAME}} --subnetwork=${{secrets.SUBNETWORK_NAME}} --maintenance-window=23:50"
  FS_STORAGE_NAME: ${{secrets.INSTANCE_NAME}}-test-storage
  FS_DELETE_WORKLOAD: "fs-delete-workload"
  FS_READ_WORKLOAD: "fs-read-workload"
  FS_WRITE_WORKLOAD: "fs-write-workload"
=======
  PW_CLUSTER_ARGUMENTS: "--network=${{secrets.NETWORK_NAME}} --subnetwork=${{secrets.SUBNETWORK_NAME}} --maintenance-window=23:50"
>>>>>>> 83d9b90c

jobs:
  # run-unit-tests:
  #   runs-on: [ubuntu-22.04]
  #   concurrency: # We support one build or nightly test to run at a time currently.
  #     group: build-test-cluster-group
  #     cancel-in-progress: false
  #   steps:
  #   - uses: actions/checkout@v4
  #   - uses: actions/setup-python@v5
  #     with:
  #       python-version: '3.10'
  #   - uses: google-github-actions/setup-gcloud@v2
  #     with:
  #       version: '>= 363.0.0'
  #       install_components: 'beta, gke-gcloud-auth-plugin'
  #   - name: Install dependencies
  #     run : make install-dev
  #   - name: Run unit tests
  #     run: make run-unittests

  # run-integration-tests:
  #   runs-on: [ubuntu-22.04]
  #   needs: [run-unit-tests]
  #   concurrency: # We support one build or nightly test to run at a time currently.
  #     group: build-test-cluster-group
  #     cancel-in-progress: false
  #   steps:
  #   - uses: actions/checkout@v4
  #   - uses: actions/setup-python@v5
  #     with:
  #       python-version: '3.10'
  #   - uses: 'google-github-actions/auth@v2'
  #     with:
  #       credentials_json: '${{ secrets.GCP_SA_KEY }}'
  #   - uses: google-github-actions/setup-gcloud@v2
  #     with:
  #       version: '>= 363.0.0'
  #       install_components: 'beta,gke-gcloud-auth-plugin, gke-gcloud-auth-plugin'
  #   - name: Verify gcp setup
  #     run: gcloud info
  #   - name: Install dependencies
  #     run : make install-dev
  #   - name: "Set auth cidr"
  #     run: echo "AUTH_CIDR=$(curl api.ipify.org)/32" >> $GITHUB_ENV
  #   - name: "Set GCLOUD_CFG_PATH"
  #     run: echo "GCLOUD_CFG_PATH=/home/runner/work/xpk/xpk/" >> $GITHUB_ENV
  #   - name: "Copy credentials"
  #     run: cp $GOOGLE_APPLICATION_CREDENTIALS $GCLOUD_CFG_PATH/application_default_credentials.json
  #   - name: "Set DEPLOYMENT_DIR"
  #     run: echo "DEPLOYMENT_DIR=$HOME/deployment" >> $GITHUB_ENV
  #   - name: Create deployment dir
  #     run: mkdir -p $DEPLOYMENT_DIR
  #   - name: Run integration tests
  #     run: make run-integrationtests

  cluster-create-and-delete:
    runs-on: [ubuntu-22.04]
    # needs: [run-integration-tests]
    concurrency: # We support one nightly test and one build test for each branch to run at a time currently.
      group: build-test-cluster-group-${{ github.ref }}
      cancel-in-progress: false
    steps:
    - name: Change RUN_ID env var if merge to main
      run: echo "RUN_ID=main" >> $GITHUB_ENV
      if: ${{ github.ref == 'refs/heads/main' }}
    - name: Update cluster name with TPU_TYPE and RUN_ID
      run: echo "TPU_CLUSTER_NAME=$TPU_CLUSTER_NAME-$TPU_TYPE-$RUN_ID" >> $GITHUB_ENV
    - uses: actions/checkout@v4
    - uses: actions/setup-python@v5
      with:
        python-version: '3.10'
    - name: Install expect package
      run: sudo apt-get install expect
    - uses: 'google-github-actions/auth@v2'
      with:
        credentials_json: '${{ secrets.GCP_SA_KEY }}'
    - uses: google-github-actions/setup-gcloud@v2
      with:
        version: '>= 363.0.0'
        install_components: 'beta,gke-gcloud-auth-plugin'
    - name: Generate random seed
      run: |
        RANDOM_SEED=$((RANDOM % 10000))  # Generate a random number between 0 and 9999
        echo "RANDOM_SEED=$RANDOM_SEED" >> $GITHUB_ENV
    - name: Verify gcp setup
      run: gcloud info
    - name: Set Google Cloud CLI properties to a unused zone to verify --zone arg is passed properly in commands.
      run: |
        gcloud config set compute/zone us-east4-a
        gcloud config get compute/zone
    - name: Install xpk dependencies
      run: |
        make install 
        echo $PWD/bin >> "$GITHUB_PATH"
    - name: Check xpk installation
      run: xpk --help
    # - name: Create a private Pathways-enabled XPK Cluster with 2x $TPU_TYPE nodepools. Larger num-nodes to avoid master resizing.
    #   run: python xpk.py cluster create-pathways --cluster $TPU_CLUSTER_NAME --private --tpu-type=$TPU_TYPE  --num-slices=2 --zone=us-central2-b --default-pool-cpu-machine-type=n1-standard-16 --default-pool-cpu-num-nodes=16 --reservation='${{ secrets.GCP_TPU_V4_RESERVATION }}' --custom-cluster-arguments="${CLUSTER_ARGUMENTS}"
    # - name: Verify the created cluster is private
    #   run: gcloud container clusters describe $TPU_CLUSTER_NAME --region=us-central2 --format="value(privateClusterConfig.enablePrivateNodes)" | grep 'True' || (echo 'The created cluster is not private.' && exit 1)
    - name: Create a Pathways-enabled XPK Cluster with 2x v4-8 nodepools. Larger num-nodes to avoid master resizing.
      run: |
        python3 xpk.py cluster create-pathways --cluster $TPU_CLUSTER_NAME --tpu-type=v4-8  --num-slices=2 \
        --zone=us-central2-b --default-pool-cpu-machine-type=n1-standard-16 --default-pool-cpu-num-nodes=16 \
<<<<<<< HEAD
        --reservation='${{ secrets.GCP_TPU_V4_RESERVATION }}' --enable-workload-identity --enable-gcsfuse-csi-driver --enable-gcpfilestore-csi-driver --custom-cluster-arguments="${PW_CLUSTER_ARGUMENTS}"

=======
        --reservation='${{ secrets.GCP_TPU_V4_RESERVATION }}' --enable-workload-identity --enable-gcsfuse-csi-driver --custom-cluster-arguments="${PW_CLUSTER_ARGUMENTS}"\
>>>>>>> 83d9b90c
    - name: Authenticate Docker
      run: gcloud auth configure-docker --quiet
    - name: Create auto-mount Storage instance
      run: |
        python3 xpk.py storage create $STORAGE_NAME --cluster=$TPU_CLUSTER_NAME --zone=us-central2-b --type=gcsfuse \
        --auto-mount=true \
        --mount-point='/test-mount-point' --readonly=false --manifest='./tests/data/pv-pvc-templates.yaml'
    - name: List and verify existing Storages
      run: python3 xpk.py storage list --cluster $TPU_CLUSTER_NAME --zone=us-central2-b | tee output.txt | grep 'test-storage' || (echo 'No storage found' && cat output.txt && exit 1)
    - name: Create test script to execute in workloads
      run: |
        echo -e \
        '#!/bin/bash \n
        echo "Hello world from a test script!"
        cd ~/../test-mount-point && echo "Hello world from a Github Action CI/CD test script!" > '$RANDOM_SEED'.txt' \
        > test.sh
    - name: Run a base-docker-image workload
      run: |
        python3 xpk.py workload create --cluster $TPU_CLUSTER_NAME --workload $WORKLOAD_NAME  --command "bash test.sh"  \
        --tpu-type=v4-8 --num-slices=2 --zone=us-central2-b
    - name: Run xpk inspector with the workload created above
      run: python3 xpk.py inspector --cluster $TPU_CLUSTER_NAME --zone=us-central2-b  --workload $WORKLOAD_NAME
    - name: Wait for workload completion and confirm it succeeded
      run: python3 xpk.py workload list --cluster $TPU_CLUSTER_NAME --zone=us-central2-b --wait-for-job-completion $WORKLOAD_NAME --timeout 300
    - name: Run a Pathways workload on Ubuntu base image
      run: |
        python3 xpk.py workload create-pathways --cluster $TPU_CLUSTER_NAME --workload $PATHWAYS_WORKLOAD_NAME \
        --docker-image='marketplace.gcr.io/google/ubuntu2004' --tpu-type=v4-8 --num-slices=2 --zone=us-central2-b \
        --command "echo \"Hello world from a test script! \""
    - name: Verify if the file was created in the GCS bucket
      run: gsutil cp gs://xpk-ci-cd-tests/$RANDOM_SEED.txt .
    - name: Check if the file contains desired content
      run: grep 'Hello world from a Github Action CI/CD test script!' $RANDOM_SEED.txt
    - name: Wait for Pathways workload completion and confirm it succeeded
      run: python3 xpk.py workload list --cluster $TPU_CLUSTER_NAME --zone=us-central2-b --wait-for-job-completion $PATHWAYS_WORKLOAD_NAME --timeout 300
    - name: List out the workloads on the cluster
      run: python3 xpk.py workload list --cluster $TPU_CLUSTER_NAME --zone=us-central2-b
    - name: Run xpk info
      run: python3 xpk.py info --cluster $TPU_CLUSTER_NAME --zone=us-central2-b | tee output.txt | grep -P "^(?=.*QUEUE)(?=.*PENDING_WORKLOADS)(?=.*ADMITTED_WORKLOADS)(?=.*2x$TPU_TYPE:google.com/tpu)(?=.*cpu-rm:cpu)(?=.*cpu-rm:memory)(?=.*cpu-proxy:cpu)(?=.*cpu-proxy:memory)(?=.*cpu-user:cpu)(?=.*cpu-user:memory)" || (echo 'Invalid command output' && cat output.txt && exit 1)
    - name: Delete the workload on the cluster
      run: python3 xpk.py workload delete --workload $WORKLOAD_NAME --cluster $TPU_CLUSTER_NAME --zone=us-central2-b
    - name: Delete the Pathways workload on the cluster
      run: python3 xpk.py workload delete --workload $PATHWAYS_WORKLOAD_NAME --cluster $TPU_CLUSTER_NAME --zone=us-central2-b
    - name: Delete created GCS file
      run: gsutil rm gs://xpk-ci-cd-tests/$RANDOM_SEED.txt
    - name: Delete existing Storage
      run: python3 xpk.py storage delete $STORAGE_NAME  --cluster $TPU_CLUSTER_NAME --zone=us-central2-b
    - name: Create test script to execute in batch
      run: echo -e '#!/bin/bash \n#SBATCH --unknown-flag=value\n echo "Hello world from a test script!"' > batch.sh
    - name: Run a batch job on the cluster
      run: python3 xpk.py batch --cluster $TPU_CLUSTER_NAME --zone=us-central2-b batch.sh --ignore-unknown-flags --array 1-5 --nodes 2 --ntasks 3 --time 60
    - name: List out the jobs on the cluster
      run: python3 xpk.py job ls --cluster $TPU_CLUSTER_NAME --zone=us-central2-b | grep 'xpk-def-app-profile-slurm-'
    - name: Get created job name
      run: |
        JOB_NAME=$(python3 xpk.py job ls --cluster $TPU_CLUSTER_NAME --zone=us-central2-b | grep 'xpk-def-app-profile-slurm-' | head -1 | awk '{print $1}')
        echo "JOB_NAME=${JOB_NAME}" >> $GITHUB_ENV
    - name: Check created job
      run: |
        kubectl get job ${JOB_NAME} -o jsonpath='{.metadata.labels}' | grep '"kueue.x-k8s.io/max-exec-time-seconds":"3600"'
        job_spec=$(kubectl get job ${JOB_NAME} -o jsonpath='{.spec}')
        echo "$job_spec" | grep '"completions":2'
        echo "$job_spec" | grep '"parallelism":2'
        echo "$job_spec" | jq '.template.spec.containers | length' | grep 3
    - name: Get job info for the last job created on the cluster
      run: python3 xpk.py job info ${JOB_NAME} | grep -e "Entrypoint environment variables template:" -e "Job name:" -e "Labels:" -e "Mounts:" -e "Pods:" -e "Profile:" -e "Script name:" | wc -l | grep "7"
    - name: Cancel the batch job on the cluster
      run: |
        python3 xpk.py job cancel ${JOB_NAME} --cluster $TPU_CLUSTER_NAME --zone=us-central2-b | grep "job.batch/${JOB_NAME} deleted"
    - name: Create shell and exit it immediately
      run: |
        cat <<'EOF' >> create-shell.exp
        ##!/usr/bin/expect
        spawn python3 ./xpk.py shell
        expect "/ # "
        send "exit\n"
        EOF
        chmod +x ./create-shell.exp
        expect ./create-shell.exp
    # TODO - deflake tests
    # - name: Check if shell exists and is running
    #   run: kubectl get pods | grep xpk-def-app-profile-interactive- | grep Running
    - name: Stop the shell
      run: python3 xpk.py shell stop
    - name: Delete the cluster created
      if: always()
<<<<<<< HEAD
      run: echo 'y' | python xpk.py cluster delete --cluster $TPU_CLUSTER_NAME --zone=us-central2-b
    - name: Delete created GCS file
      run: gsutil rm gs://xpk-ci-cd-tests/$RANDOM_SEED.txt
    - name: Delete existing Storage
      run: python3 xpk.py storage delete $STORAGE_NAME  --cluster $TPU_CLUSTER_NAME --zone=us-central2-b
    - name: Delete the cluster created
      if: always()
      run: python3 xpk.py cluster delete --cluster $TPU_CLUSTER_NAME --zone=us-central2-b

  run-filestore-workload:
    runs-on: [ubuntu-20.04]
    concurrency: # We support one build or nightly test to run at a time currently.
      group: filestore-test-group
      cancel-in-progress: false
    steps:
    - uses: actions/checkout@v4
    - uses: actions/setup-python@v5
      with:
        python-version: '3.10'
    - uses: 'google-github-actions/auth@v2'
      with:
        credentials_json: '${{ secrets.GCP_SA_KEY }}'
    - uses: google-github-actions/setup-gcloud@v2
      with:
        version: '>= 363.0.0'
        install_components: 'beta,gke-gcloud-auth-plugin'
    - name: Generate random seed
      run: |
        RANDOM_SEED=$((RANDOM % 10000))  # Generate a random number between 0 and 9999
        echo "RANDOM_SEED=$RANDOM_SEED" >> $GITHUB_ENV
    - name: Verify gcp setup
      run: gcloud info
    - name: Set Google Cloud CLI properties to a unused zone to verify --zone arg is passed properly in commands.
      run: |
        gcloud config set compute/zone us-east4-a
        gcloud config get compute/zone
    - name: Install xpk with pip and verify it executes corretly
      run: |
        pip install .
        xpk --help
    - name: Authenticate Docker
      run: gcloud auth configure-docker --quiet
    - name: Create a XPK Cluster with 2x v4-8 nodepools. Larger num-nodes to avoid master resizing.
      run: |
        python3 xpk.py cluster create --cluster $TPU_FILESTORE_CLUSTER_NAME --tpu-type=v4-8  --num-slices=2 \
        --zone=us-central2-b --default-pool-cpu-machine-type=n1-standard-16 --default-pool-cpu-num-nodes=16 \
        --reservation='${{ secrets.GCP_TPU_V4_RESERVATION }}' --enable-workload-identity --enable-gcpfilestore-csi-driver --custom-cluster-arguments="${CLUSTER_ARGUMENTS}"
    - name: Fill Filestore manifest file
      run: |
        sed -i 's/PROJECT_NAME/${{secrets.PROJECT_NAME}}/g;  s/ZONE/us-central2-a/g; s/INSTANCE_NAME/${{secrets.INSTANCE_NAME}}/g; s/VOL_NAME/${{secrets.VOL_NAME}}/g; s/IP_ADDRESS/${{secrets.IP_ADDRESS}}/g' ./tests/data/fs-manifest.yaml 
    - name: Create auto-mount GCP Filestore Storage instance
      run: |
        python3 xpk.py storage create $FS_STORAGE_NAME --cluster=$TPU_FILESTORE_CLUSTER_NAME --zone=us-central2-b --type=gcpfilestore \
        --auto-mount=true \
        --mount-point='/fs-test-mount-point' --readonly=false --manifest='./tests/data/fs-manifest.yaml'
    - name: List and verify existing Storages
      run: python3 xpk.py storage list --cluster $TPU_FILESTORE_CLUSTER_NAME --zone=us-central2-b | tee output.txt | grep $FS_STORAGE_NAME || (echo 'No storage found' && exit 143)
    - name: Run workload to write file on filestore
      run : python3 xpk.py workload create --workload $FS_WRITE_WORKLOAD --command "mkdir /fs-test-mount-point/$RANDOM_SEED/ && echo 'Test text message' > /fs-test-mount-point/$RANDOM_SEED/test.txt || (echo 'Writing to filestore failed' && exit 143)" --cluster $TPU_FILESTORE_CLUSTER_NAME --tpu-type=v4-8 --zone us-central2
    - name: Wait for writer workload completion and confirm it succeeded
      run: python3 xpk.py workload list --cluster $TPU_FILESTORE_CLUSTER_NAME --zone=us-central2-b --wait-for-job-completion $FS_WRITE_WORKLOAD --timeout 300
    - name: Run workload to read file on filestore
      run : python3 xpk.py workload create --workload $FS_READ_WORKLOAD --command "cat /fs-test-mount-point/$RANDOM_SEED/test.txt | grep 'Test text message' || (echo 'Reading from filestore failed' && exit 143)" --cluster $TPU_FILESTORE_CLUSTER_NAME --tpu-type=v4-8 --zone us-central2
    - name: Wait for reader workload completion and confirm it succeeded
      run: python3 xpk.py workload list --cluster $TPU_FILESTORE_CLUSTER_NAME --zone=us-central2-b --wait-for-job-completion $FS_READ_WORKLOAD --timeout 300
    - name: Run workload to delete file on filestore
      run : python3 xpk.py workload create --workload $FS_DELETE_WORKLOAD --command "rm -rf /fs-test-mount-point/$RANDOM_SEED/test.txt || exit 143" --cluster $TPU_FILESTORE_CLUSTER_NAME --tpu-type=v4-8 --zone us-central2
    - name: Wait for delete workload completion and confirm it succeeded
      run: python3 xpk.py workload list --cluster $TPU_FILESTORE_CLUSTER_NAME --zone=us-central2-b --wait-for-job-completion $FS_DELETE_WORKLOAD --timeout 300
    - name: Delete the writer workload on the cluster
      if: always()
      run: python3 xpk.py workload delete --workload $FS_WRITE_WORKLOAD --cluster $TPU_FILESTORE_CLUSTER_NAME --zone=us-central2-b
    - name: Delete the reader workload on the cluster
      if: always()
      run: python3 xpk.py workload delete --workload $FS_READ_WORKLOAD --cluster $TPU_FILESTORE_CLUSTER_NAME --zone=us-central2-b
    - name: Delete the delete workload on the cluster
      if: always()
      run: python3 xpk.py workload delete --workload $FS_DELETE_WORKLOAD --cluster $TPU_FILESTORE_CLUSTER_NAME --zone=us-central2-b
    - name: Delete the cluster created
      if: always()
      run: python3 xpk.py cluster delete --cluster $TPU_FILESTORE_CLUSTER_NAME --zone=us-central2-b
=======
      run: echo 'y' | python xpk.py cluster delete --cluster $TPU_CLUSTER_NAME --zone=us-central2-b
>>>>>>> 83d9b90c
<|MERGE_RESOLUTION|>--- conflicted
+++ resolved
@@ -43,16 +43,12 @@
   ZONE: us-central2-a
   REGION: us-central2
   STORAGE_NAME: test-storage
-<<<<<<< HEAD
-  PW_CLUSTER_ARGUMENTS: "--network=${{secrets.NETWORK_NAME}} --maintenance-window=23:50"
   CLUSTER_ARGUMENTS: "--network=${{secrets.NETWORK_NAME}} --subnetwork=${{secrets.SUBNETWORK_NAME}} --maintenance-window=23:50"
   FS_STORAGE_NAME: ${{secrets.INSTANCE_NAME}}-test-storage
   FS_DELETE_WORKLOAD: "fs-delete-workload"
   FS_READ_WORKLOAD: "fs-read-workload"
   FS_WRITE_WORKLOAD: "fs-write-workload"
-=======
   PW_CLUSTER_ARGUMENTS: "--network=${{secrets.NETWORK_NAME}} --subnetwork=${{secrets.SUBNETWORK_NAME}} --maintenance-window=23:50"
->>>>>>> 83d9b90c
 
 jobs:
   # run-unit-tests:
@@ -158,12 +154,7 @@
       run: |
         python3 xpk.py cluster create-pathways --cluster $TPU_CLUSTER_NAME --tpu-type=v4-8  --num-slices=2 \
         --zone=us-central2-b --default-pool-cpu-machine-type=n1-standard-16 --default-pool-cpu-num-nodes=16 \
-<<<<<<< HEAD
         --reservation='${{ secrets.GCP_TPU_V4_RESERVATION }}' --enable-workload-identity --enable-gcsfuse-csi-driver --enable-gcpfilestore-csi-driver --custom-cluster-arguments="${PW_CLUSTER_ARGUMENTS}"
-
-=======
-        --reservation='${{ secrets.GCP_TPU_V4_RESERVATION }}' --enable-workload-identity --enable-gcsfuse-csi-driver --custom-cluster-arguments="${PW_CLUSTER_ARGUMENTS}"\
->>>>>>> 83d9b90c
     - name: Authenticate Docker
       run: gcloud auth configure-docker --quiet
     - name: Create auto-mount Storage instance
@@ -250,12 +241,7 @@
       run: python3 xpk.py shell stop
     - name: Delete the cluster created
       if: always()
-<<<<<<< HEAD
       run: echo 'y' | python xpk.py cluster delete --cluster $TPU_CLUSTER_NAME --zone=us-central2-b
-    - name: Delete created GCS file
-      run: gsutil rm gs://xpk-ci-cd-tests/$RANDOM_SEED.txt
-    - name: Delete existing Storage
-      run: python3 xpk.py storage delete $STORAGE_NAME  --cluster $TPU_CLUSTER_NAME --zone=us-central2-b
     - name: Delete the cluster created
       if: always()
       run: python3 xpk.py cluster delete --cluster $TPU_CLUSTER_NAME --zone=us-central2-b
@@ -331,7 +317,4 @@
       run: python3 xpk.py workload delete --workload $FS_DELETE_WORKLOAD --cluster $TPU_FILESTORE_CLUSTER_NAME --zone=us-central2-b
     - name: Delete the cluster created
       if: always()
-      run: python3 xpk.py cluster delete --cluster $TPU_FILESTORE_CLUSTER_NAME --zone=us-central2-b
-=======
-      run: echo 'y' | python xpk.py cluster delete --cluster $TPU_CLUSTER_NAME --zone=us-central2-b
->>>>>>> 83d9b90c
+      run: python3 xpk.py cluster delete --cluster $TPU_FILESTORE_CLUSTER_NAME --zone=us-central2-b