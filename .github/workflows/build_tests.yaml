--- conflicted
+++ resolved
@@ -179,15 +179,11 @@
       run: echo -e '#!/bin/bash \nsleep 3 \necho "Hello world from a test script!"' > job_test.sh
     - name: Run a job
       run: |
-<<<<<<< HEAD
-        python xpk.py run --cluster $TPU_CLUSTER_NAME --zone=us-central2-b job_test.sh | awk '/Starting log streaming for pod xpk-def-app-profile-slurm-[a-zA-Z0-9]+-[0-9]+-[a-zA-Z0-9]+.../,/Job logs streaming finished./ { print }'
-=======
         python xpk.py run --cluster $TPU_CLUSTER_NAME --zone=us-central2-b workload.sh | awk '/Starting log streaming for pod xpk-def-app-profile-slurm-[a-zA-Z0-9]+-[0-9]+-[a-zA-Z0-9]+.../,/Job logs streaming finished./ { print }'
     - name: Delete the job
       run: |
         JOB_NAME=$(python3 xpk.py job ls --cluster $TPU_CLUSTER_NAME --zone=us-central2-b | grep 'xpk-def-app-profile-slurm-' | head -1 | awk '{print $1}')
         kubectl delete job ${JOB_NAME}
->>>>>>> 18f73491
     - name: Run a base-docker-image workload
       run: |
         python3 xpk.py workload create --cluster $TPU_CLUSTER_NAME --workload $WORKLOAD_NAME  --command "bash test.sh"  \
@@ -258,8 +254,4 @@
       run: python3 xpk.py shell stop
     - name: Delete the cluster created
       if: always()
-<<<<<<< HEAD
-      run: echo 'y' | python xpk.py cluster delete --cluster $TPU_CLUSTER_NAME --zone=us-central2-b
-=======
-      run: python xpk.py cluster delete --cluster $TPU_CLUSTER_NAME --zone=us-central2-b --force
->>>>>>> 18f73491
+      run: python xpk.py cluster delete --cluster $TPU_CLUSTER_NAME --zone=us-central2-b --force