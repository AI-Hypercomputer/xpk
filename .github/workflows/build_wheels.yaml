# Copyright 2025 Google LLC
#
# Licensed under the Apache License, Version 2.0 (the "License");
# you may not use this file except in compliance with the License.
# You may obtain a copy of the License at
#
#      https://www.apache.org/licenses/LICENSE-2.0
#
# Unless required by applicable law or agreed to in writing, software
# distributed under the License is distributed on an "AS IS" BASIS,
# WITHOUT WARRANTIES OR CONDITIONS OF ANY KIND, either express or implied.
# See the License for the specific language governing permissions and
# limitations under the License

name: PyPi releases

<<<<<<< HEAD
on: 
=======
on:
>>>>>>> ac7f3e8f
  workflow_dispatch:
    inputs:
      testpypi:
        type: boolean
        required: false
        default: false
      tag:
        type: string
        required: true

jobs:
  build:
    name: Build distribution
    runs-on: ubuntu-latest
    # to build only on push to tags or on custom dispatched workflows
    if: github.event_name == 'workflow_dispatch'
    steps:
    - uses: actions/checkout@v4
      with:
        persist-credentials: false
    - name: Set up Python
      uses: actions/setup-python@v5
      with:
        python-version: "3.x"
    - name: Install pypa/build
      run: >-
        python3 -m
        pip install
        build
        --user
    - name: Clone xpk from tag
      if: github.event_name == 'worfklow_dispatch'
      run: git clone --branch=${{inputs.tag}} https://github.com/AI-Hypercomputer/xpk.git
    - name: Enter directory
      if: github.event_name == 'worfklow_dispatch'
      run: cd xpk
    - name: Build a binary wheel and a source tarball
      run: python3 -m build
    - name: Store the distribution packages
      uses: actions/upload-artifact@v4
      with:
        name: python-package-distributions
        path: dist/
  publish-to-testpypi:
    if: ${{inputs.testpypi}} == true
    name: Publish Python distribution to TestPyPI
    needs:
    - build
    runs-on: ubuntu-latest
    environment:
      name: testpypi
      url: https://test.pypi.org/p/xpk-testing
    permissions:
      id-token: write
    steps:
    - name: Download all the dists
      uses: actions/download-artifact@v4
      with:
        name: python-package-distributions
        path: dist/
    - name: Publish distribution 📦 to TestPyPI
      uses: pypa/gh-action-pypi-publish@release/v1
      with:
        repository-url: https://test.pypi.org/legacy/
        verbose: true
  publish-to-pypi:
    name: Publish Python distribution to PyPI
    if: startsWith(github.ref, 'refs/tags/')  # only publish to PyPI on tag pushes
    needs:
    - build
    runs-on: ubuntu-latest
    environment:
      # We should configure trusted publishing as specified here: 
      # https://packaging.python.org/en/latest/guides/publishing-package-distribution-releases-using-github-actions-ci-cd-workflows/#configuring-trusted-publishing
      name: pypi
      url: https://pypi.org/p/xpk  # Replace <package-name> with your PyPI project name
    permissions:
      id-token: write  # IMPORTANT: mandatory for trusted publishing

    steps:
    - name: Download all the dists
      uses: actions/download-artifact@v4
      with:
        name: python-package-distributions
        path: dist/
    - name: Publish distribution to PyPI
      uses: pypa/gh-action-pypi-publish@release/v1<|MERGE_RESOLUTION|>--- conflicted
+++ resolved
@@ -14,11 +14,8 @@
 
 name: PyPi releases
 
-<<<<<<< HEAD
-on: 
-=======
+
 on:
->>>>>>> ac7f3e8f
   workflow_dispatch:
     inputs:
       testpypi:
