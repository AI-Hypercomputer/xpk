# Copyright 2025 Google LLC
#
# Licensed under the Apache License, Version 2.0 (the "License");
# you may not use this file except in compliance with the License.
# You may obtain a copy of the License at
#
#      https://www.apache.org/licenses/LICENSE-2.0
#
# Unless required by applicable law or agreed to in writing, software
# distributed under the License is distributed on an "AS IS" BASIS,
# WITHOUT WARRANTIES OR CONDITIONS OF ANY KIND, either express or implied.
# See the License for the specific language governing permissions and
# limitations under the License

name: Filestore Tests

on:
  workflow_call:
    inputs:
      cluster-name:
        type: string
        required: true
      tpu-type:
        description: 'TPU Type'
        required: false
        default: 'v4-8'
        type: string
      zone:
        type: string
        required: true
      location:
        type: string
        required: true
      run-id:
        required: true
        type: string

jobs:
  run-filestore:
    runs-on: [ubuntu-22.04]
    env:
      # Names must be unique in parallel running tests.
      FS_STORAGE_NAME: ${{secrets.INSTANCE_NAME}}-test-${{inputs.run-id}}
      FS_WRITE_WORKLOAD: "fs-write-workload"
      FS_READ_WORKLOAD: "fs-read-workload"
      FS_DELETE_WORKLOAD: "fs-delete-workload"
    steps:
    - uses: actions/checkout@v4
    - uses: actions/setup-python@v5
      with:
        python-version: '3.10'
    - uses: 'google-github-actions/auth@v2'
      with:
        credentials_json: '${{ secrets.GCP_SA_KEY }}'
    - uses: google-github-actions/setup-gcloud@v2
      with:
        version: '>= 363.0.0'
        install_components: 'beta,gke-gcloud-auth-plugin'
    - name: Generate random seed
      run: |
        RANDOM_SEED=$((RANDOM % 10000))  # Generate a random number between 0 and 9999
        echo "RANDOM_SEED=$RANDOM_SEED" >> $GITHUB_ENV
    - name: Install kubectl
      run: gcloud components install kubectl
    - name: Verify gcp setup
      run: gcloud info
    - name: Set Google Cloud CLI properties to a unused zone to verify --zone arg is passed properly in commands.
      run: |
        gcloud config set compute/zone us-east4-a
        gcloud config get compute/zone
    - name: Prepare directories
      run: mkdir -p ~/.cache/pip
    - name: Restore cached dependencies
      uses: actions/cache@v4
      with:
        path: |
              /usr/local/bin/kubectl-kueue
              /usr/local/bin/kubectl-kjob
              ~/.cache/pip
              ${{env.pythonLocation}}
        key: xpk-deps-3.10-${{inputs.run-id}}
        restore-keys: xpk-deps-3.10-
    - name: Install expect package
      run: sudo apt-get install expect
    - name: Verify xpk installation
      run: xpk --help
    - name: Authenticate Docker
      run: gcloud auth configure-docker --quiet
    - name: Fill Filestore manifest file
      run: |
        sed -i 's/PROJECT_NAME/${{secrets.PROJECT_NAME}}/g;  s/ZONE/${{inputs.zone}}/g; s/INSTANCE_NAME/${{secrets.INSTANCE_NAME}}/g; s/VOL_NAME/${{secrets.VOL_NAME}}/g; s/IP_ADDRESS/${{secrets.IP_ADDRESS}}/g' ./tests/data/fs-manifest.yaml
    - name: Attach auto-mount GCP Filestore Storage instance
      run: |
        python3 xpk.py storage attach $FS_STORAGE_NAME --cluster=${{inputs.cluster-name}} --zone=${{inputs.zone}} --type=gcpfilestore \
        --auto-mount=true \
        --mount-point='/fs-test-mount-point' --readonly=false --manifest='./tests/data/fs-manifest.yaml'
    - name: List and verify existing Storages
      run: python3 xpk.py storage list --cluster ${{inputs.cluster-name}} --zone=${{inputs.zone}} | tee output.txt | grep $FS_STORAGE_NAME || (echo 'No storage found' && exit 143)
    - name: Verify VolumeBundle created
      run: kubectl get volumebundle $FS_STORAGE_NAME -o jsonpath='{.spec.containerVolumeMounts[0].mountPath}' | grep '/fs-test-mount-point'
    - name: Run workload to write file on filestore
      run : python3 xpk.py workload create --workload $FS_WRITE_WORKLOAD --docker-image='marketplace.gcr.io/google/ubuntu2004' --command "mkdir /fs-test-mount-point/$RANDOM_SEED/ && echo 'Test text message' > /fs-test-mount-point/$RANDOM_SEED/test.txt || (echo 'Writing to filestore failed' && exit 143)" --cluster ${{inputs.cluster-name}} --tpu-type=${{inputs.tpu-type}} --zone ${{inputs.location}}
    - name: Wait for writer workload completion and confirm it succeeded
      run: python3 xpk.py workload list --cluster ${{inputs.cluster-name}} --zone=${{inputs.zone}} --wait-for-job-completion $FS_WRITE_WORKLOAD --timeout 300
    - name: Run workload to read file on filestore
      run : python3 xpk.py workload create --workload $FS_READ_WORKLOAD --command "grep 'Test text message' /fs-test-mount-point/$RANDOM_SEED/test.txt || (echo 'Reading from filestore failed' && exit 143)" --cluster ${{inputs.cluster-name}} --tpu-type=${{inputs.tpu-type}} --zone ${{inputs.location}}
    - name: Wait for reader workload completion and confirm it succeeded
      run: python3 xpk.py workload list --cluster ${{inputs.cluster-name}} --zone=${{inputs.zone}} --wait-for-job-completion $FS_READ_WORKLOAD --timeout 300
    - name: Create batch-read.sh script
      run: |
        cat <<EOF > batch-read.sh
        #!/bin/bash
        grep 'Test text message' /fs-test-mount-point/$RANDOM_SEED/test.txt || (echo 'Reading from filestore failed' && exit 143)
        EOF
    - name: Run a batch-read job on the cluster
      run: python3 xpk.py batch --cluster ${{inputs.cluster-name}} --zone=${{inputs.zone}} batch-read.sh | tee batch-read.log
    - name: Get job name
      run: |
        READ_JOB_NAME=$(cat batch-read.log | grep 'xpk-def-app-profile-slurm-' | awk -F': ' '{print $2}')
        echo "READ_JOB_NAME=${READ_JOB_NAME}" >> $GITHUB_ENV
    - name: Wait for the batch-read job to finish
      run: kubectl wait job.batch/$READ_JOB_NAME --for=condition=Complete --timeout=1m
    - name: Cancel the batch-read job
      run: python3 xpk.py job cancel $READ_JOB_NAME --cluster ${{inputs.cluster-name}} --zone=${{inputs.zone}} | grep "job.batch/$READ_JOB_NAME deleted"
    - name: Delete batch-read.log file
      run: rm batch-read.log
    - name: Delete batch-read.sh file
      run: rm batch-read.sh
    - name: Create shell and exit it immediately
      run: |
        cat <<EOF >> create-shell.exp
        ##!/usr/bin/expect
        spawn python3 xpk.py shell --cluster ${{inputs.cluster-name}} --zone=${{inputs.zone}}
        expect "/ # "
        send "cat /fs-test-mount-point/$RANDOM_SEED/test.txt\n"
        expect "Test text message"
        send "exit\n"
        EOF
        chmod +x ./create-shell.exp
        expect ./create-shell.exp
    - name: Stop the shell
      run: python3 xpk.py shell stop --cluster ${{inputs.cluster-name}} --zone=${{inputs.zone}}
    - name: Delete create-shell.exp file
      run: rm create-shell.exp
    - name: Run workload to delete file on filestore
      run : python3 xpk.py workload create --workload $FS_DELETE_WORKLOAD --command "rm -rf /fs-test-mount-point/$RANDOM_SEED/test.txt || exit 143" --cluster ${{inputs.cluster-name}} --tpu-type=${{inputs.tpu-type}} --zone ${{inputs.location}}
    - name: Wait for delete workload completion and confirm it succeeded
      run: python3 xpk.py workload list --cluster ${{inputs.cluster-name}} --zone=${{inputs.zone}} --wait-for-job-completion $FS_DELETE_WORKLOAD --timeout 300
<<<<<<< HEAD
    - name: Detach storage
      run: python3 xpk.py storage detach $FS_STORAGE_NAME --zone=${{inputs.zone}} --cluster=${{inputs.cluster-name}}
=======
    - name: Delete storage
      run: python3 xpk.py storage delete $FS_STORAGE_NAME --zone=${{inputs.zone}} --cluster=${{inputs.cluster-name}}
    - name: Verify VolumeBundle deleted
      run: |
        ! kubectl get volumebundle | grep $FS_STORAGE_NAME
>>>>>>> c7b4958f
    - name: Delete the writer workload on the cluster
      if: always()
      run: python3 xpk.py workload delete --workload $FS_WRITE_WORKLOAD --cluster ${{inputs.cluster-name}} --zone=${{inputs.zone}}
    - name: Delete the reader workload on the cluster
      if: always()
      run: python3 xpk.py workload delete --workload $FS_READ_WORKLOAD --cluster ${{inputs.cluster-name}} --zone=${{inputs.zone}}
    - name: Delete the delete workload on the cluster
      if: always()
      run: python3 xpk.py workload delete --workload $FS_DELETE_WORKLOAD --cluster ${{inputs.cluster-name}} --zone=${{inputs.zone}}

  run-filestore-create:
    needs: [run-filestore]
    runs-on: [ubuntu-22.04]
    env:
      # Names must be unique in parallel running tests.
      FS_STORAGE_NAME: ${{inputs.cluster-name}}-test
      FS_WRITE_WORKLOAD: "fs-write-workload-create"
      FS_READ_WORKLOAD: "fs-read-workload-create"
      FS_DELETE_WORKLOAD: "fs-delete-workload-create"
    steps:
    - uses: actions/checkout@v4
    - uses: actions/setup-python@v5
      with:
        python-version: '3.10'
    - uses: 'google-github-actions/auth@v2'
      with:
        credentials_json: '${{ secrets.GCP_SA_KEY }}'
    - uses: google-github-actions/setup-gcloud@v2
      with:
        version: '>= 363.0.0'
        install_components: 'beta,gke-gcloud-auth-plugin'
    - name: install kubectl
      run: gcloud components install kubectl
    - name: Generate random seed
      run: |
        RANDOM_SEED=$((RANDOM % 10000))  # Generate a random number between 0 and 9999
        echo "RANDOM_SEED=$RANDOM_SEED" >> $GITHUB_ENV
    - name: Verify gcp setup
      run: gcloud info
    - name: Set Google Cloud CLI properties to a unused zone to verify --zone arg is passed properly in commands.
      run: |
        gcloud config set compute/zone us-east4-a
        gcloud config get compute/zone
    - name: Prepare directories
      run: mkdir -p ~/.cache/pip
    - name: Restore cached dependencies
      uses: actions/cache@v4
      with:
        path: |
            /usr/local/bin/kubectl-kueue
            /usr/local/bin/kubectl-kjob
            ~/.cache/pip
            ${{env.pythonLocation}}
        key: xpk-deps-3.10-${{inputs.run-id}}
        restore-keys: xpk-deps-3.10-
    - name: Install expect package
      run: sudo apt-get install expect
    - name: Verify xpk installation
      run: xpk --help
    - name: Authenticate Docker
      run: gcloud auth configure-docker --quiet
    - name: Create auto-mount GCP Filestore Storage instance
      run: |
        python3 xpk.py storage create $FS_STORAGE_NAME --cluster=${{inputs.cluster-name}} --zone=${{inputs.zone}} --type=gcpfilestore \
        --auto-mount=true --vol=vol1 --size=1024 --tier=BASIC_HDD \
        --mount-point='/fs-test-mount-point' --readonly=false
    - name: List and verify existing Storages
      run: python3 xpk.py storage list --cluster ${{inputs.cluster-name}} --zone=${{inputs.zone}} | tee output.txt | grep $FS_STORAGE_NAME || (echo 'No storage found' && exit 143)
    - name: Verify VolumeBundle created
      run: kubectl get volumebundle $FS_STORAGE_NAME -o jsonpath='{.spec.containerVolumeMounts[0].mountPath}' | grep '/fs-test-mount-point'
    - name: Run workload to write file on filestore
      run: python3 xpk.py workload create --workload $FS_WRITE_WORKLOAD --num-slices=1 --docker-image='marketplace.gcr.io/google/ubuntu2004' --command "mkdir /fs-test-mount-point/$RANDOM_SEED/ && echo 'Test text message' > /fs-test-mount-point/$RANDOM_SEED/test.txt || (echo 'Writing to filestore failed' && exit 143)" --cluster ${{inputs.cluster-name}} --tpu-type=${{inputs.tpu-type}} --zone ${{inputs.zone}}
    - name: Wait for writer workload completion and confirm it succeeded
      run: python3 xpk.py workload list --cluster ${{inputs.cluster-name}} --zone=${{inputs.zone}} --wait-for-job-completion $FS_WRITE_WORKLOAD --timeout 300
    - name: Run workload to read file on filestore
      run : python3 xpk.py workload create --workload $FS_READ_WORKLOAD --num-slices=1 --command "grep 'Test text message' /fs-test-mount-point/$RANDOM_SEED/test.txt || (echo 'Reading from filestore failed' && exit 143)" --cluster ${{inputs.cluster-name}} --tpu-type=${{inputs.tpu-type}} --zone ${{inputs.zone}}
    - name: Wait for reader workload completion and confirm it succeeded
      run: python3 xpk.py workload list --cluster ${{inputs.cluster-name}} --zone=${{inputs.zone}} --wait-for-job-completion $FS_READ_WORKLOAD --timeout 300
    - name: Create batch-read.sh script
      run: |
        cat <<EOF > batch-read.sh
        #!/bin/bash
        grep 'Test text message' /fs-test-mount-point/$RANDOM_SEED/test.txt || (echo 'Reading from filestore failed' && exit 143)
        EOF
    - name: Run a batch-read job on the cluster
      run: python3 xpk.py batch --cluster ${{inputs.cluster-name}} --zone=${{inputs.zone}} batch-read.sh | tee batch-read.log
    - name: Get job name
      run: |
        READ_JOB_NAME=$(cat batch-read.log | grep 'xpk-def-app-profile-slurm-' | awk -F': ' '{print $2}')
        echo "READ_JOB_NAME=${READ_JOB_NAME}" >> $GITHUB_ENV
    - name: Wait for the batch-read job to finish
      run: kubectl wait job.batch/$READ_JOB_NAME --for=condition=Complete --timeout=1m
    - name: Cancel the batch-read job
      run: python3 xpk.py job cancel $READ_JOB_NAME --cluster ${{inputs.cluster-name}} --zone=${{inputs.zone}} | grep "job.batch/$READ_JOB_NAME deleted"
    - name: Delete batch-read.log file
      run: rm batch-read.log
    - name: Delete batch-read.sh file
      run: rm batch-read.sh
    - name: Create shell and exit it immediately
      run: |
        cat <<EOF >> create-shell.exp
        ##!/usr/bin/expect
        spawn python3 xpk.py shell --cluster ${{inputs.cluster-name}} --zone=${{inputs.zone}}
        expect "/ # "
        send "cat /fs-test-mount-point/$RANDOM_SEED/test.txt\n"
        expect "Test text message"
        send "exit\n"
        EOF
        chmod +x ./create-shell.exp
        expect ./create-shell.exp
    - name: Stop the shell
      run: python3 xpk.py shell stop --cluster ${{inputs.cluster-name}} --zone=${{inputs.zone}}
    - name: Delete create-shell.exp file
      run: rm create-shell.exp
    - name: Run workload to delete file on filestore
      run : python3 xpk.py workload create --workload $FS_DELETE_WORKLOAD --command "rm -rf /fs-test-mount-point/$RANDOM_SEED/test.txt || exit 143" --num-slices=1 --cluster ${{inputs.cluster-name}} --tpu-type=${{inputs.tpu-type}} --zone ${{inputs.zone}}
    - name: Wait for delete workload completion and confirm it succeeded
<<<<<<< HEAD
      run: python3 xpk.py workload list --cluster ${{inputs.cluster-name}} --zone=${{inputs.zone}} --wait-for-job-completion $FS_DELETE_WORKLOAD_CREATE --timeout 300
    - name: Detach storage
      run: python3 xpk.py storage detach $STORAGE_NAME_CREATE --zone=${{inputs.zone}} --cluster=${{inputs.cluster-name}}
=======
      run: python3 xpk.py workload list --cluster ${{inputs.cluster-name}} --zone=${{inputs.zone}} --wait-for-job-completion $FS_DELETE_WORKLOAD --timeout 300
    - name: Delete storage
      run: python3 xpk.py storage delete $FS_STORAGE_NAME --zone=${{inputs.zone}} --cluster=${{inputs.cluster-name}}
    - name: Verify VolumeBundle deleted
      run: |
        ! kubectl get volumebundle | grep $FS_STORAGE_NAME
>>>>>>> c7b4958f
    - name: Delete the filestore instance
      if: always()
      run: gcloud filestore instances delete $FS_STORAGE_NAME --zone=${{inputs.zone}} --force
    - name: Delete the writer workload on the cluster
      if: always()
      run: python3 xpk.py workload delete --workload $FS_WRITE_WORKLOAD --cluster ${{inputs.cluster-name}} --zone=${{inputs.zone}}
    - name: Delete the reader workload on the cluster
      if: always()
      run: python3 xpk.py workload delete --workload $FS_READ_WORKLOAD --cluster ${{inputs.cluster-name}} --zone=${{inputs.zone}}
    - name: Delete the delete workload on the cluster
      if: always()
      run: python3 xpk.py workload delete --workload $FS_DELETE_WORKLOAD --cluster ${{inputs.cluster-name}} --zone=${{inputs.zone}}<|MERGE_RESOLUTION|>--- conflicted
+++ resolved
@@ -146,16 +146,11 @@
       run : python3 xpk.py workload create --workload $FS_DELETE_WORKLOAD --command "rm -rf /fs-test-mount-point/$RANDOM_SEED/test.txt || exit 143" --cluster ${{inputs.cluster-name}} --tpu-type=${{inputs.tpu-type}} --zone ${{inputs.location}}
     - name: Wait for delete workload completion and confirm it succeeded
       run: python3 xpk.py workload list --cluster ${{inputs.cluster-name}} --zone=${{inputs.zone}} --wait-for-job-completion $FS_DELETE_WORKLOAD --timeout 300
-<<<<<<< HEAD
     - name: Detach storage
       run: python3 xpk.py storage detach $FS_STORAGE_NAME --zone=${{inputs.zone}} --cluster=${{inputs.cluster-name}}
-=======
-    - name: Delete storage
-      run: python3 xpk.py storage delete $FS_STORAGE_NAME --zone=${{inputs.zone}} --cluster=${{inputs.cluster-name}}
     - name: Verify VolumeBundle deleted
       run: |
         ! kubectl get volumebundle | grep $FS_STORAGE_NAME
->>>>>>> c7b4958f
     - name: Delete the writer workload on the cluster
       if: always()
       run: python3 xpk.py workload delete --workload $FS_WRITE_WORKLOAD --cluster ${{inputs.cluster-name}} --zone=${{inputs.zone}}
@@ -273,18 +268,12 @@
     - name: Run workload to delete file on filestore
       run : python3 xpk.py workload create --workload $FS_DELETE_WORKLOAD --command "rm -rf /fs-test-mount-point/$RANDOM_SEED/test.txt || exit 143" --num-slices=1 --cluster ${{inputs.cluster-name}} --tpu-type=${{inputs.tpu-type}} --zone ${{inputs.zone}}
     - name: Wait for delete workload completion and confirm it succeeded
-<<<<<<< HEAD
-      run: python3 xpk.py workload list --cluster ${{inputs.cluster-name}} --zone=${{inputs.zone}} --wait-for-job-completion $FS_DELETE_WORKLOAD_CREATE --timeout 300
+      run: python3 xpk.py workload list --cluster ${{inputs.cluster-name}} --zone=${{inputs.zone}} --wait-for-job-completion $FS_DELETE_WORKLOAD --timeout 300
     - name: Detach storage
-      run: python3 xpk.py storage detach $STORAGE_NAME_CREATE --zone=${{inputs.zone}} --cluster=${{inputs.cluster-name}}
-=======
-      run: python3 xpk.py workload list --cluster ${{inputs.cluster-name}} --zone=${{inputs.zone}} --wait-for-job-completion $FS_DELETE_WORKLOAD --timeout 300
-    - name: Delete storage
-      run: python3 xpk.py storage delete $FS_STORAGE_NAME --zone=${{inputs.zone}} --cluster=${{inputs.cluster-name}}
+      run: python3 xpk.py storage detach $FS_STORAGE_NAME --zone=${{inputs.zone}} --cluster=${{inputs.cluster-name}}
     - name: Verify VolumeBundle deleted
       run: |
         ! kubectl get volumebundle | grep $FS_STORAGE_NAME
->>>>>>> c7b4958f
     - name: Delete the filestore instance
       if: always()
       run: gcloud filestore instances delete $FS_STORAGE_NAME --zone=${{inputs.zone}} --force
