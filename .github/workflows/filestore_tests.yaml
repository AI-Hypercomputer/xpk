--- conflicted
+++ resolved
@@ -119,14 +119,7 @@
       run: python3 xpk.py workload delete --workload $FS_READ_WORKLOAD --cluster ${{inputs.cluster-name}} --zone=${{inputs.zone}}
     - name: Delete the delete workload on the cluster
       if: always()
-<<<<<<< HEAD
-      run: python3 xpk.py workload delete --workload $FS_DELETE_WORKLOAD --cluster $TPU_FILESTORE_CLUSTER_NAME --zone=europe-west4-b
-    - name: Delete the cluster created
-      if: always()
-      run: python3 xpk.py cluster delete --cluster $TPU_FILESTORE_CLUSTER_NAME --zone=europe-west4-b --force
-=======
       run: python3 xpk.py workload delete --workload $FS_DELETE_WORKLOAD --cluster ${{inputs.cluster-name}} --zone=${{inputs.zone}}
->>>>>>> c55f3cd1
   
   filestore-create:
     runs-on: [ubuntu-22.04]
@@ -204,11 +197,4 @@
       run: python3 xpk.py workload delete --workload $FS_READ_WORKLOAD --cluster ${{inputs.cluster-name}} --zone=${{inputs.zone}}
     - name: Delete the delete workload on the cluster
       if: always()
-<<<<<<< HEAD
-      run: python3 xpk.py workload delete --workload $FS_DELETE_WORKLOAD --cluster $TPU_FILESTORE_CLUSTER_NAME_CREATE --zone=europe-west4-b
-    - name: Delete the cluster created
-      if: always()
-      run: python3 xpk.py cluster delete --cluster $TPU_FILESTORE_CLUSTER_NAME_CREATE --zone=europe-west4-b --force
-=======
-      run: python3 xpk.py workload delete --workload $FS_DELETE_WORKLOAD --cluster ${{inputs.cluster-name}} --zone=${{inputs.zone}}
->>>>>>> c55f3cd1
+      run: python3 xpk.py workload delete --workload $FS_DELETE_WORKLOAD --cluster ${{inputs.cluster-name}} --zone=${{inputs.zone}}