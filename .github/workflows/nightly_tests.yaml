# Copyright 2024 Google LLC
#
# Licensed under the Apache License, Version 2.0 (the "License");
# you may not use this file except in compliance with the License.
# You may obtain a copy of the License at
#
#      https://www.apache.org/licenses/LICENSE-2.0
#
# Unless required by applicable law or agreed to in writing, software
# distributed under the License is distributed on an "AS IS" BASIS,
# WITHOUT WARRANTIES OR CONDITIONS OF ANY KIND, either express or implied.
# See the License for the specific language governing permissions and
# limitations under the License

name: Nightly Tests

on:
  workflow_dispatch:
  schedule: # Schedule the job run at 12AM PST daily.
    - cron: '0 8 * * *'

env:
  # Names must be unique in parallel running tests.
  EMPTY_CLUSTER_NAME: nightly-xpk-zero-nodepools
  PRIVATE_CLUSTER_NAME: nightly-xpk-private-2-v4-8-nodepools
  TPU_CLUSTER_NAME: nightly-xpk-2-v4-8-nodepools
  WORKLOAD_NAME: xpktest-nightly-${{ github.run_attempt }}
  PATHWAYS_TPU_CLUSTER_NAME: pw-nightly-test-2-v4-8-nodepools
  PATHWAYS_WORKLOAD_NAME: xpkpw-nightly-${{ github.run_attempt }}
  PW_CLUSTER_ARGUMENTS: "--network=${{secrets.NETWORK_NAME}}"
  CLUSTER_NETWORK_ARGUMENTS: "--network=${{secrets.NETWORK_NAME}} --subnetwork=${{secrets.SUBNETWORK_NAME}}"
jobs:
  cluster-create-and-delete:
    runs-on: [ubuntu-22.04]
    concurrency: # We support one build test to run at a time currently.
      group: nightly-test-cluster-group
      cancel-in-progress: false
    steps:
    - uses: actions/checkout@v4
    - uses: actions/setup-python@v5
      with:
        python-version: '3.10'
    - name: Install expect package
      run: sudo apt-get install expect
    - uses: 'google-github-actions/auth@v2'
      with:
        credentials_json: '${{ secrets.GCP_SA_KEY }}'
    - uses: google-github-actions/setup-gcloud@v2
      with:
        version: '>= 363.0.0'
        install_components: 'beta,gke-gcloud-auth-plugin'
    - name: Verify gcp setup
      run: gcloud info
    - name: Set Google Cloud CLI properties to a unused zone to verify --zone arg is passed properly in commands.
      run: |
        gcloud config set compute/zone us-east4-a
        gcloud config get compute/zone
    - name: Install xpk dependencies
      run: |
        make install 
        echo $PWD/bin >> "$GITHUB_PATH"
    - name: Check xpk installation
      run: xpk --help
    - name: Create an XPK Cluster with zero node pools
      run: python xpk.py cluster create --cluster $EMPTY_CLUSTER_NAME --tpu-type=v4-8  --num-slices=0 --zone=us-central2-b --default-pool-cpu-machine-type=n1-standard-16 --reservation='${{ secrets.GCP_TPU_V4_RESERVATION }}' --custom-cluster-arguments='${{ secrets.CLUSTER_ARGUMENTS }}'
    - name: Delete the cluster created
      run: python xpk.py cluster delete --cluster $EMPTY_CLUSTER_NAME --zone=us-central2-b
      if: always()
    - name: Create a Private XPK Cluster with zero node pools
      run: python xpk.py cluster create --cluster $PRIVATE_CLUSTER_NAME --private --tpu-type=v4-8  --num-slices=0 --zone=us-central2-b --default-pool-cpu-machine-type=n1-standard-16 --reservation='${{ secrets.GCP_TPU_V4_RESERVATION }}' --custom-cluster-arguments='${CLUSTER_NETWORK_ARGUMENTS}'
    - name: Verify the created cluster is private
      run: gcloud container clusters describe $PRIVATE_CLUSTER_NAME --region=us-central2 --format="value(privateClusterConfig.enablePrivateNodes)" | grep 'True' || (echo 'The created cluster is not private.' && exit 1)
    - name: Delete the cluster created
      run: python xpk.py cluster delete --cluster $PRIVATE_CLUSTER_NAME --zone=us-central2-b
      if: always()
    - name: Create an XPK Cluster with 2x v4-8 nodepools
      run: python xpk.py cluster create --cluster $TPU_CLUSTER_NAME --tpu-type=v4-8  --num-slices=2 --zone=us-central2-b --default-pool-cpu-machine-type=n1-standard-16 --reservation='${{ secrets.GCP_TPU_V4_RESERVATION }}' --custom-cluster-arguments='${{ secrets.CLUSTER_ARGUMENTS }}'
    - name: Authenticate Docker
      run: gcloud auth configure-docker --quiet
    - name: Create test script to execute in workloads
      run: echo -e '#!/bin/bash \n echo "Hello world from a test script!"' > test.sh
    - name: Run a base-docker-image workload
      run: python xpk.py workload create --cluster $TPU_CLUSTER_NAME --workload $WORKLOAD_NAME  --command "bash test.sh"  --tpu-type=v4-8 --num-slices=2 --zone=us-central2-b
    - name: List out the workloads on the cluster
      run: python3 xpk.py workload list --cluster $TPU_CLUSTER_NAME --zone=us-central2-b
    - name: Run xpk inspector with the workload created above
      run: python3 xpk.py inspector --cluster $TPU_CLUSTER_NAME --zone=us-central2-b  --workload $WORKLOAD_NAME
    - name: Wait for workload completion and confirm it succeeded
      run: python3 xpk.py workload list --cluster $TPU_CLUSTER_NAME --zone=us-central2-b --wait-for-job-completion $WORKLOAD_NAME --timeout 300
    - name: Run xpk info command
      run : python3 xpk.py info --cluster $TPU_CLUSTER_NAME --zone=us-central2-b
    - name: Delete the workload on the cluster
      run: python3 xpk.py workload delete --workload $WORKLOAD_NAME --cluster $TPU_CLUSTER_NAME --zone=us-central2-b
<<<<<<< HEAD
    - name: Run a batch job on the cluster
      run: python3 xpk.py batch --cluster $TPU_CLUSTER_NAME --zone=us-central2-b test.sh
    - name: List out the jobs on the cluster
      run: python3 xpk.py job ls | grep 'xpk-def-app-profile-slurm-'
    - name: Get job info for the last job created on the cluster
      run: |
        MOST_RECENT_JOB_NAME=$(kubectl get jobs --sort-by=.metadata.creationTimestamp -o jsonpath="{.items[-1:].metadata.name}") 
        python3 xpk.py job info $MOST_RECENT_JOB_NAME | grep -e "Environment variables:" -e "Job name:" -e "Labels:" -e "Mounts:" -e "Pods:" -e "Profile:" | wc -l | grep "6"
=======
    - name: Create shell and exit it immidiatelly
      run: |
        cat <<'EOF' >> create-shell.exp
        ##!/usr/bin/expect
        spawn python3 ./xpk.py shell
        expect "/ # "
        send "exit\n"
        EOF
        chmod +x ./create-shell.exp
        expect ./create-shell.exp
    - name: Check if shell exists and is running
      run: kubectl get pods | grep xpk-def-app-profile-interactive- | grep Running
    - name: Stop the shell
      run: python3 xpk.py shell stop
>>>>>>> 1ce704cf
    - name: Delete the cluster created
      if: always()
      run: python xpk.py cluster delete --cluster $TPU_CLUSTER_NAME --zone=us-central2-b

  pw-cluster-and-workload:
    runs-on: [ubuntu-22.04]
    concurrency: # We support one build test to run at a time currently.
      group: nightly-pw-test-cluster-group
      cancel-in-progress: false
    steps:
    - uses: actions/checkout@v4
    - uses: actions/setup-python@v5
      with:
        python-version: '3.10'
    - uses: 'google-github-actions/auth@v2'
      with:
        credentials_json: '${{ secrets.GCP_SA_KEY }}'
    - uses: google-github-actions/setup-gcloud@v2
      with:
        version: '>= 363.0.0'
        install_components: 'beta,gke-gcloud-auth-plugin'
    - name: Set Google Cloud CLI properties to a unused zone to verify --zone arg is passed properly in commands.
      run: |
        gcloud config set compute/zone us-east4-a
        gcloud config get compute/zone
    - name: Install xpk dependencies
      run: |
        make install 
        echo $PWD/bin >> "$GITHUB_PATH"
    - name: Check xpk installation
      run: xpk --help
    - name: Create an Pathways-enabled XPK Cluster with 2 x v4-8 nodepools
      run: python xpk.py cluster create-pathways --cluster $PATHWAYS_TPU_CLUSTER_NAME --tpu-type=v4-8  --num-slices=2 --zone=us-central2-b --default-pool-cpu-machine-type=n1-standard-16 --default-pool-cpu-num-nodes=16 --reservation='${{ secrets.GCP_TPU_V4_RESERVATION }}' --custom-cluster-arguments="${PW_CLUSTER_ARGUMENTS}"
    - name: Create test script to execute in workloads
      run: echo -e '#!/bin/bash \n echo "Hello world from a test script!"' > test.sh
    - name: Run a Pathways workload on Ubuntu base image
      run: python xpk.py workload create-pathways --cluster $PATHWAYS_TPU_CLUSTER_NAME --workload $PATHWAYS_WORKLOAD_NAME --docker-image='marketplace.gcr.io/google/ubuntu2004' --tpu-type=v4-8 --num-slices=2 --zone=us-central2-b --command "echo \"Hello world from a test script! \""
    - name: Wait for Pathways workload completion and confirm it succeeded
      run: python3 xpk.py workload list --cluster $PATHWAYS_TPU_CLUSTER_NAME --zone=us-central2-b --wait-for-job-completion $PATHWAYS_WORKLOAD_NAME --timeout 300
    - name: Delete the Pathways workload on the cluster
      run: python3 xpk.py workload delete --workload $PATHWAYS_WORKLOAD_NAME --cluster $PATHWAYS_TPU_CLUSTER_NAME --zone=us-central2-b
    - name: Delete the Pathways cluster created
      if: always()
      run: python xpk.py cluster delete --cluster $PATHWAYS_TPU_CLUSTER_NAME --zone=us-central2-b






<|MERGE_RESOLUTION|>--- conflicted
+++ resolved
@@ -91,16 +91,18 @@
       run : python3 xpk.py info --cluster $TPU_CLUSTER_NAME --zone=us-central2-b
     - name: Delete the workload on the cluster
       run: python3 xpk.py workload delete --workload $WORKLOAD_NAME --cluster $TPU_CLUSTER_NAME --zone=us-central2-b
-<<<<<<< HEAD
     - name: Run a batch job on the cluster
       run: python3 xpk.py batch --cluster $TPU_CLUSTER_NAME --zone=us-central2-b test.sh
     - name: List out the jobs on the cluster
-      run: python3 xpk.py job ls | grep 'xpk-def-app-profile-slurm-'
+      run: python3 xpk.py job ls --cluster $TPU_CLUSTER_NAME --zone=us-central2-b | grep 'xpk-def-app-profile-slurm-'
     - name: Get job info for the last job created on the cluster
       run: |
         MOST_RECENT_JOB_NAME=$(kubectl get jobs --sort-by=.metadata.creationTimestamp -o jsonpath="{.items[-1:].metadata.name}") 
-        python3 xpk.py job info $MOST_RECENT_JOB_NAME | grep -e "Environment variables:" -e "Job name:" -e "Labels:" -e "Mounts:" -e "Pods:" -e "Profile:" | wc -l | grep "6"
-=======
+        python3 xpk.py job info $MOST_RECENT_JOB_NAME | grep -e "Entrypoint environment variables template:" -e "Job name:" -e "Labels:" -e "Mounts:" -e "Pods:" -e "Profile:" | wc -l | grep "6"
+    - name: Cancel the batch job on the cluster
+      run: |
+        job_name=$(python3 xpk.py job ls --cluster $TPU_CLUSTER_NAME --zone=us-central2-b | grep 'xpk-def-app-profile-slurm-' | head -1 | awk '{print $1}')
+        python3 xpk.py job cancel ${job_name} --cluster $TPU_CLUSTER_NAME --zone=us-central2-b | grep "job.batch/${job_name} deleted"
     - name: Create shell and exit it immidiatelly
       run: |
         cat <<'EOF' >> create-shell.exp
@@ -115,7 +117,6 @@
       run: kubectl get pods | grep xpk-def-app-profile-interactive- | grep Running
     - name: Stop the shell
       run: python3 xpk.py shell stop
->>>>>>> 1ce704cf
     - name: Delete the cluster created
       if: always()
       run: python xpk.py cluster delete --cluster $TPU_CLUSTER_NAME --zone=us-central2-b
