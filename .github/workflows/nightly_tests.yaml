# Copyright 2024 Google LLC
#
# Licensed under the Apache License, Version 2.0 (the "License");
# you may not use this file except in compliance with the License.
# You may obtain a copy of the License at
#
#      https://www.apache.org/licenses/LICENSE-2.0
#
# Unless required by applicable law or agreed to in writing, software
# distributed under the License is distributed on an "AS IS" BASIS,
# WITHOUT WARRANTIES OR CONDITIONS OF ANY KIND, either express or implied.
# See the License for the specific language governing permissions and
# limitations under the License

name: Nightly Tests

on:
  workflow_dispatch:
  schedule: # Schedule the job run at 12AM PST daily.
    - cron: '0 8 * * *'

env:
  # Names must be unique in parallel running tests.
  EMPTY_CLUSTER_NAME: nightly-xpk-zero-nodepools
  TPU_CLUSTER_NAME: nightly-xpk-2-v4-8-nodepools
  WORKLOAD_NAME: xpktest-nightly-${{ github.run_attempt }}
  PATHWAYS_TPU_CLUSTER_NAME: pw-nightly-test-2-v4-8-nodepools
  PATHWAYS_WORKLOAD_NAME: xpkpw-nightly-${{ github.run_attempt }}

jobs:
  cluster-create-and-delete:
    runs-on: [ubuntu-22.04]
    concurrency: # We support one build test to run at a time currently.
      group: nightly-test-cluster-group
      cancel-in-progress: false
    steps:
    - uses: actions/checkout@v4
    - uses: actions/setup-python@v5
      with:
        python-version: '3.10'
    - uses: 'google-github-actions/auth@v2'
      with:
        credentials_json: '${{ secrets.GCP_SA_KEY }}'
    - uses: google-github-actions/setup-gcloud@v2
      with:
        version: '>= 363.0.0'
        install_components: 'beta,gke-gcloud-auth-plugin'
    - name: Verify gcp setup
      run: gcloud info
    - name: Set Google Cloud CLI properties to a unused zone to verify --zone arg is passed properly in commands.
      run: |
        gcloud config set compute/zone us-east4-a
        gcloud config get compute/zone
<<<<<<< HEAD
    - name: Install kjob
      run: |
        git clone https://github.com/kubernetes-sigs/kueue.git
        cd kueue/cmd/experimental/kjobctl
        make kubectl-kjob
        mv ./bin/kubectl-kjob /usr/local/bin/kubectl-kjob
=======
    - name: Install kueuectl
      run: curl -Lo ./kubectl-kueue https://github.com/kubernetes-sigs/kueue/releases/download/v0.8.1/kubectl-kueue-linux-amd64 && chmod +x ./kubectl-kueue && mv ./kubectl-kueue /usr/local/bin/kubectl-kueue
>>>>>>> bf3e0d98
    - name: Create an XPK Cluster with zero node pools
      run: python xpk.py cluster create --cluster $EMPTY_CLUSTER_NAME --tpu-type=v4-8  --num-slices=0 --zone=us-central2-b --default-pool-cpu-machine-type=n1-standard-16 --reservation='${{ secrets.GCP_TPU_V4_RESERVATION }}' --custom-cluster-arguments='${{ secrets.CLUSTER_ARGUMENTS }}'
    - name: Delete the cluster created
      run: python xpk.py cluster delete --cluster $EMPTY_CLUSTER_NAME --zone=us-central2-b
      if: always()
    - name: Install xpk with pip and verify it executes corretly
      run: |
        pip install .
        xpk --help
    - name: Create an XPK Cluster with 2x v4-8 nodepools
      run: python xpk.py cluster create --cluster $TPU_CLUSTER_NAME --tpu-type=v4-8  --num-slices=2 --zone=us-central2-b --default-pool-cpu-machine-type=n1-standard-16 --reservation='${{ secrets.GCP_TPU_V4_RESERVATION }}' --custom-cluster-arguments='${{ secrets.CLUSTER_ARGUMENTS }}'
    - name: Authenticate Docker
      run: gcloud auth configure-docker --quiet
    - name: Create test script to execute in workloads
      run: echo -e '#!/bin/bash \n echo "Hello world from a test script!"' > test.sh
    - name: Run a base-docker-image workload
      run: python xpk.py workload create --cluster $TPU_CLUSTER_NAME --workload $WORKLOAD_NAME  --command "bash test.sh"  --tpu-type=v4-8 --num-slices=2 --zone=us-central2-b
    - name: List out the workloads on the cluster
      run: python3 xpk.py workload list --cluster $TPU_CLUSTER_NAME --zone=us-central2-b
    - name: Run xpk inspector with the workload created above
      run: python3 xpk.py inspector --cluster $TPU_CLUSTER_NAME --zone=us-central2-b  --workload $WORKLOAD_NAME
    - name: Wait for workload completion and confirm it succeeded
      run: python3 xpk.py workload list --cluster $TPU_CLUSTER_NAME --zone=us-central2-b --wait-for-job-completion $WORKLOAD_NAME --timeout 300
    - name: Run xpk info command
      run : python3 xpk.py info --cluster $TPU_CLUSTER_NAME --zone=us-central2-b
    - name: Delete the workload on the cluster
      run: python3 xpk.py workload delete --workload $WORKLOAD_NAME --cluster $TPU_CLUSTER_NAME --zone=us-central2-b
    - name: Delete the cluster created
      if: always()
      run: python xpk.py cluster delete --cluster $TPU_CLUSTER_NAME --zone=us-central2-b

  pw-cluster-and-workload:
    runs-on: [ubuntu-20.04]
    concurrency: # We support one build test to run at a time currently.
      group: nightly-pw-test-cluster-group
      cancel-in-progress: false
    steps:
    - uses: actions/checkout@v4
    - uses: actions/setup-python@v5
      with:
        python-version: '3.10'
    - uses: 'google-github-actions/auth@v2'
      with:
        credentials_json: '${{ secrets.GCP_SA_KEY }}'
    - uses: google-github-actions/setup-gcloud@v2
      with:
        version: '>= 363.0.0'
        install_components: 'beta,gke-gcloud-auth-plugin'
    - name: Set Google Cloud CLI properties to a unused zone to verify --zone arg is passed properly in commands.
      run: |
        gcloud config set compute/zone us-east4-a
        gcloud config get compute/zone
    - name: Install kjob
      run: |
        git clone https://github.com/kubernetes-sigs/kueue.git
        cd kueue/cmd/experimental/kjobctl
        make kubectl-kjob
        mv ./bin/kubectl-kjob /usr/local/bin/kubectl-kjob
    - name: Create an Pathways-enabled XPK Cluster with 2 x v4-8 nodepools
      run: python xpk.py cluster create-pathways --cluster $PATHWAYS_TPU_CLUSTER_NAME --tpu-type=v4-8  --num-slices=2 --zone=us-central2-b --default-pool-cpu-machine-type=n1-standard-16 --default-pool-cpu-num-nodes=16 --reservation='${{ secrets.GCP_TPU_V4_RESERVATION }}'
    - name: Create test script to execute in workloads
      run: echo -e '#!/bin/bash \n echo "Hello world from a test script!"' > test.sh
    - name: Run a Pathways workload on Ubuntu base image
      run: python xpk.py workload create-pathways --cluster $PATHWAYS_TPU_CLUSTER_NAME --workload $PATHWAYS_WORKLOAD_NAME --docker-image='marketplace.gcr.io/google/ubuntu2004' --tpu-type=v4-8 --num-slices=2 --zone=us-central2-b --command "echo \"Hello world from a test script! \""
    - name: Wait for Pathways workload completion and confirm it succeeded
      run: python3 xpk.py workload list --cluster $PATHWAYS_TPU_CLUSTER_NAME --zone=us-central2-b --wait-for-job-completion $PATHWAYS_WORKLOAD_NAME --timeout 300
    - name: Delete the Pathways workload on the cluster
      run: python3 xpk.py workload delete --workload $PATHWAYS_WORKLOAD_NAME --cluster $PATHWAYS_TPU_CLUSTER_NAME --zone=us-central2-b
    - name: Delete the Pathways cluster created
      if: always()
      run: python xpk.py cluster delete --cluster $PATHWAYS_TPU_CLUSTER_NAME --zone=us-central2-b






<|MERGE_RESOLUTION|>--- conflicted
+++ resolved
@@ -51,17 +51,14 @@
       run: |
         gcloud config set compute/zone us-east4-a
         gcloud config get compute/zone
-<<<<<<< HEAD
     - name: Install kjob
       run: |
         git clone https://github.com/kubernetes-sigs/kueue.git
         cd kueue/cmd/experimental/kjobctl
         make kubectl-kjob
         mv ./bin/kubectl-kjob /usr/local/bin/kubectl-kjob
-=======
     - name: Install kueuectl
       run: curl -Lo ./kubectl-kueue https://github.com/kubernetes-sigs/kueue/releases/download/v0.8.1/kubectl-kueue-linux-amd64 && chmod +x ./kubectl-kueue && mv ./kubectl-kueue /usr/local/bin/kubectl-kueue
->>>>>>> bf3e0d98
     - name: Create an XPK Cluster with zero node pools
       run: python xpk.py cluster create --cluster $EMPTY_CLUSTER_NAME --tpu-type=v4-8  --num-slices=0 --zone=us-central2-b --default-pool-cpu-machine-type=n1-standard-16 --reservation='${{ secrets.GCP_TPU_V4_RESERVATION }}' --custom-cluster-arguments='${{ secrets.CLUSTER_ARGUMENTS }}'
     - name: Delete the cluster created
