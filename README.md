--- conflicted
+++ resolved
@@ -165,11 +165,7 @@
 If you have failures with workloads not running, use `xpk inspector` to investigate
 more.
 
-<<<<<<< HEAD
-If you need your Workloads to have persistent storage, use `xpk storage` to find more.
-=======
 If you need your Workloads to have persistent storage, use `xpk storage` to find out more.
->>>>>>> c4e64e44
 
 ## Cluster Create
 
@@ -446,14 +442,10 @@
 
 
 ## Storage
-<<<<<<< HEAD
 Currently xpk supports two types of cloud storages: FUSE and Filestore.
 
 ### FUSE
 A FUSE adapter lets you mount and access Cloud Storage buckets as local file systems, so applications can read and write objects in your bucket using standard file system semantics.
-=======
-Currently xpk supports Cloud Storage FUSE. A FUSE adapter that lets you mount and access Cloud Storage buckets as local file systems, so applications can read and write objects in your bucket using standard file system semantics.
->>>>>>> c4e64e44
 
 To use the GCS FUSE with XPK user needs to:
 - create a [Storage Bucket](https://pantheon.corp.google.com/storage/)
@@ -462,7 +454,6 @@
 
 Once it's ready user can define:
 
-<<<<<<< HEAD
 `--type` - defines a type of a storage, currently xpk supports `gcsfuse` and `gcpfilestore` only.
 `--auto-mount` - if set to true means that all workloads should have a given storage mounted by default.
 `--mount-point` - defines the path on which a given storage should be mounted for a workload.
@@ -476,21 +467,6 @@
     --cluster=xpk-test --type=gcsfuse --auto-mount=false \
     --mount-point='/test-mount-point' --readonly=false \
     --manifest='examples/storage/gcsfuse-manifest.yaml'
-=======
-`--type` - defines a type of a storage, currently xpk supports `gcsfuse` only.
-`--auto-mount` - if set to true means that all workloads should have a given storage mounted by default.
-`--mount-point` - defines the path on which a given storage should be mounted for a workload.
-`--manifest` - defines the path to manifest which contains PersistentVolume and PersistentVolumeClaim definitions
-`--readonly` - if set to true, workload can only read from storage.
-
-* Create a simple Storage
-
-    ```shell
-    python3 xpk.py storage create test-storage --project=$PROJECT
-    --cluster=xpk-test --type=gcsfuse --auto-mount=false \
-    --mount-point='/test-mount-point' --readonly=false \
-    --manifest='pv-pvc-auto-mount.yaml'
->>>>>>> c4e64e44
     ```
 
 * Create a simple Workload with Storage attached
@@ -499,7 +475,6 @@
     --workload xpk-test-workload --command "echo goodbye" \
     --cluster xpk-test \
     --tpu-type=v5litepod-16 \
-<<<<<<< HEAD
     --storage test-storage
     ```
 
@@ -544,23 +519,11 @@
 * List Storage
     ```shell
     python3 xpk.py storage list --cluster xpk-test --zone=us-central2-b
-=======
-    --storage test-storage --projet=$PROJECT
-    ```
-
-* List Storage
-    ```shell
-    python3 xpk.py storage list --cluster xpk-test --zone=us-central2-b --projet=$PROJECT
->>>>>>> c4e64e44
     ```
 
 * Delete Storage
     ```shell
-<<<<<<< HEAD
     python3 xpk.py storage delete test-storage  --cluster xpk-test --zone=us-central2-b
-=======
-    python3 xpk.py storage delete test-storage  --cluster xpk-test --zone=us-central2-b --projet=$PROJECT
->>>>>>> c4e64e44
     ```
 
 ## Workload Create
