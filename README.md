<!--
 Copyright 2023 Google LLC

 Licensed under the Apache License, Version 2.0 (the "License");
 you may not use this file except in compliance with the License.
 You may obtain a copy of the License at

      https://www.apache.org/licenses/LICENSE-2.0

 Unless required by applicable law or agreed to in writing, software
 distributed under the License is distributed on an "AS IS" BASIS,
 WITHOUT WARRANTIES OR CONDITIONS OF ANY KIND, either express or implied.
 See the License for the specific language governing permissions and
 limitations under the License.
 -->

[![Build Tests](https://github.com/google/xpk/actions/workflows/build_tests.yaml/badge.svg)](https://github.com/google/xpk/actions/workflows/build_tests.yaml)
[![Nightly Tests](https://github.com/google/xpk/actions/workflows/nightly_tests.yaml/badge.svg)](https://github.com/google/xpk/actions/workflows/nightly_tests.yaml)
[![Develop Tests](https://github.com/AI-Hypercomputer/xpk/actions/workflows/build_tests.yaml/badge.svg?branch=develop)](https://github.com/AI-Hypercomputer/xpk/actions/workflows/build_tests.yaml)
[![Develop Nightly Tests](https://github.com/AI-Hypercomputer/xpk/actions/workflows/nightly_tests.yaml/badge.svg?branch=develop)](https://github.com/AI-Hypercomputer/xpk/actions/workflows/nightly_tests.yaml)

# Overview

xpk (Accelerated Processing Kit, pronounced x-p-k,) is a software tool to help
Cloud developers to orchestrate training jobs on accelerators such as TPUs and
GPUs on GKE. xpk handles the "multihost pods" of TPUs, GPUs (HGX H100) and CPUs
(n2-standard-32) as first class citizens.

xpk decouples provisioning capacity from running jobs. There are two structures:
clusters (provisioned VMs) and workloads (training jobs). Clusters represent the
physical resources you have available. Workloads represent training jobs -- at
any time some of these will be completed, others will be running and some will
be queued, waiting for cluster resources to become available.

The ideal workflow starts by provisioning the clusters for all of the ML
hardware you have reserved. Then, without re-provisioning, submit jobs as
needed. By eliminating the need for re-provisioning between jobs, using Docker
containers with pre-installed dependencies and cross-ahead of time compilation,
these queued jobs run with minimal start times. Further, because workloads
return the hardware back to the shared pool when they complete, developers can
achieve better use of finite hardware resources. And automated tests can run
overnight while resources tend to be underutilized.

xpk supports the following TPU types:
* v4
* v5e
* v5p
* Trillium (v6e)

and the following GPU types:
* A100
* A3-Highgpu (h100)
* A3-Mega (h100-mega) - [Create cluster](#provisioning-a3-ultra-and-a3-mega-clusters-gpu-machines), [Create workloads](#workloads-for-a3-ultra-and-a3-mega-clusters-gpu-machines)
* A3-Ultra (h200) - [Create cluster](#provisioning-a3-ultra-and-a3-mega-clusters-gpu-machines), [Create workloads](#workloads-for-a3-ultra-and-a3-mega-clusters-gpu-machines)

and the following CPU types:
* n2-standard-32

xpk also supports Google Cloud Storage solutions:
* [Cloud Storage FUSE](#fuse)
* [Filestore](#filestore)

# Permissions needed on Cloud Console:

* Artifact Registry Writer
* Compute Admin
* Kubernetes Engine Admin
* Logging Admin
* Monitoring Admin
* Service Account User
* Storage Admin
* Vertex AI Administrator
* Filestore Editor (This role is neccessary if you want to run `storage create` command with `--type=gcpfilestore`)

# Prerequisites

Following tools must be installed:

- python >= 3.10 (download from [here](https://www.python.org/downloads/))
- pip ([installation instruction](https://pip.pypa.io/en/stable/installation/))
- python venv ([installation instruction](https://virtualenv.pypa.io/en/latest/installation.html))
(all three of above can be installed at once from [here](https://packaging.python.org/en/latest/guides/installing-using-linux-tools/#installing-pip-setuptools-wheel-with-linux-package-managers))
- gcloud (install from [here](https://cloud.google.com/sdk/gcloud#download_and_install_the))
  - Run `gcloud init` 
  - [Authenticate](https://cloud.google.com/sdk/gcloud/reference/auth/application-default/login) to Google Cloud
- kubectl (install from [here](https://cloud.google.com/kubernetes-engine/docs/how-to/cluster-access-for-kubectl#install_kubectl))
  - Install `gke-gcloud-auth-plugin` from [here](https://cloud.google.com/kubernetes-engine/docs/how-to/cluster-access-for-kubectl#install_plugin)
- docker ([installation instruction](https://docs.docker.com/engine/install/))
  - Run `gcloud auth configure-docker` to ensure images can be uploaded to registry 
- make - please run below command.
```shell
# sudo may be required
apt-get -y install make
```
In addition, below dependencies can be installed either using provided links or using `make install` command, if xpk is downloaded via `git clone` command:
- kueuectl (install from [here](https://kueue.sigs.k8s.io/docs/reference/kubectl-kueue/installation/))
- kjob (installation instructions [here](https://github.com/kubernetes-sigs/kjob/blob/main/docs/installation.md))

# Installation
To install xpk, install required tools mentioned in [prerequisites](#prerequisites). [Makefile](https://github.com/AI-Hypercomputer/xpk/blob/main/Makefile) provides a way to install all neccessary tools. XPK can be installed via pip:

```shell
pip install xpk
```

If you see an error saying: `This environment is externally managed`, please use a virtual environment.

```shell
  ## One time step of creating the venv
  VENV_DIR=~/venvp3
  python3 -m venv $VENV_DIR
  ## Enter your venv.
  source $VENV_DIR/bin/activate
  ## Clone the repository and installing dependencies.
  pip install xpk
```

If you are running XPK by cloning GitHub repository, first run the
following commands to begin using XPK commands:

```shell
git clone https://github.com/google/xpk.git
cd xpk
# Install required dependencies with make
make install && export PATH=$PATH:$PWD/bin
```

If you want to have installed dependecies persist in your PATH please run:
`echo $PWD/bin` and add its value to `PATH` in .bashrc  or .zshrc

If you see an error saying: `This environment is externally managed`, please use a virtual environment.

Example:

```shell
  ## One time step of creating the venv
  VENV_DIR=~/venvp3
  python3 -m venv $VENV_DIR
  ## Enter your venv.
  source $VENV_DIR/bin/activate
  ## Clone the repository and installing dependencies.
  git clone https://github.com/google/xpk.git
  cd xpk
  # Install required dependencies with make
  make install && export PATH=$PATH:$PWD/bin
```

# XPK for Large Scale (>1k VMs)

Follow user instructions in [xpk-large-scale-guide.sh](xpk-large-scale-guide.sh)
to use xpk for a GKE cluster greater than 1000 VMs. Run these steps to set up a
GKE cluster with large scale training and high throughput support with XPK, and
run jobs with XPK. We recommend you manually copy commands per step and verify
the outputs of each step.

# Example usages:

To get started, be sure to set your GCP Project and Zone as usual via `gcloud
config set`.

Below are reference commands. A typical journey starts with a `Cluster Create`
followed by many `Workload Create`s. To understand the state of the system you
might want to use `Cluster List` or `Workload List` commands. Finally, you can
cleanup with a `Cluster Delete`.

If you have failures with workloads not running, use `xpk inspector` to investigate
more.

If you need your Workloads to have persistent storage, use `xpk storage` to find out more.

## Cluster Create

First set the project and zone through gcloud config or xpk arguments.

```shell
PROJECT_ID=my-project-id
ZONE=us-east5-b
# gcloud config:
gcloud config set project $PROJECT_ID
gcloud config set compute/zone $ZONE
# xpk arguments
xpk .. --zone $ZONE --project $PROJECT_ID
```

The cluster created is a regional cluster to enable the GKE control plane across
all zones.

*   Cluster Create (provision reserved capacity):

    ```shell
    # Find your reservations
    gcloud compute reservations list --project=$PROJECT_ID
    # Run cluster create with reservation.
    python3 xpk.py cluster create \
    --cluster xpk-test --tpu-type=v5litepod-256 \
    --num-slices=2 \
    --reservation=$RESERVATION_ID
    ```

*   Cluster Create (provision on-demand capacity):

    ```shell
    python3 xpk.py cluster create \
    --cluster xpk-test --tpu-type=v5litepod-16 \
    --num-slices=4 --on-demand
    ```

*   Cluster Create (provision spot / preemptable capacity):

    ```shell
    python3 xpk.py cluster create \
    --cluster xpk-test --tpu-type=v5litepod-16 \
    --num-slices=4 --spot
    ```

* Cluster Create for Pathways:
    Pathways compatible cluster can be created using `cluster create-pathways`.
    ```shell
    python3 xpk.py cluster create-pathways \
    --cluster xpk-pw-test \
    --num-slices=4 --on-demand \
    --tpu-type=v5litepod-16
    ```

*   Cluster Create for Ray:
    A cluster with KubeRay enabled and a RayCluster can be created using `cluster create-ray`.
    ```shell
    python3 xpk.py cluster create-ray \
    --cluster xpk-rc-test \
    --ray-version=2.39.0 \
    --num-slices=4 --on-demand \
    --tpu-type=v5litepod-8
    ```

*   Cluster Create can be called again with the same `--cluster name` to modify
    the number of slices or retry failed steps.

    For example, if a user creates a cluster with 4 slices:

    ```shell
    python3 xpk.py cluster create \
    --cluster xpk-test --tpu-type=v5litepod-16 \
    --num-slices=4  --reservation=$RESERVATION_ID
    ```

    and recreates the cluster with 8 slices. The command will rerun to create 4
    new slices:

    ```shell
    python3 xpk.py cluster create \
    --cluster xpk-test --tpu-type=v5litepod-16 \
    --num-slices=8  --reservation=$RESERVATION_ID
    ```

    and recreates the cluster with 6 slices. The command will rerun to delete 2
    slices. The command will warn the user when deleting slices.
    Use `--force` to skip prompts.

    ```shell
    python3 xpk.py cluster create \
    --cluster xpk-test --tpu-type=v5litepod-16 \
    --num-slices=6  --reservation=$RESERVATION_ID

    # Skip delete prompts using --force.

    python3 xpk.py cluster create --force \
    --cluster xpk-test --tpu-type=v5litepod-16 \
    --num-slices=6  --reservation=$RESERVATION_ID
    ```

    and recreates the cluster with 4 slices of v4-8. The command will rerun to delete
    6 slices of v5litepod-16 and create 4 slices of v4-8. The command will warn the
    user when deleting slices. Use `--force` to skip prompts.

    ```shell
    python3 xpk.py cluster create \
    --cluster xpk-test --tpu-type=v4-8 \
    --num-slices=4  --reservation=$RESERVATION_ID

    # Skip delete prompts using --force.

    python3 xpk.py cluster create --force \
    --cluster xpk-test --tpu-type=v4-8 \
    --num-slices=4  --reservation=$RESERVATION_ID
    ```

### Create Private Cluster

XPK allows you to create a private GKE cluster for enhanced security. In a private cluster, nodes and pods are isolated from the public internet, providing an additional layer of protection for your workloads.

To create a private cluster, use the following arguments:

**`--private`**

This flag enables the creation of a private GKE cluster. When this flag is set:

*  Nodes and pods are isolated from the direct internet access.
*  `master_authorized_networks` is automatically enabled.
*  Access to the cluster's control plane is restricted to your current machine's IP address by default.

**`--authorized-networks`**

This argument allows you to specify additional IP ranges (in CIDR notation) that are authorized to access the private cluster's control plane and perform `kubectl` commands. 

*  Even if this argument is not set when you have `--private`, your current machine's IP address will always be given access to the control plane.
*  If this argument is used with an existing private cluster, it will replace the existing authorized networks.

**Example Usage:**

* To create a private cluster and allow access to Control Plane only to your current machine:

  ```shell
  python3 xpk.py cluster create \
    --cluster=xpk-private-cluster \
    --tpu-type=v4-8 --num-slices=2 \
    --private
  ```

* To create a private cluster and allow access to Control Plane only to your current machine and the IP ranges `1.2.3.0/24` and `1.2.4.5/32`:

  ```shell
  python3 xpk.py cluster create \
    --cluster=xpk-private-cluster \
    --tpu-type=v4-8 --num-slices=2 \
    --authorized-networks 1.2.3.0/24 1.2.4.5/32

    # --private is optional when you set --authorized-networks
  ```

> **Important Notes:** 
> * The argument `--private` is only applicable when creating new clusters. You cannot convert an existing public cluster to a private cluster using these flags.
> * The argument `--authorized-networks` is applicable when creating new clusters or using an existing _*private*_ cluster. You cannot convert an existing public cluster to a private cluster using these flags.
> * You need to [set up a Cluster NAT for your VPC network](https://cloud.google.com/nat/docs/set-up-manage-network-address-translation#creating_nat) so that the Nodes and Pods have outbound access to the internet. This is required because XPK installs and configures components such as kueue that need access to external sources like `registry.k8.io`.


### Create Vertex AI Tensorboard
*Note: This feature is available in XPK >= 0.4.0. Enable [Vertex AI API](https://cloud.google.com/vertex-ai/docs/start/cloud-environment#enable_vertexai_apis) in your Google Cloud console to use this feature. Make sure you have
[Vertex AI Administrator](https://cloud.google.com/vertex-ai/docs/general/access-control#aiplatform.admin) role
assigned to your user account.*

Vertex AI Tensorboard is a fully managed version of open-source Tensorboard. To learn more about Vertex AI Tensorboard, visit [this](https://cloud.google.com/vertex-ai/docs/experiments/tensorboard-introduction). Note that Vertex AI Tensorboard is only available in [these](https://cloud.google.com/vertex-ai/docs/general/locations#available-regions) regions.

You can create a Vertex AI Tensorboard for your cluster with `Cluster Create` command. XPK will create a single Vertex AI Tensorboard instance per cluster.

* Create Vertex AI Tensorboard in default region with default Tensorboard name:

```shell
python3 xpk.py cluster create \
--cluster xpk-test --num-slices=1 --tpu-type=v4-8 \
--create-vertex-tensorboard
```

will create a Vertex AI Tensorboard with the name `xpk-test-tb-instance` (*<args.cluster>-tb-instance*) in `us-central1` (*default region*).

* Create Vertex AI Tensorboard in user-specified region with default Tensorboard name:

```shell
python3 xpk.py cluster create \
--cluster xpk-test --num-slices=1 --tpu-type=v4-8 \
--create-vertex-tensorboard --tensorboard-region=us-west1
```

will create a Vertex AI Tensorboard with the name `xpk-test-tb-instance` (*<args.cluster>-tb-instance*) in `us-west1`.

* Create Vertex AI Tensorboard in default region with user-specified Tensorboard name:

```shell
python3 xpk.py cluster create \
--cluster xpk-test --num-slices=1 --tpu-type=v4-8 \
--create-vertex-tensorboard --tensorboard-name=tb-testing
```

will create a Vertex AI Tensorboard with the name `tb-testing` in `us-central1`.

* Create Vertex AI Tensorboard in user-specified region with user-specified Tensorboard name:

```shell
python3 xpk.py cluster create \
--cluster xpk-test --num-slices=1 --tpu-type=v4-8 \
--create-vertex-tensorboard --tensorboard-region=us-west1 --tensorboard-name=tb-testing
```

will create a Vertex AI Tensorboard instance with the name `tb-testing` in `us-west1`.

* Create Vertex AI Tensorboard in an unsupported region:

```shell
python3 xpk.py cluster create \
--cluster xpk-test --num-slices=1 --tpu-type=v4-8 \
--create-vertex-tensorboard --tensorboard-region=us-central2
```

will fail the cluster creation process because Vertex AI Tensorboard is not supported in `us-central2`.

## Cluster Delete
*   Cluster Delete (deprovision capacity):

    ```shell
    python3 xpk.py cluster delete \
    --cluster xpk-test
    ```
## Cluster List
*   Cluster List (see provisioned capacity):

    ```shell
    python3 xpk.py cluster list
    ```
## Cluster Describe
*   Cluster Describe (see capacity):

    ```shell
    python3 xpk.py cluster describe \
    --cluster xpk-test
    ```

## Cluster Cacheimage
*   Cluster Cacheimage (enables faster start times):

    ```shell
    python3 xpk.py cluster cacheimage \
    --cluster xpk-test --docker-image gcr.io/your_docker_image \
    --tpu-type=v5litepod-16
    ```

## Provisioning A3-Ultra and A3-Mega clusters (GPU machines)
To create a cluster with A3 machines, run the below command. To create workloads on these clusters see [here](#workloads-for-a3-ultra-and-a3-mega-clusters-gpu-machines).
  * For A3-Ultra: --device-type=h200-141gb-8
  * For A3-Mega: --device-type=h100-mega-80gb-8

  ```shell
  python3 xpk.py cluster create \
  --cluster CLUSTER_NAME --device-type=h200-141gb-8 \
  --zone=$COMPUTE_ZONE  --project=$PROJECT_ID \
  --num-nodes=4 --reservation=$RESERVATION_ID
  ```
Currently, the below flags/arguments are supported for A3-Mega and A3-Ultra machines:
  * --num-nodes
  * --default-pool-cpu-machine-type
  * --default-pool-cpu-num-nodes
  * --reservation
  * --spot
  * --on-demand (only A3-Mega)


## Storage
Currently XPK supports two types of storages: Cloud Storage FUSE and Google Cloud Filestore.

### FUSE
A FUSE adapter lets you mount and access Cloud Storage buckets as local file systems, so applications can read and write objects in your bucket using standard file system semantics.

To use the GCS FUSE with XPK you need to create a [Storage Bucket](https://console.cloud.google.com/storage/).

Once it's ready you can use `xpk storage attach` with `--type=gcsfuse` command to attach a FUSE storage instance to your cluster:

```shell
python3 xpk.py storage attach test-fuse-storage --type=gcsfuse \
  --project=$PROJECT --cluster=$CLUSTER --zone=$ZONE 
  --mount-point='/test-mount-point' --readonly=false \
  --bucket=test-bucket --size=1 --auto-mount=false
```

Parameters:

- `--type` - type of the storage, currently xpk supports `gcsfuse` and `gcpfilestore` only.
- `--auto-mount` - if set to true all workloads will have this storage mounted by default.
- `--mount-point` - the path on which this storage should be mounted for a workload.
- `--readonly` - if set to true, workload can only read from storage.
- `--size` - size of the storage in Gb.
- `--bucket` - name of the storage bucket. If not set then the name of the storage is used as a bucket name.

### Filestore

A Filestore adapter lets you mount and access [Filestore instances](https://cloud.google.com/filestore/) as local file systems, so applications can read and write objects in your volumes using standard file system semantics.

To create and attach a GCP Filestore instance to your cluster use `xpk storage create` command with `--type=gcpfilestore`:

```shell
python3 xpk.py storage create test-fs-storage --type=gcpfilestore \
  --auto-mount=false --mount-point=/data-fs --readonly=false \
  --size=1024 --tier=BASIC_HDD --access_mode=ReadWriteMany --vol=default \
  --project=$PROJECT --cluster=$CLUSTER --zone=$ZONE
```

You can also attach an existing Filestore instance to your cluster using `xpk storage attach` command:

```shell
python3 xpk.py storage attach test-fs-storage --type=gcpfilestore \
  --auto-mount=false --mount-point=/data-fs --readonly=false \
  --size=1024 --tier=BASIC_HDD --access_mode=ReadWriteMany --vol=default \
  --project=$PROJECT --cluster=$CLUSTER --zone=$ZONE
```

The command above is also useful when attaching multiple volumes from the same Filestore instance.

Commands `xpk storage create` and `xpk storage attach` with `--type=gcpfilestore` accept following arguments:
- `--type` - type of the storage.
- `--auto-mount` - if set to true all workloads will have this storage mounted by default.
- `--mount-point` - the path on which this storage should be mounted for a workload.
- `--readonly` - if set to true, workload can only read from storage.
- `--size` - size of the Filestore instance that will be created in Gb.
- `--tier` - tier of the Filestore instance that will be created. Possible options are: `[BASIC_HDD, BASIC_SSD, ZONAL, REGIONAL, ENTERPRISE]`
- `--access-mode` - access mode of the Filestore instance that will be created. Possible values are: `[ReadWriteOnce, ReadOnlyMany, ReadWriteMany]`
- `--vol` - file share name of the Filestore instance that will be created.
- `--instance` - the name of the Filestore instance. If not set then the name parameter is used as an instance name. Useful when connecting multiple volumes from the same Filestore instance.

### List attached storages

```shell
python3 xpk.py storage list \
  --project=$PROJECT --cluster $CLUSTER --zone=$ZONE
```

### Running workloads with storage

If you specified `--auto-mount=true` when creating or attaching a storage, then all workloads deployed on the cluster will have the volume attached by default. Otherwise, in order to have the storage attached, you have to add `--storage` parameter to `workload create` command:

```shell
python3 xpk.py workload create \
  --workload xpk-test-workload --command "echo goodbye" \
  --project=$PROJECT --cluster=$CLUSTER --zone=$ZONE \
  --tpu-type=v5litepod-16 --storage=test-storage
```
<<<<<<< HEAD

### Detaching storage

```shell
python3 xpk.py storage detach $STORAGE_NAME \
  --project=$PROJECT --cluster=$CLUSTER --zone=$ZONE
```

### Deleting storage

XPK allows you to remove Filestore instances easily with `xpk storage delete` command. **Warning:** this deletes all data contained in the Filestore!

```shell
python3 xpk.py storage delete test-fs-instance \
=======
### Deleting storage

```shell
python3 xpk.py storage delete $STORAGE_NAME \
>>>>>>> ad83ef6a
  --project=$PROJECT --cluster=$CLUSTER --zone=$ZONE
```

## Workload Create
*   Workload Create (submit training job):

    ```shell
    python3 xpk.py workload create \
    --workload xpk-test-workload --command "echo goodbye" \
    --cluster xpk-test \
    --tpu-type=v5litepod-16 --projet=$PROJECT
    ```

*   Workload Create for Pathways:
    Pathways workload can be submitted using `workload create-pathways` on a Pathways enabled cluster (created with `cluster create-pathways`)

    Pathways workload example:
    ```shell
    python3 xpk.py workload create-pathways \
    --workload xpk-pw-test \
    --num-slices=1 \
    --tpu-type=v5litepod-16 \
    --cluster xpk-pw-test \
    --docker-name='user-workload' \
    --docker-image=<maxtext docker image> \
    --command='python3 MaxText/train.py MaxText/configs/base.yml base_output_directory=<output directory> dataset_path=<dataset path> per_device_batch_size=1 enable_checkpointing=false enable_profiler=false remat_policy=full global_parameter_scale=4 steps=300 max_target_length=2048 use_iota_embed=true reuse_example_batch=1 dataset_type=synthetic attention=flash gcs_metrics=True run_name=$(USER)-pw-xpk-test-1'
    ```

    Regular workload can also be submitted on a Pathways enabled cluster (created with `cluster create-pathways`)

    Pathways workload example:
    ```shell
    python3 xpk.py workload create-pathways \
    --workload xpk-regular-test \
    --num-slices=1 \
    --tpu-type=v5litepod-16 \
    --cluster xpk-pw-test \
    --docker-name='user-workload' \
    --docker-image=<maxtext docker image> \
    --command='python3 MaxText/train.py MaxText/configs/base.yml base_output_directory=<output directory> dataset_path=<dataset path> per_device_batch_size=1 enable_checkpointing=false enable_profiler=false remat_policy=full global_parameter_scale=4 steps=300 max_target_length=2048 use_iota_embed=true reuse_example_batch=1 dataset_type=synthetic attention=flash gcs_metrics=True run_name=$(USER)-pw-xpk-test-1'
    ```

    Pathways in headless mode - Pathways now offers the capability to run JAX workloads in Vertex AI notebooks or in GCE VMs!
    Specify `--headless` with `workload create-pathways` when the user workload is not provided in a docker container.
    ```shell
    python3 xpk.py workload create-pathways --headless \
    --workload xpk-pw-headless \
    --num-slices=1 \
    --tpu-type=v5litepod-16 \
    --cluster xpk-pw-test
    ```
    Executing the command above would provide the address of the proxy that the user job should connect to.
    ```shell
    kubectl get pods
    kubectl port-forward pod/<proxy-pod-name> 29000:29000
    ```
    ```shell
    JAX_PLATFORMS=proxy JAX_BACKEND_TARGET=grpc://127.0.0.1:29000 python -c 'import pathwaysutils; import jax; print(jax.devices())'
    ```
    Specify `JAX_PLATFORMS=proxy` and `JAX_BACKEND_TARGET=<proxy address from above>` and `import pathwaysutils` to establish this connection between the user's JAX code and the Pathways proxy. Execute Pathways workloads interactively on Vertex AI notebooks!

### Set `max-restarts` for production jobs

* `--max-restarts <value>`: By default, this is 0. This will restart the job ""
times when the job terminates. For production jobs, it is recommended to
increase this to a large number, say 50. Real jobs can be interrupted due to
hardware failures and software updates. We assume your job has implemented
checkpointing so the job restarts near where it was interrupted.

### Workloads for A3-Ultra and A3-Mega clusters (GPU machines)
To submit jobs on a cluster with A3 machines, run the below command. To create a cluster with A3 machines see [here](#provisioning-a3-ultra-and-a3-mega-clusters-gpu-machines).
  * For A3-Ultra: --device-type=h200-141gb-8
  * For A3-Mega: --device-type=h100-mega-80gb-8

  ```shell
  python3 xpk.py workload create \
  --workload=$WORKLOAD_NAME --command="echo goodbye" \
  --cluster=$CLUSTER_NAME --device-type=h200-141gb-8 \
  --zone=$COMPUTE_ZONE  --project=$PROJECT_ID \
  --num-nodes=$WOKRKLOAD_NUM_NODES
  ```
> The docker image flags/arguments introduced in [workloads section](#workload-create) can be used with A3 machines as well.

In order to run NCCL test on A3 Ultra machines check out [this guide](/examples/nccl/nccl.md).

### Workload Priority and Preemption
* Set the priority level of your workload with `--priority=LEVEL`

  We have five priorities defined: [`very-low`, `low`, `medium`, `high`, `very-high`].
  The default priority is `medium`.

  Priority determines:

  1. Order of queued jobs.

      Queued jobs are ordered by
      `very-low` < `low` < `medium` < `high` <  `very-high`

  2. Preemption of lower priority workloads.

      A higher priority job will `evict` lower priority jobs.
      Evicted jobs are brought back to the queue and will re-hydrate appropriately.

  #### General Example:
  ```shell
  python3 xpk.py workload create \
  --workload xpk-test-medium-workload --command "echo goodbye" --cluster \
  xpk-test --tpu-type=v5litepod-16 --priority=medium
  ```

### Create Vertex AI Experiment to upload data to Vertex AI Tensorboard
*Note: This feature is available in XPK >= 0.4.0. Enable [Vertex AI API](https://cloud.google.com/vertex-ai/docs/start/cloud-environment#enable_vertexai_apis) in your Google Cloud console to use this feature. Make sure you have
[Vertex AI Administrator](https://cloud.google.com/vertex-ai/docs/general/access-control#aiplatform.admin) role
assigned to your user account and to the [Compute Engine Service account](https://cloud.google.com/compute/docs/access/service-accounts#default_service_account) attached to the node pools in the cluster.*

Vertex AI Experiment is a tool that helps to track and analyze an experiment run on Vertex AI Tensorboard. To learn more about Vertex AI Experiments, visit [this](https://cloud.google.com/vertex-ai/docs/experiments/intro-vertex-ai-experiments).

XPK will create a Vertex AI Experiment in `workload create` command and attach the Vertex AI Tensorboard created for the cluster during `cluster create`. If there is a cluster created before this feature is released, there will be no Vertex AI Tensorboard created for the cluster and `workload create` will fail. Re-run `cluster create` to create a Vertex AI Tensorboard and then run `workload create` again to schedule your workload.

* Create Vertex AI Experiment with default Experiment name:

```shell
python3 xpk.py workload create \
--cluster xpk-test --workload xpk-workload \
--use-vertex-tensorboard
```

will create a Vertex AI Experiment with the name `xpk-test-xpk-workload` (*<args.cluster>-<args.workload>*).

* Create Vertex AI Experiment with user-specified Experiment name:

```shell
python3 xpk.py workload create \
--cluster xpk-test --workload xpk-workload \
--use-vertex-tensorboard --experiment-name=test-experiment
```

will create a Vertex AI Experiment with the name `test-experiment`.

Check out [MaxText example](https://github.com/google/maxtext/pull/570) on how to update your workload to automatically upload logs collected in your Tensorboard directory to the Vertex AI Experiment created by `workload create`.

## Workload Delete
*   Workload Delete (delete training job):

    ```shell
    python3 xpk.py workload delete \
    --workload xpk-test-workload --cluster xpk-test
    ```

    This will only delete `xpk-test-workload` workload in `xpk-test` cluster.

*   Workload Delete (delete all training jobs in the cluster):

    ```shell
    python3 xpk.py workload delete \
    --cluster xpk-test
    ```

    This will delete all the workloads in `xpk-test` cluster. Deletion will only begin if you type `y` or `yes` at the prompt. Multiple workload deletions are processed in batches for optimized processing.

*   Workload Delete supports filtering. Delete a portion of jobs that match user criteria. Multiple workload deletions are processed in batches for optimized processing.
    * Filter by Job: `filter-by-job`

    ```shell
    python3 xpk.py workload delete \
    --cluster xpk-test --filter-by-job=$USER
    ```

    This will delete all the workloads in `xpk-test` cluster whose names start with `$USER`. Deletion will only begin if you type `y` or `yes` at the prompt.

    * Filter by Status: `filter-by-status`

    ```shell
    python3 xpk.py workload delete \
    --cluster xpk-test --filter-by-status=QUEUED
    ```

    This will delete all the workloads in `xpk-test` cluster that have the status as Admitted or Evicted, and the number of running VMs is 0. Deletion will only begin if you type `y` or `yes` at the prompt. Status can be: `EVERYTHING`,`FINISHED`, `RUNNING`, `QUEUED`, `FAILED`, `SUCCESSFUL`.

## Workload List
*   Workload List (see training jobs):

    ```shell
    python3 xpk.py workload list \
    --cluster xpk-test
    ```

* Example Workload List Output:

  The below example shows four jobs of different statuses:

  * `user-first-job-failed`: **filter-status** is `FINISHED` and `FAILED`.
  * `user-second-job-success`: **filter-status** is `FINISHED` and `SUCCESSFUL`.
  * `user-third-job-running`: **filter-status** is `RUNNING`.
  * `user-forth-job-in-queue`: **filter-status** is `QUEUED`.
  * `user-fifth-job-in-queue-preempted`: **filter-status** is `QUEUED`.

  ```
  Jobset Name                     Created Time           Priority   TPU VMs Needed   TPU VMs Running/Ran   TPU VMs Done      Status     Status Message                                                  Status Time
  user-first-job-failed           2023-1-1T1:00:00Z      medium     4                4                     <none>            Finished   JobSet failed                                                   2023-1-1T1:05:00Z
  user-second-job-success         2023-1-1T1:10:00Z      medium     4                4                     4                 Finished   JobSet finished successfully                                    2023-1-1T1:14:00Z
  user-third-job-running          2023-1-1T1:15:00Z      medium     4                4                     <none>            Admitted   Admitted by ClusterQueue cluster-queue                          2023-1-1T1:16:00Z
  user-forth-job-in-queue         2023-1-1T1:16:05Z      medium     4                <none>                <none>            Admitted   couldn't assign flavors to pod set slice-job: insufficient unused quota for google.com/tpu in flavor 2xv4-8, 4 more need   2023-1-1T1:16:10Z
  user-fifth-job-preempted        2023-1-1T1:10:05Z      low        4                <none>                <none>            Evicted    Preempted to accommodate a higher priority Workload             2023-1-1T1:10:00Z
  ```

* Workload List supports filtering. Observe a portion of jobs that match user criteria.

  * Filter by Status: `filter-by-status`

  Filter the workload list by the status of respective jobs.
  Status can be: `EVERYTHING`,`FINISHED`, `RUNNING`, `QUEUED`, `FAILED`, `SUCCESSFUL`

  * Filter by Job: `filter-by-job`

  Filter the workload list by the name of a job.

    ```shell
    python3 xpk.py workload list \
    --cluster xpk-test --filter-by-job=$USER
    ```

* Workload List supports waiting for the completion of a specific job. XPK will follow an existing job until it has finished or the `timeout`, if provided, has been reached  and then list the job. If no `timeout` is specified, the default value is set to the max value, 1 week. You may also set `timeout=0` to poll the job once.

  Wait for a job to complete.

    ```shell
    python3 xpk.py workload list \
    --cluster xpk-test --wait-for-job-completion=xpk-test-workload
    ```

  Wait for a job to complete with a timeout of 300 seconds.

    ```shell
    python3 xpk.py workload list \
    --cluster xpk-test --wait-for-job-completion=xpk-test-workload \
    --timeout=300
    ```

  Return codes
    `0`: Workload finished and completed successfully.
    `124`: Timeout was reached before workload finished.
    `125`: Workload finished but did not complete successfully.
    `1`: Other failure.

## Job List

*   Job List (see jobs submitted via batch command):

    ```shell
    python3 xpk.py job ls --cluster xpk-test
    ```

* Example Job List Output:

  ```
    NAME                              PROFILE               LOCAL QUEUE   COMPLETIONS   DURATION   AGE
    xpk-def-app-profile-slurm-74kbv   xpk-def-app-profile                 1/1           15s        17h
    xpk-def-app-profile-slurm-brcsg   xpk-def-app-profile                 1/1           9s         3h56m
    xpk-def-app-profile-slurm-kw99l   xpk-def-app-profile                 1/1           5s         3h54m
    xpk-def-app-profile-slurm-x99nx   xpk-def-app-profile                 3/3           29s        17h
  ```

## Job Cancel

*   Job Cancel (delete job submitted via batch command):

    ```shell
    python3 xpk.py job cancel xpk-def-app-profile-slurm-74kbv --cluster xpk-test
    ```

## Inspector
* Inspector provides debug info to understand cluster health, and why workloads are not running.
Inspector output is saved to a file.

    ```shell
    python3 xpk.py inspector \
      --cluster $CLUSTER_NAME \
      --project $PROJECT_ID \
      --zone $ZONE
    ```

* Optional Arguments
  * `--print-to-terminal`:
    Print command output to terminal as well as a file.
  * `--workload $WORKLOAD_NAME`
    Inspector will write debug info related to the workload:`$WORKLOAD_NAME`

* Example Output:

  The output of xpk inspector is in `/tmp/tmp0pd6_k1o` in this example.
  ```shell
  [XPK] Starting xpk
  [XPK] Task: `Set Cluster` succeeded.
  [XPK] Task: `Local Setup: gcloud version` is implemented by `gcloud version`, hiding output unless there is an error.
  [XPK] Task: `Local Setup: Project / Zone / Region` is implemented by `gcloud config get project; gcloud config get compute/zone; gcloud config get compute/region`, hiding output unless there is an error.
  [XPK] Task: `GKE: Cluster Details` is implemented by `gcloud beta container clusters list --project $PROJECT --region $REGION | grep -e NAME -e $CLUSTER_NAME`, hiding output unless there is an error.
  [XPK] Task: `GKE: Node pool Details` is implemented by `gcloud beta container node-pools list --cluster $CLUSTER_NAME  --project=$PROJECT --region=$REGION`, hiding output unless there is an error.
  [XPK] Task: `Kubectl: All Nodes` is implemented by `kubectl get node -o custom-columns='NODE_NAME:metadata.name, READY_STATUS:.status.conditions[?(@.type=="Ready")].status, NODEPOOL:metadata.labels.cloud\.google\.com/gke-nodepool'`, hiding output unless there is an error.
  [XPK] Task: `Kubectl: Number of Nodes per Node Pool` is implemented by `kubectl get node -o custom-columns=':metadata.labels.cloud\.google\.com/gke-nodepool' | sort | uniq -c`, hiding output unless there is an error.
  [XPK] Task: `Kubectl: Healthy Node Count Per Node Pool` is implemented by `kubectl get node -o custom-columns='NODE_NAME:metadata.name, READY_STATUS:.status.conditions[?(@.type=="Ready")].status, NODEPOOL:metadata.labels.cloud\.google\.com/gke-nodepool' | grep -w True | awk {'print $3'} | sort | uniq -c`, hiding output unless there is an error.
  [XPK] Task: `Kueue: ClusterQueue Details` is implemented by `kubectl describe ClusterQueue cluster-queue`, hiding output unless there is an error.
  [XPK] Task: `Kueue: LocalQueue Details` is implemented by `kubectl describe LocalQueue multislice-queue`, hiding output unless there is an error.
  [XPK] Task: `Kueue: Kueue Deployment Details` is implemented by `kubectl describe Deployment kueue-controller-manager -n kueue-system`, hiding output unless there is an error.
  [XPK] Task: `Jobset: Deployment Details` is implemented by `kubectl describe Deployment jobset-controller-manager -n jobset-system`, hiding output unless there is an error.
  [XPK] Task: `Kueue Manager Logs` is implemented by `kubectl logs deployment/kueue-controller-manager -n kueue-system --tail=100 --prefix=True`, hiding output unless there is an error.
  [XPK] Task: `Jobset Manager Logs` is implemented by `kubectl logs deployment/jobset-controller-manager -n jobset-system --tail=100 --prefix=True`, hiding output unless there is an error.
  [XPK] Task: `List Jobs with filter-by-status=EVERYTHING with filter-by-jobs=None` is implemented by `kubectl get workloads -o=custom-columns="Jobset Name:.metadata.ownerReferences[0].name,Created Time:.metadata.creationTimestamp,Priority:.spec.priorityClassName,TPU VMs Needed:.spec.podSets[0].count,TPU VMs Running/Ran:.status.admission.podSetAssignments[-1].count,TPU VMs Done:.status.reclaimablePods[0].count,Status:.status.conditions[-1].type,Status Message:.status.conditions[-1].message,Status Time:.status.conditions[-1].lastTransitionTime"  `, hiding output unless there is an error.
  [XPK] Task: `List Jobs with filter-by-status=QUEUED with filter-by-jobs=None` is implemented by `kubectl get workloads -o=custom-columns="Jobset Name:.metadata.ownerReferences[0].name,Created Time:.metadata.creationTimestamp,Priority:.spec.priorityClassName,TPU VMs Needed:.spec.podSets[0].count,TPU VMs Running/Ran:.status.admission.podSetAssignments[-1].count,TPU VMs Done:.status.reclaimablePods[0].count,Status:.status.conditions[-1].type,Status Message:.status.conditions[-1].message,Status Time:.status.conditions[-1].lastTransitionTime"  | awk -e 'NR == 1 || ($7 ~ "Admitted|Evicted|QuotaReserved" && ($5 ~ "<none>" || $5 == 0)) {print $0}' `, hiding output unless there is an error.
  [XPK] Task: `List Jobs with filter-by-status=RUNNING with filter-by-jobs=None` is implemented by `kubectl get workloads -o=custom-columns="Jobset Name:.metadata.ownerReferences[0].name,Created Time:.metadata.creationTimestamp,Priority:.spec.priorityClassName,TPU VMs Needed:.spec.podSets[0].count,TPU VMs Running/Ran:.status.admission.podSetAssignments[-1].count,TPU VMs Done:.status.reclaimablePods[0].count,Status:.status.conditions[-1].type,Status Message:.status.conditions[-1].message,Status Time:.status.conditions[-1].lastTransitionTime"  | awk -e 'NR == 1 || ($7 ~ "Admitted|Evicted" && $5 ~ /^[0-9]+$/ && $5 > 0) {print $0}' `, hiding output unless there is an error.
  [XPK] Find xpk inspector output file: /tmp/tmp0pd6_k1o
  [XPK] Exiting XPK cleanly
  ```

## Run
* `xpk run` lets you execute scripts on a cluster with ease. It automates task execution, handles interruptions, and streams job output to your console.

  ```shell
  python xpk.py run --kind-cluster -n 2 -t 0-2 examples/job.sh 
  ```

* Example Output:

  ```shell
  [XPK] Starting xpk
  [XPK] Task: `get current-context` is implemented by `kubectl config current-context`, hiding output unless there is an error.
  [XPK] No local cluster name specified. Using current-context `kind-kind`
  [XPK] Task: `run task` is implemented by `kubectl kjob create slurm --profile xpk-def-app-profile --localqueue multislice-queue --wait --rm -- examples/job.sh --partition multislice-queue --ntasks 2 --time 0-2`. Streaming output and input live.
  job.batch/xpk-def-app-profile-slurm-g4vr6 created
  configmap/xpk-def-app-profile-slurm-g4vr6 created
  service/xpk-def-app-profile-slurm-g4vr6 created
  Starting log streaming for pod xpk-def-app-profile-slurm-g4vr6-1-4rmgk...
  Now processing task ID: 3
  Starting log streaming for pod xpk-def-app-profile-slurm-g4vr6-0-bg6dm...
  Now processing task ID: 1
  exit
  exit
  Now processing task ID: 2
  exit
  Job logs streaming finished.[XPK] Task: `run task` terminated with code `0`
  [XPK] XPK Done.
  ```

## GPU usage

In order to use XPK for GPU, you can do so by using `device-type` flag.

*   Cluster Create (provision reserved capacity):

    ```shell
    # Find your reservations
    gcloud compute reservations list --project=$PROJECT_ID

    # Run cluster create with reservation.
    python3 xpk.py cluster create \
    --cluster xpk-test --device-type=h100-80gb-8 \
    --num-nodes=2 \
    --reservation=$RESERVATION_ID
    ```

*   Cluster Delete (deprovision capacity):

    ```shell
    python3 xpk.py cluster delete \
    --cluster xpk-test
    ```

*   Cluster List (see provisioned capacity):

    ```shell
    python3 xpk.py cluster list
    ```

*   Cluster Describe (see capacity):

    ```shell
    python3 xpk.py cluster describe \
    --cluster xpk-test
    ```


*   Cluster Cacheimage (enables faster start times):

    ```shell
    python3 xpk.py cluster cacheimage \
    --cluster xpk-test --docker-image gcr.io/your_docker_image \
    --device-type=h100-80gb-8
    ```


*   [Install NVIDIA GPU device drivers](https://cloud.google.com/container-optimized-os/docs/how-to/run-gpus#install)
    ```shell
    # List available driver versions
    gcloud compute ssh $NODE_NAME --command "sudo cos-extensions list"

    # Install the default driver
    gcloud compute ssh $NODE_NAME --command "sudo cos-extensions install gpu"
    # OR install a specific version of the driver
    gcloud compute ssh $NODE_NAME --command "sudo cos-extensions install gpu -- -version=DRIVER_VERSION"
    ```

*   Run a workload:

    ```shell
    # Submit a workload
    python3 xpk.py workload create \
    --cluster xpk-test --device-type h100-80gb-8 \
    --workload xpk-test-workload \
    --command="echo hello world"
    ```

*   Workload Delete (delete training job):

    ```shell
    python3 xpk.py workload delete \
    --workload xpk-test-workload --cluster xpk-test
    ```

    This will only delete `xpk-test-workload` workload in `xpk-test` cluster.

*   Workload Delete (delete all training jobs in the cluster):

    ```shell
    python3 xpk.py workload delete \
    --cluster xpk-test
    ```

    This will delete all the workloads in `xpk-test` cluster. Deletion will only begin if you type `y` or `yes` at the prompt.

*   Workload Delete supports filtering. Delete a portion of jobs that match user criteria.
    * Filter by Job: `filter-by-job`

    ```shell
    python3 xpk.py workload delete \
    --cluster xpk-test --filter-by-job=$USER
    ```

    This will delete all the workloads in `xpk-test` cluster whose names start with `$USER`. Deletion will only begin if you type `y` or `yes` at the prompt.

    * Filter by Status: `filter-by-status`

    ```shell
    python3 xpk.py workload delete \
    --cluster xpk-test --filter-by-status=QUEUED
    ```

    This will delete all the workloads in `xpk-test` cluster that have the status as Admitted or Evicted, and the number of running VMs is 0. Deletion will only begin if you type `y` or `yes` at the prompt. Status can be: `EVERYTHING`,`FINISHED`, `RUNNING`, `QUEUED`, `FAILED`, `SUCCESSFUL`.

## CPU usage

In order to use XPK for CPU, you can do so by using `device-type` flag.

*   Cluster Create (provision on-demand capacity):

    ```shell
    # Run cluster create with on demand capacity.
    python3 xpk.py cluster create \
    --cluster xpk-test \
    --device-type=n2-standard-32-256 \
    --num-slices=1 \
    --default-pool-cpu-machine-type=n2-standard-32 \
    --on-demand
    ```
    Note that `device-type` for CPUs is of the format <cpu-machine-type>-<number of VMs>, thus in the above example, user requests for 256 VMs of type n2-standard-32.
    Currently workloads using < 1000 VMs are supported.

*   Run a workload:

    ```shell
    # Submit a workload
    python3 xpk.py workload create \
    --cluster xpk-test \
    --num-slices=1 \
    --device-type=n2-standard-32-256 \
    --workload xpk-test-workload \
    --command="echo hello world"
    ```

# Autoprovisioning with XPK
XPK can dynamically allocate cluster capacity using [Node Auto Provisioning, (NAP)](https://cloud.google.com/kubernetes-engine/docs/how-to/node-auto-provisioning#use_accelerators_for_new_auto-provisioned_node_pools) support.

Allow several topology sizes to be supported from one XPK cluster, and be dynamically provisioned based on incoming workload requests. XPK users will not need to re-provision the cluster manually.

Enabling autoprovisioning will take the cluster around initially up to **30 minutes to upgrade**.

## Create a cluster with autoprovisioning:

Autoprovisioning will be enabled on the below cluster with [0, 8] chips of v4 TPU (up to 1xv4-16) to scale
between.

XPK doesn't currently support different generations of accelerators in the same cluster (like v4 and v5p TPUs).

```shell
CLUSTER_NAME=my_cluster
NUM_SLICES=2
DEVICE_TYPE=v4-8
RESERVATION=reservation_id
PROJECT=my_project
ZONE=us-east5-b

python3 xpk.py cluster create \
  --cluster $CLUSTER_NAME \
  --num-slices=$NUM_SLICES \
    --device-type=$DEVICE_TYPE \
  --zone=$ZONE \
  --project=$PROJECT \
  --reservation=$RESERVATION \
  --enable-autoprovisioning
```

1. Define the starting accelerator configuration and capacity type.

    ```shell
    --device-type=$DEVICE_TYPE \
    --num-slice=$NUM_SLICES
    ```
2. Optionally set custom `minimum` / `maximum` chips. NAP will rescale the cluster with `maximum` - `minimum` chips. By default, `maximum` is set to the current cluster configuration size, and `minimum` is set to 0. This allows NAP to rescale with all the resources.

    ```shell
    --autoprovisioning-min-chips=$MIN_CHIPS \
    --autoprovisioning-max-chips=$MAX_CHIPS
    ```

3. `FEATURE TO COME SOON:` Set the timeout period for when node pools will automatically be deleted
if no incoming workloads are run. This is 10 minutes currently.

4. `FEATURE TO COME:` Set the timeout period to infinity. This will keep the idle node pool configuration always running until updated by new workloads.

### Update a cluster with autoprovisioning:
```shell
CLUSTER_NAME=my_cluster
NUM_SLICES=2
DEVICE_TYPE=v4-8
RESERVATION=reservation_id
PROJECT=my_project
ZONE=us-east5-b

python3 xpk.py cluster create \
  --cluster $CLUSTER_NAME \
  --num-slices=$NUM_SLICES \
    --device-type=$DEVICE_TYPE \
  --zone=$ZONE \
  --project=$PROJECT \
  --reservation=$RESERVATION \
  --enable-autoprovisioning
```

### Update a previously autoprovisioned cluster with different amount of chips:

* Option 1: By creating a new cluster nodepool configuration.

```shell
CLUSTER_NAME=my_cluster
NUM_SLICES=2
DEVICE_TYPE=v4-16
RESERVATION=reservation_id
PROJECT=my_project
ZONE=us-east5-b

# This will create 2x v4-16 node pools and set the max autoprovisioned chips to 16.
python3 xpk.py cluster create \
  --cluster $CLUSTER_NAME \
  --num-slices=$NUM_SLICES \
    --device-type=$DEVICE_TYPE \
  --zone=$ZONE \
  --project=$PROJECT \
  --reservation=$RESERVATION \
  --enable-autoprovisioning
```

* Option 2: By increasing the `--autoprovisioning-max-chips`.
```shell
CLUSTER_NAME=my_cluster
NUM_SLICES=0
DEVICE_TYPE=v4-16
RESERVATION=reservation_id
PROJECT=my_project
ZONE=us-east5-b

# This will clear the node pools if they exist in the cluster and set the max autoprovisioned chips to 16
python3 xpk.py cluster create \
  --cluster $CLUSTER_NAME \
  --num-slices=$NUM_SLICES \
    --device-type=$DEVICE_TYPE \
  --zone=$ZONE \
  --project=$PROJECT \
  --reservation=$RESERVATION \
  --enable-autoprovisioning \
  --autoprovisioning-max-chips 16
```

## Run workloads on the cluster with autoprovisioning:
Reconfigure the `--device-type` and `--num-slices`
  ```shell
  CLUSTER_NAME=my_cluster
  NUM_SLICES=2
  DEVICE_TYPE=v4-8
  NEW_RESERVATION=new_reservation_id
  PROJECT=my_project
  ZONE=us-east5-b
  # Create a 2x v4-8 TPU workload.
  python3 xpk.py workload create \
    --cluster $CLUSTER \
    --workload ${USER}-nap-${NUM_SLICES}x${DEVICE_TYPE}_$(date +%H-%M-%S) \
    --command "echo hello world from $NUM_SLICES $DEVICE_TYPE" \
    --device-type=$DEVICE_TYPE \
    --num-slices=$NUM_SLICES \
    --zone=$ZONE \
    --project=$PROJECT

  NUM_SLICES=1
  DEVICE_TYPE=v4-16

  # Create a 1x v4-16 TPU workload.
  python3 xpk.py workload create \
    --cluster $CLUSTER \
    --workload ${USER}-nap-${NUM_SLICES}x${DEVICE_TYPE}_$(date +%H-%M-%S) \
    --command "echo hello world from $NUM_SLICES $DEVICE_TYPE" \
    --device-type=$DEVICE_TYPE \
    --num-slices=$NUM_SLICES \
    --zone=$ZONE \
    --project=$PROJECT

  # Use a different reservation from what the cluster was created with.
  python3 xpk.py workload create \
    --cluster $CLUSTER \
    --workload ${USER}-nap-${NUM_SLICES}x${DEVICE_TYPE}_$(date +%H-%M-%S) \
    --command "echo hello world from $NUM_SLICES $DEVICE_TYPE" \
    --device-type=$DEVICE_TYPE \
    --num-slices=$NUM_SLICES \
    --zone=$ZONE \
    --project=$PROJECT \
    --reservation=$NEW_RESERVATION
  ```

1. (Optional) Define the capacity type. By default, the capacity type will
match with what the cluster was created with.

    ```shell
    --reservation=my-reservation-id | --on-demand | --spot
    ```

2. Set the topology of your workload using --device-type.

    ```shell
    NUM_SLICES=1
    DEVICE_TYPE=v4-8
    --device-type=$DEVICE_TYPE \
    --num-slices=$NUM_SLICES \
    ```


# How to add docker images to a xpk workload

The default behavior is `xpk workload create` will layer the local directory (`--script-dir`) into
the base docker image (`--base-docker-image`) and run the workload command.
If you don't want this layering behavior, you can directly use `--docker-image`. Do not mix arguments from the two flows in the same command.

## Recommended / Default Docker Flow: `--base-docker-image` and `--script-dir`
This flow pulls the `--script-dir` into the `--base-docker-image` and runs the new docker image.

* The below arguments are optional by default. xpk will pull the local
  directory with a generic base docker image.

  - `--base-docker-image` sets the base image that xpk will start with.

  - `--script-dir` sets which directory to pull into the image. This defaults to the current working directory.

  See `python3 xpk.py workload create --help` for more info.

* Example with defaults which pulls the local directory into the base image:
  ```shell
  echo -e '#!/bin/bash \n echo "Hello world from a test script!"' > test.sh
  python3 xpk.py workload create --cluster xpk-test \
  --workload xpk-test-workload-base-image --command "bash test.sh" \
  --tpu-type=v5litepod-16 --num-slices=1
  ```

* Recommended Flow For Normal Sized Jobs (fewer than 10k accelerators):
  ```shell
  python3 xpk.py workload create --cluster xpk-test \
  --workload xpk-test-workload-base-image --command "bash custom_script.sh" \
  --base-docker-image=gcr.io/your_dependencies_docker_image \
  --tpu-type=v5litepod-16 --num-slices=1
  ```

## Optional Direct Docker Image Configuration: `--docker-image`
If a user wants to directly set the docker image used and not layer in the
current working directory, set `--docker-image` to the image to be use in the
workload.

* Running with `--docker-image`:
  ```shell
  python3 xpk.py workload create --cluster xpk-test \
  --workload xpk-test-workload-base-image --command "bash test.sh" \
  --tpu-type=v5litepod-16 --num-slices=1 --docker-image=gcr.io/your_docker_image
  ```

* Recommended Flow For Large Sized Jobs (more than 10k accelerators):
  ```shell
  python3 xpk.py cluster cacheimage \
  --cluster xpk-test --docker-image gcr.io/your_docker_image
  # Run workload create with the same image.
  python3 xpk.py workload create --cluster xpk-test \
  --workload xpk-test-workload-base-image --command "bash test.sh" \
  --tpu-type=v5litepod-16 --num-slices=1 --docker-image=gcr.io/your_docker_image
  ```

# More advanced facts:

* Workload create has two mutually exclusive ways to override the environment of a workload:
  *  a `--env` flag to specify each environment variable separately. The format is:

     `--env VARIABLE1=value --env VARIABLE2=value`

  *  a `--env-file` flag to allow specifying the container's
environment from a file. Usage is the same as Docker's
[--env-file flag](https://docs.docker.com/engine/reference/commandline/run/#env)

    Example Env File:
    ```shell
    LIBTPU_INIT_ARGS=--my-flag=true --performance=high
    MY_ENV_VAR=hello
    ```

* Workload create accepts a --debug-dump-gcs flag which is a path to GCS bucket.
Passing this flag sets the XLA_FLAGS='--xla_dump_to=/tmp/xla_dump/' and uploads
hlo dumps to the specified GCS bucket for each worker.

# Integration Test Workflows
The repository code is tested through Github Workflows and Actions. Currently three kinds of tests are performed:
* A nightly build that runs every 24 hours
* A build that runs on push to `main` branch
* A build that runs for every PR approval

More information is documented [here](https://github.com/google/xpk/tree/main/.github/workflows)

# Troubleshooting

## `Invalid machine type` for CPUs.
XPK will create a regional GKE cluster. If you see issues like

```shell
Invalid machine type e2-standard-32 in zone $ZONE_NAME
```

Please select a CPU type that exists in all zones in the region.

```shell
# Find CPU Types supported in zones.
gcloud compute machine-types list --zones=$ZONE_LIST
# Adjust default cpu machine type.
python3 xpk.py cluster create --default-pool-cpu-machine-type=CPU_TYPE ...
```

## Workload creation fails

Some XPK cluster configuration might be missing, if workload creation fails with the below error.

`[XPK] b'error: the server doesn\'t have a resource type "workloads"\n'`

Mitigate this error by re-running your `xpk.py cluster create ...` command, to refresh the cluster configurations.

## Permission Issues: `requires one of ["permission_name"] permission(s)`.

1) Determine the role needed based on the permission error:

    ```shell
    # For example: `requires one of ["container.*"] permission(s)`
    # Add [Kubernetes Engine Admin](https://cloud.google.com/iam/docs/understanding-roles#kubernetes-engine-roles) to your user.
    ```

2) Add the role to the user in your project.

    Go to [iam-admin](https://console.cloud.google.com/iam-admin/) or use gcloud cli:
    ```shell
    PROJECT_ID=my-project-id
    CURRENT_GKE_USER=$(gcloud config get account)
    ROLE=roles/container.admin  # container.admin is the role needed for Kubernetes Engine Admin
    gcloud projects add-iam-policy-binding $PROJECT_ID --member user:$CURRENT_GKE_USER --role=$ROLE
    ```

3) Check the permissions are correct for the users.

    Go to [iam-admin](https://console.cloud.google.com/iam-admin/) or use gcloud cli:

    ```shell
    PROJECT_ID=my-project-id
    CURRENT_GKE_USER=$(gcloud config get account)
    gcloud projects get-iam-policy $PROJECT_ID --filter="bindings.members:$CURRENT_GKE_USER" --flatten="bindings[].members"
    ```

4) Confirm you have logged in locally with the correct user.

    ```shell
    gcloud auth login
    ```

### Roles needed based on permission errors:

* `requires one of ["container.*"] permission(s)`

  Add [Kubernetes Engine Admin](https://cloud.google.com/iam/docs/understanding-roles#kubernetes-engine-roles) to your user.

* `ERROR: (gcloud.monitoring.dashboards.list) User does not have permission to access projects instance (or it may not exist)`

  Add [Monitoring Viewer](https://cloud.google.com/iam/docs/understanding-roles#monitoring.viewer) to your user.


## Reservation Troubleshooting:

### How to determine your reservation and its size / utilization:

```shell
PROJECT_ID=my-project
ZONE=us-east5-b
RESERVATION=my-reservation-name
# Find the reservations in your project
gcloud beta compute reservations list --project=$PROJECT_ID
# Find the tpu machine type and current utilization of a reservation.
gcloud beta compute reservations describe $RESERVATION --project=$PROJECT_ID --zone=$ZONE
```

## 403 error on workload create when using `--base-docker-image` flag
You need authority to push to the registry from your local machine. Try running `gcloud auth configure-docker`.
## `Kubernetes API exception` - 404 error
If error of this kind appeared after updating xpk version it's possible that you need to rerun `cluster create` command in order to update resource definitions.

# TPU Workload Debugging

## Verbose Logging
If you are having trouble with your workload, try setting the `--enable-debug-logs` when you schedule it. This will give you more detailed logs to help pinpoint the issue. For example:
```shell
python3 xpk.py workload create \
--cluster --workload xpk-test-workload \
--command="echo hello world" --enable-debug-logs
```
Please check [libtpu logging](https://cloud.google.com/tpu/docs/troubleshooting/trouble-tf#debug_logs) and [Tensorflow logging](https://deepreg.readthedocs.io/en/latest/docs/logging.html#tensorflow-logging) for more information about the flags that are enabled to get the logs.

## Collect Stack Traces
[cloud-tpu-diagnostics](https://pypi.org/project/cloud-tpu-diagnostics/) PyPI package can be used to generate stack traces for workloads running in GKE. This package dumps the Python traces when a fault such as segmentation fault, floating-point exception, or illegal operation exception occurs in the program. Additionally, it will also periodically collect stack traces to help you debug situations when the program is unresponsive. You must make the following changes in the docker image running in a Kubernetes main container to enable periodic stack trace collection.
```shell
# main.py

from cloud_tpu_diagnostics import diagnostic
from cloud_tpu_diagnostics.configuration import debug_configuration
from cloud_tpu_diagnostics.configuration import diagnostic_configuration
from cloud_tpu_diagnostics.configuration import stack_trace_configuration

stack_trace_config = stack_trace_configuration.StackTraceConfig(
                      collect_stack_trace = True,
                      stack_trace_to_cloud = True)
debug_config = debug_configuration.DebugConfig(
                stack_trace_config = stack_trace_config)
diagnostic_config = diagnostic_configuration.DiagnosticConfig(
                      debug_config = debug_config)

with diagnostic.diagnose(diagnostic_config):
	main_method()  # this is the main method to run
```
This configuration will start collecting stack traces inside the `/tmp/debugging` directory on each Kubernetes Pod.

### Explore Stack Traces
To explore the stack traces collected in a temporary directory in Kubernetes Pod, you can run the following command to configure a sidecar container that will read the traces from `/tmp/debugging` directory.
 ```shell
 python3 xpk.py workload create \
  --workload xpk-test-workload --command "python3 main.py" --cluster \
  xpk-test --tpu-type=v5litepod-16 --deploy-stacktrace-sidecar
 ```

### Get information about jobs, queues and resources.

To list available resources and queues use ```xpk info``` command. It allows to see localqueues and clusterqueues and check for available resources.

To see queues with usage and workload info use:
```shell
python3 xpk.py info --cluster my-cluster
```

You can specify what kind of resources(clusterqueue or localqueue) you want to see using flags --clusterqueue or --localqueue.
```shell
python3 xpk.py info --cluster my-cluster --localqueue
```

# Local testing with Kind

To facilitate development and testing locally, we have integrated support for testing with `kind`. This enables you to simulate a Kubernetes environment on your local machine.

## Prerequisites

- Install kind on your local machine. Follow the official documentation here: [Kind Installation Guide.](https://kind.sigs.k8s.io/docs/user/quick-start#installation)

## Usage

xpk interfaces seamlessly with kind to manage Kubernetes clusters locally, facilitating the orchestration and management of workloads. Below are the commands for managing clusters:

### Cluster Create
*   Cluster create:

    ```shell
    python3 xpk.py kind create \
    --cluster xpk-test
    ```

### Cluster Delete
*   Cluster Delete:

    ```shell
    python3 xpk.py kind delete \
    --cluster xpk-test
    ```

### Cluster List
*   Cluster List:

    ```shell
    python3 xpk.py kind list
    ```

## Local Testing Basics

Local testing is available exclusively through the `batch` and `job` commands of xpk with the `--kind-cluster` flag. This allows you to simulate training jobs locally:

```shell
python xpk.py batch [other-options] --kind-cluster script
```

Please note that all other xpk subcommands are intended for use with cloud systems on Google Cloud Engine (GCE) and don't support local testing. This includes commands like cluster, info, inspector, etc.

# Other advanced usage
[Use a Jupyter notebook to interact with a Cloud TPU cluster](xpk-notebooks.md)<|MERGE_RESOLUTION|>--- conflicted
+++ resolved
@@ -520,7 +520,6 @@
   --project=$PROJECT --cluster=$CLUSTER --zone=$ZONE \
   --tpu-type=v5litepod-16 --storage=test-storage
 ```
-<<<<<<< HEAD
 
 ### Detaching storage
 
@@ -535,12 +534,6 @@
 
 ```shell
 python3 xpk.py storage delete test-fs-instance \
-=======
-### Deleting storage
-
-```shell
-python3 xpk.py storage delete $STORAGE_NAME \
->>>>>>> ad83ef6a
   --project=$PROJECT --cluster=$CLUSTER --zone=$ZONE
 ```
 
