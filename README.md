--- conflicted
+++ resolved
@@ -54,8 +54,10 @@
 and the following CPU types:
 * n2-standard-32
 
-<<<<<<< HEAD
-# Cloud Console Permissions on the user or service account needed to run XPK:
+xpk also supports Google Cloud Storage solutions:
+* [Cloud Storage FUSE](https://cloud.google.com/storage/docs/gcs-fuse)
+
+# Permissions needed on Cloud Console:
 
 * Artifact Registry Writer
 * Compute Admin
@@ -88,21 +90,6 @@
 - kubectl (install from [here](https://kubernetes.io/docs/tasks/tools/))
 - kueuectl (install from [here](https://kueue.sigs.k8s.io/docs/reference/kubectl-kueue/installation/))
 - kjob (installation instructions [here](https://github.com/kubernetes-sigs/kjob/blob/main/docs/installation.md))
-=======
-xpk also supports Google Cloud Storage solutions:
-* [Cloud Storage FUSE](https://cloud.google.com/storage/docs/gcs-fuse)
-
-# Permissions needed on Cloud Console:
-
-Artifact Registry Writer
-Compute Admin
-Kubernetes Engine Admin
-Logging Admin
-Monitoring Admin
-Service Account User
-Storage Admin
-Vertex AI Administrator
->>>>>>> de55aefd
 
 # Installation
 To install xpk, run the following command and install additional tools, mentioned in [prerequisites](#prerequisites). [Makefile](https://github.com/AI-Hypercomputer/xpk/blob/main/Makefile) provides a way to install all neccessary tools:
@@ -419,7 +406,6 @@
     --tpu-type=v5litepod-16
     ```
 
-<<<<<<< HEAD
 ## Provisioning A3-Ultra and A3-Mega clusters (GPU machines)
 To create a cluster with A3 machines, run the below command. To create workloads on these clusters see [here](#workloads-for-a3-ultra-and-a3-mega-clusters-gpu-machines).
   * For A3-Ultra: --device-type=h200-141gb-8
@@ -439,7 +425,7 @@
   * --spot
   * --on-demand (only A3-Mega)
 
-=======
+
 ## Storage
 Currently xpk supports two types of cloud storages: FUSE and Filestore.
 
@@ -514,7 +500,6 @@
     ```shell
     python3 xpk.py storage delete test-storage  --cluster xpk-test --zone=us-central2-b
     ```
->>>>>>> de55aefd
 
 ## Workload Create
 *   Workload Create (submit training job):
@@ -1307,13 +1292,10 @@
 gcloud beta compute reservations describe $RESERVATION --project=$PROJECT_ID --zone=$ZONE
 ```
 
-<<<<<<< HEAD
 ## 403 error on workload create when using `--base-docker-image` flag
 You need authority to push to the registry from your local machine. Try running `gcloud auth configure-docker`.
-=======
 ## `Kubernetes API exception` - 404 error
 If error of this kind appeared after updating xpk version it's possible that you need to rerun `cluster create` command in order to update resource definitions.
->>>>>>> de55aefd
 
 # TPU Workload Debugging
 
