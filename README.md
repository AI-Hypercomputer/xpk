<!--
 Copyright 2023 Google LLC

 Licensed under the Apache License, Version 2.0 (the "License");
 you may not use this file except in compliance with the License.
 You may obtain a copy of the License at

      https://www.apache.org/licenses/LICENSE-2.0

 Unless required by applicable law or agreed to in writing, software
 distributed under the License is distributed on an "AS IS" BASIS,
 WITHOUT WARRANTIES OR CONDITIONS OF ANY KIND, either express or implied.
 See the License for the specific language governing permissions and
 limitations under the License.
 -->

[![Build Tests](https://github.com/google/xpk/actions/workflows/build_tests.yaml/badge.svg)](https://github.com/google/xpk/actions/workflows/build_tests.yaml)
[![Nightly Tests](https://github.com/google/xpk/actions/workflows/nightly_tests.yaml/badge.svg)](https://github.com/google/xpk/actions/workflows/nightly_tests.yaml)
[![Develop Tests](https://github.com/AI-Hypercomputer/xpk/actions/workflows/build_tests.yaml/badge.svg?branch=develop)](https://github.com/AI-Hypercomputer/xpk/actions/workflows/build_tests.yaml)
[![Develop Nightly Tests](https://github.com/AI-Hypercomputer/xpk/actions/workflows/nightly_tests.yaml/badge.svg?branch=develop)](https://github.com/AI-Hypercomputer/xpk/actions/workflows/nightly_tests.yaml)

# Overview

xpk (Accelerated Processing Kit, pronounced x-p-k,) is a software tool to help
Cloud developers to orchestrate training jobs on accelerators such as TPUs and
GPUs on GKE. xpk handles the "multihost pods" of TPUs, GPUs (HGX H100) and CPUs
(n2-standard-32) as first class citizens.

xpk decouples provisioning capacity from running jobs. There are two structures:
clusters (provisioned VMs) and workloads (training jobs). Clusters represent the
physical resources you have available. Workloads represent training jobs -- at
any time some of these will be completed, others will be running and some will
be queued, waiting for cluster resources to become available.

The ideal workflow starts by provisioning the clusters for all of the ML
hardware you have reserved. Then, without re-provisioning, submit jobs as
needed. By eliminating the need for re-provisioning between jobs, using Docker
containers with pre-installed dependencies and cross-ahead of time compilation,
these queued jobs run with minimal start times. Further, because workloads
return the hardware back to the shared pool when they complete, developers can
achieve better use of finite hardware resources. And automated tests can run
overnight while resources tend to be underutilized.

xpk supports the following TPU types:
* v4
* v5e
* v5p
* Trillium (v6e)

and the following GPU types:
* A100
* A3-Highgpu (h100)
* A3-Mega (h100-mega) - [Create cluster](#provisioning-a3-ultra-and-a3-mega-clusters-gpu-machines), [Create workloads](#workloads-for-a3-ultra-and-a3-mega-clusters-gpu-machines)
* A3-Ultra (h200) - [Create cluster](#provisioning-a3-ultra-and-a3-mega-clusters-gpu-machines), [Create workloads](#workloads-for-a3-ultra-and-a3-mega-clusters-gpu-machines)

and the following CPU types:
* n2-standard-32

xpk also supports Google Cloud Storage solutions:
* [Cloud Storage FUSE](https://cloud.google.com/storage/docs/gcs-fuse)
* [Filestore](https://cloud.google.com/filestore#documentation)

# Permissions needed on Cloud Console:

* Artifact Registry Writer
* Compute Admin
* Kubernetes Engine Admin
* Logging Admin
* Monitoring Admin
* Service Account User
* Storage Admin
* Vertex AI Administrator
* Filestore Editor (This role is neccessary if you want to run `storage create` command with `--type=gcpfilestore`)

# Prerequisites

Following tools must be installed:

- python >= 3.10 (download from [here](https://www.python.org/downloads/))
- pip ([installation instruction](https://pip.pypa.io/en/stable/installation/))
- python venv ([installation instruction](https://virtualenv.pypa.io/en/latest/installation.html))
(all three of above can be installed at once from [here](https://packaging.python.org/en/latest/guides/installing-using-linux-tools/#installing-pip-setuptools-wheel-with-linux-package-managers))
- gcloud (install from [here](https://cloud.google.com/sdk/gcloud#download_and_install_the))
  - Run `gcloud init` 
  - [Authenticate](https://cloud.google.com/sdk/gcloud/reference/auth/application-default/login) to Google Cloud
- kubectl (install from [here](https://cloud.google.com/kubernetes-engine/docs/how-to/cluster-access-for-kubectl#install_kubectl))
  - Install `gke-gcloud-auth-plugin` from [here](https://cloud.google.com/kubernetes-engine/docs/how-to/cluster-access-for-kubectl#install_plugin)
- docker ([installation instruction](https://docs.docker.com/engine/install/))
  - Run `gcloud auth configure-docker` to ensure images can be uploaded to registry 
- make - please run below command.
```shell
# sudo may be required
apt-get -y install make
```
In addition, below dependencies can be installed either using provided links or using `make install` command, if xpk is downloaded via `git clone` command:
- kueuectl (install from [here](https://kueue.sigs.k8s.io/docs/reference/kubectl-kueue/installation/))
- kjob (installation instructions [here](https://github.com/kubernetes-sigs/kjob/blob/main/docs/installation.md))

# Installation
To install xpk, install required tools mentioned in [prerequisites](#prerequisites). [Makefile](https://github.com/AI-Hypercomputer/xpk/blob/main/Makefile) provides a way to install all neccessary tools. XPK can be installed via pip:

```shell
pip install xpk
```

If you see an error saying: `This environment is externally managed`, please use a virtual environment.

```shell
  ## One time step of creating the venv
  VENV_DIR=~/venvp3
  python3 -m venv $VENV_DIR
  ## Enter your venv.
  source $VENV_DIR/bin/activate
  ## Clone the repository and installing dependencies.
  pip install xpk
```

If you are running XPK by cloning GitHub repository, first run the
following commands to begin using XPK commands:

```shell
git clone https://github.com/google/xpk.git
cd xpk
# Install required dependencies with make
make install && export PATH=$PATH:$PWD/bin
```

If you want to have installed dependecies persist in your PATH please run:
`echo $PWD/bin` and add its value to `PATH` in .bashrc  or .zshrc

If you see an error saying: `This environment is externally managed`, please use a virtual environment.

Example:

```shell
  ## One time step of creating the venv
  VENV_DIR=~/venvp3
  python3 -m venv $VENV_DIR
  ## Enter your venv.
  source $VENV_DIR/bin/activate
  ## Clone the repository and installing dependencies.
  git clone https://github.com/google/xpk.git
  cd xpk
  # Install required dependencies with make
  make install && export PATH=$PATH:$PWD/bin
```

# XPK for Large Scale (>1k VMs)

Follow user instructions in [xpk-large-scale-guide.sh](xpk-large-scale-guide.sh)
to use xpk for a GKE cluster greater than 1000 VMs. Run these steps to set up a
GKE cluster with large scale training and high throughput support with XPK, and
run jobs with XPK. We recommend you manually copy commands per step and verify
the outputs of each step.

# Example usages:

To get started, be sure to set your GCP Project and Zone as usual via `gcloud
config set`.

Below are reference commands. A typical journey starts with a `Cluster Create`
followed by many `Workload Create`s. To understand the state of the system you
might want to use `Cluster List` or `Workload List` commands. Finally, you can
cleanup with a `Cluster Delete`.

If you have failures with workloads not running, use `xpk inspector` to investigate
more.

If you need your Workloads to have persistent storage, use `xpk storage` to find out more.

## Cluster Create

First set the project and zone through gcloud config or xpk arguments.

```shell
PROJECT_ID=my-project-id
ZONE=us-east5-b
# gcloud config:
gcloud config set project $PROJECT_ID
gcloud config set compute/zone $ZONE
# xpk arguments
xpk .. --zone $ZONE --project $PROJECT_ID
```

The cluster created is a regional cluster to enable the GKE control plane across
all zones.

*   Cluster Create (provision reserved capacity):

    ```shell
    # Find your reservations
    gcloud compute reservations list --project=$PROJECT_ID
    # Run cluster create with reservation.
    python3 xpk.py cluster create \
    --cluster xpk-test --tpu-type=v5litepod-256 \
    --num-slices=2 \
    --reservation=$RESERVATION_ID
    ```

*   Cluster Create (provision on-demand capacity):

    ```shell
    python3 xpk.py cluster create \
    --cluster xpk-test --tpu-type=v5litepod-16 \
    --num-slices=4 --on-demand
    ```

*   Cluster Create (provision spot / preemptable capacity):

    ```shell
    python3 xpk.py cluster create \
    --cluster xpk-test --tpu-type=v5litepod-16 \
    --num-slices=4 --spot
    ```

* Cluster Create for Pathways:
    Pathways compatible cluster can be created using `cluster create-pathways`.
    ```shell
    python3 xpk.py cluster create-pathways \
    --cluster xpk-pw-test \
    --num-slices=4 --on-demand \
    --tpu-type=v5litepod-16
    ```

*   Cluster Create for Ray:
    A cluster with KubeRay enabled and a RayCluster can be created using `cluster create-ray`.
    ```shell
    python3 xpk.py cluster create-ray \
    --cluster xpk-rc-test \
    --ray-version=2.39.0 \
    --num-slices=4 --on-demand \
    --tpu-type=v5litepod-8
    ```

*   Cluster Create can be called again with the same `--cluster name` to modify
    the number of slices or retry failed steps.

    For example, if a user creates a cluster with 4 slices:

    ```shell
    python3 xpk.py cluster create \
    --cluster xpk-test --tpu-type=v5litepod-16 \
    --num-slices=4  --reservation=$RESERVATION_ID
    ```

    and recreates the cluster with 8 slices. The command will rerun to create 4
    new slices:

    ```shell
    python3 xpk.py cluster create \
    --cluster xpk-test --tpu-type=v5litepod-16 \
    --num-slices=8  --reservation=$RESERVATION_ID
    ```

    and recreates the cluster with 6 slices. The command will rerun to delete 2
    slices. The command will warn the user when deleting slices.
    Use `--force` to skip prompts.

    ```shell
    python3 xpk.py cluster create \
    --cluster xpk-test --tpu-type=v5litepod-16 \
    --num-slices=6  --reservation=$RESERVATION_ID

    # Skip delete prompts using --force.

    python3 xpk.py cluster create --force \
    --cluster xpk-test --tpu-type=v5litepod-16 \
    --num-slices=6  --reservation=$RESERVATION_ID
    ```

    and recreates the cluster with 4 slices of v4-8. The command will rerun to delete
    6 slices of v5litepod-16 and create 4 slices of v4-8. The command will warn the
    user when deleting slices. Use `--force` to skip prompts.

    ```shell
    python3 xpk.py cluster create \
    --cluster xpk-test --tpu-type=v4-8 \
    --num-slices=4  --reservation=$RESERVATION_ID

    # Skip delete prompts using --force.

    python3 xpk.py cluster create --force \
    --cluster xpk-test --tpu-type=v4-8 \
    --num-slices=4  --reservation=$RESERVATION_ID
    ```

### Create Private Cluster

XPK allows you to create a private GKE cluster for enhanced security. In a private cluster, nodes and pods are isolated from the public internet, providing an additional layer of protection for your workloads.

To create a private cluster, use the following arguments:

**`--private`**

This flag enables the creation of a private GKE cluster. When this flag is set:

*  Nodes and pods are isolated from the direct internet access.
*  `master_authorized_networks` is automatically enabled.
*  Access to the cluster's control plane is restricted to your current machine's IP address by default.

**`--authorized-networks`**

This argument allows you to specify additional IP ranges (in CIDR notation) that are authorized to access the private cluster's control plane and perform `kubectl` commands. 

*  Even if this argument is not set when you have `--private`, your current machine's IP address will always be given access to the control plane.
*  If this argument is used with an existing private cluster, it will replace the existing authorized networks.

**Example Usage:**

* To create a private cluster and allow access to Control Plane only to your current machine:

  ```shell
  python3 xpk.py cluster create \
    --cluster=xpk-private-cluster \
    --tpu-type=v4-8 --num-slices=2 \
    --private
  ```

* To create a private cluster and allow access to Control Plane only to your current machine and the IP ranges `1.2.3.0/24` and `1.2.4.5/32`:

  ```shell
  python3 xpk.py cluster create \
    --cluster=xpk-private-cluster \
    --tpu-type=v4-8 --num-slices=2 \
    --authorized-networks 1.2.3.0/24 1.2.4.5/32

    # --private is optional when you set --authorized-networks
  ```

> **Important Notes:** 
> * The argument `--private` is only applicable when creating new clusters. You cannot convert an existing public cluster to a private cluster using these flags.
> * The argument `--authorized-networks` is applicable when creating new clusters or using an existing _*private*_ cluster. You cannot convert an existing public cluster to a private cluster using these flags.
> * You need to [set up a Cluster NAT for your VPC network](https://cloud.google.com/nat/docs/set-up-manage-network-address-translation#creating_nat) so that the Nodes and Pods have outbound access to the internet. This is required because XPK installs and configures components such as kueue that need access to external sources like `registry.k8.io`.


### Create Vertex AI Tensorboard
*Note: This feature is available in XPK >= 0.4.0. Enable [Vertex AI API](https://cloud.google.com/vertex-ai/docs/start/cloud-environment#enable_vertexai_apis) in your Google Cloud console to use this feature. Make sure you have
[Vertex AI Administrator](https://cloud.google.com/vertex-ai/docs/general/access-control#aiplatform.admin) role
assigned to your user account.*

Vertex AI Tensorboard is a fully managed version of open-source Tensorboard. To learn more about Vertex AI Tensorboard, visit [this](https://cloud.google.com/vertex-ai/docs/experiments/tensorboard-introduction). Note that Vertex AI Tensorboard is only available in [these](https://cloud.google.com/vertex-ai/docs/general/locations#available-regions) regions.

You can create a Vertex AI Tensorboard for your cluster with `Cluster Create` command. XPK will create a single Vertex AI Tensorboard instance per cluster.

* Create Vertex AI Tensorboard in default region with default Tensorboard name:

```shell
python3 xpk.py cluster create \
--cluster xpk-test --num-slices=1 --tpu-type=v4-8 \
--create-vertex-tensorboard
```

will create a Vertex AI Tensorboard with the name `xpk-test-tb-instance` (*<args.cluster>-tb-instance*) in `us-central1` (*default region*).

* Create Vertex AI Tensorboard in user-specified region with default Tensorboard name:

```shell
python3 xpk.py cluster create \
--cluster xpk-test --num-slices=1 --tpu-type=v4-8 \
--create-vertex-tensorboard --tensorboard-region=us-west1
```

will create a Vertex AI Tensorboard with the name `xpk-test-tb-instance` (*<args.cluster>-tb-instance*) in `us-west1`.

* Create Vertex AI Tensorboard in default region with user-specified Tensorboard name:

```shell
python3 xpk.py cluster create \
--cluster xpk-test --num-slices=1 --tpu-type=v4-8 \
--create-vertex-tensorboard --tensorboard-name=tb-testing
```

will create a Vertex AI Tensorboard with the name `tb-testing` in `us-central1`.

* Create Vertex AI Tensorboard in user-specified region with user-specified Tensorboard name:

```shell
python3 xpk.py cluster create \
--cluster xpk-test --num-slices=1 --tpu-type=v4-8 \
--create-vertex-tensorboard --tensorboard-region=us-west1 --tensorboard-name=tb-testing
```

will create a Vertex AI Tensorboard instance with the name `tb-testing` in `us-west1`.

* Create Vertex AI Tensorboard in an unsupported region:

```shell
python3 xpk.py cluster create \
--cluster xpk-test --num-slices=1 --tpu-type=v4-8 \
--create-vertex-tensorboard --tensorboard-region=us-central2
```

will fail the cluster creation process because Vertex AI Tensorboard is not supported in `us-central2`.

## Cluster Delete
*   Cluster Delete (deprovision capacity):

    ```shell
    python3 xpk.py cluster delete \
    --cluster xpk-test
    ```
## Cluster List
*   Cluster List (see provisioned capacity):

    ```shell
    python3 xpk.py cluster list
    ```
## Cluster Describe
*   Cluster Describe (see capacity):

    ```shell
    python3 xpk.py cluster describe \
    --cluster xpk-test
    ```

## Cluster Cacheimage
*   Cluster Cacheimage (enables faster start times):

    ```shell
    python3 xpk.py cluster cacheimage \
    --cluster xpk-test --docker-image gcr.io/your_docker_image \
    --tpu-type=v5litepod-16
    ```

## Provisioning A3-Ultra and A3-Mega clusters (GPU machines)
To create a cluster with A3 machines, run the below command. To create workloads on these clusters see [here](#workloads-for-a3-ultra-and-a3-mega-clusters-gpu-machines).
  * For A3-Ultra: --device-type=h200-141gb-8
  * For A3-Mega: --device-type=h100-mega-80gb-8

  ```shell
  python3 xpk.py cluster create \
  --cluster CLUSTER_NAME --device-type=h200-141gb-8 \
  --zone=$COMPUTE_ZONE  --project=$PROJECT_ID \
  --num-nodes=4 --reservation=$RESERVATION_ID
  ```
Currently, the below flags/arguments are supported for A3-Mega and A3-Ultra machines:
  * --num-nodes
  * --default-pool-cpu-machine-type
  * --default-pool-cpu-num-nodes
  * --reservation
  * --spot
  * --on-demand (only A3-Mega)


## Storage
Currently XPK supports two types of storages: Cloud Storage FUSE and Google Cloud Filestore.

### FUSE
A FUSE adapter lets you mount and access Cloud Storage buckets as local file systems, so applications can read and write objects in your bucket using standard file system semantics.

To use the GCS FUSE with XPK you need to create a [Storage Bucket](https://console.cloud.google.com/storage/).

Once it's ready you can use `xpk storage attach` with `--type=gcsfuse` command to attach a FUSE storage instance to your cluster:

```shell
python3 xpk.py storage attach test-fuse-storage --type=gcsfuse \
  --project=$PROJECT --cluster=$CLUSTER --zone=$ZONE 
  --mount-point='/test-mount-point' --readonly=false \
  --bucket=test-bucket --size=1 --auto-mount=false
```

Parameters:

- `--type` - type of the storage, currently xpk supports `gcsfuse` and `gcpfilestore` only.
- `--auto-mount` - if set to true all workloads will have this storage mounted by default.
- `--mount-point` - the path on which this storage should be mounted for a workload.
- `--readonly` - if set to true, workload can only read from storage.
- `--size` - size of the storage in Gb.
- `--bucket` - name of the storage bucket. If not set then the name of the storage is used as a bucket name.

### Filestore

A Filestore adapter lets you mount and access [Filestore instances](https://cloud.google.com/filestore/) as local file systems, so applications can read and write objects in your volumes using standard file system semantics.

To create and attach a GCP Filestore instance to your cluster use `xpk storage create` command with `--type=gcpfilestore`:

```shell
python3 xpk.py storage create test-fs-storage --type=gcpfilestore \
  --auto-mount=false --mount-point=/data-fs --readonly=false \
  --size=1024 --tier=BASIC_HDD --access_mode=ReadWriteMany --vol=default \
  --project=$PROJECT --cluster=$CLUSTER --zone=$ZONE
```

You can also attach an existing Filestore instance to your cluster using `xpk storage attach` command:

```shell
python3 xpk.py storage attach test-fs-storage --type=gcpfilestore \
  --auto-mount=false --mount-point=/data-fs --readonly=false \
  --size=1024 --tier=BASIC_HDD --access_mode=ReadWriteMany --vol=default \
  --project=$PROJECT --cluster=$CLUSTER --zone=$ZONE
```

The command above is also useful when attaching multiple volumes from the same Filestore instance.

Commands `xpk storage create` and `xpk storage attach` with `--type=gcpfilestore` accept following arguments:
- `--type` - type of the storage.
- `--auto-mount` - if set to true all workloads will have this storage mounted by default.
- `--mount-point` - the path on which this storage should be mounted for a workload.
- `--readonly` - if set to true, workload can only read from storage.
- `--size` - size of the Filestore instance that will be created in Gb.
- `--tier` - tier of the Filestore instance that will be created. Possible options are: `[BASIC_HDD, BASIC_SSD, ZONAL, REGIONAL, ENTERPRISE]`
- `--access-mode` - access mode of the Filestore instance that will be created. Possible values are: `[ReadWriteOnce, ReadOnlyMany, ReadWriteMany]`
- `--vol` - file share name of the Filestore instance that will be created.
- `--instance` - the name of the Filestore instance. If not set then the name parameter is used as an instance name. Useful when connecting multiple volumes from the same Filestore instance.

<<<<<<< HEAD
* Create a Filestore storage instance.
  ```shell
  python3 xpk.py storage create $STORAGE_NAME --cluster=$CLUSTER \
    --zone=$ZONE --type=gcpfilestore \
    --auto-mount=true --vol=vol1 --size=1024 --tier=BASIC_HDD \
    --mount-point='/fs-test-mount-point' --readonly=false --project=$PROJECT
  ```

* Create a simple Workload with created filestore.
    ```shell
    python3 xpk.py workload create \
      --workload xpk-test-workload --command "echo goodbye" \
      --cluster=$CLUSTER \
      --tpu-type=v5litepod-16 \
      --project=$PROJECT
    ```
=======
### List attached storages

```shell
python3 xpk.py storage list \
  --project=$PROJECT --cluster $CLUSTER --zone=$ZONE
```
>>>>>>> 86af125e

### Running workloads with storage

<<<<<<< HEAD
* List Storage
    ```shell
    python3 xpk.py storage list --cluster=$CLUSTER --zone=$ZONE --project=$PROJECT
    ```

* Detach Storage
    ```shell
    python3 xpk.py storage detach $STORAGE_NAME  --cluster=$CLUSTER --zone=$ZONE --project=$PROJECT
    ```
=======
If you specified `--auto-mount=true` when creating or attaching a storage, then all workloads deployed on the cluster will have the volume attached by default. Otherwise, in order to have the storage attached, you have to add `--storage` parameter to `workload create` command:

```shell
python3 xpk.py workload create \
  --workload xpk-test-workload --command "echo goodbye" \
  --project=$PROJECT --cluster=$CLUSTER --zone=$ZONE \
  --tpu-type=v5litepod-16 --storage=test-storage
```
### Deleting storage

```shell
python3 xpk.py storage delete $STORAGE_NAME \
  --project=$PROJECT --cluster=$CLUSTER --zone=$ZONE
```
>>>>>>> 86af125e

## Workload Create
*   Workload Create (submit training job):

    ```shell
    python3 xpk.py workload create \
    --workload xpk-test-workload --command "echo goodbye" \
    --cluster xpk-test \
    --tpu-type=v5litepod-16 --projet=$PROJECT
    ```

*   Workload Create for Pathways:
    Pathways workload can be submitted using `workload create-pathways` on a Pathways enabled cluster (created with `cluster create-pathways`)

    Pathways workload example:
    ```shell
    python3 xpk.py workload create-pathways \
    --workload xpk-pw-test \
    --num-slices=1 \
    --tpu-type=v5litepod-16 \
    --cluster xpk-pw-test \
    --docker-name='user-workload' \
    --docker-image=<maxtext docker image> \
    --command='python3 MaxText/train.py MaxText/configs/base.yml base_output_directory=<output directory> dataset_path=<dataset path> per_device_batch_size=1 enable_checkpointing=false enable_profiler=false remat_policy=full global_parameter_scale=4 steps=300 max_target_length=2048 use_iota_embed=true reuse_example_batch=1 dataset_type=synthetic attention=flash gcs_metrics=True run_name=$(USER)-pw-xpk-test-1'
    ```

    Regular workload can also be submitted on a Pathways enabled cluster (created with `cluster create-pathways`)

    Pathways workload example:
    ```shell
    python3 xpk.py workload create-pathways \
    --workload xpk-regular-test \
    --num-slices=1 \
    --tpu-type=v5litepod-16 \
    --cluster xpk-pw-test \
    --docker-name='user-workload' \
    --docker-image=<maxtext docker image> \
    --command='python3 MaxText/train.py MaxText/configs/base.yml base_output_directory=<output directory> dataset_path=<dataset path> per_device_batch_size=1 enable_checkpointing=false enable_profiler=false remat_policy=full global_parameter_scale=4 steps=300 max_target_length=2048 use_iota_embed=true reuse_example_batch=1 dataset_type=synthetic attention=flash gcs_metrics=True run_name=$(USER)-pw-xpk-test-1'
    ```

    Pathways in headless mode - Pathways now offers the capability to run JAX workloads in Vertex AI notebooks or in GCE VMs!
    Specify `--headless` with `workload create-pathways` when the user workload is not provided in a docker container.
    ```shell
    python3 xpk.py workload create-pathways --headless \
    --workload xpk-pw-headless \
    --num-slices=1 \
    --tpu-type=v5litepod-16 \
    --cluster xpk-pw-test
    ```
    Executing the command above would provide the address of the proxy that the user job should connect to.
    ```shell
    kubectl get pods
    kubectl port-forward pod/<proxy-pod-name> 29000:29000
    ```
    ```shell
    JAX_PLATFORMS=proxy JAX_BACKEND_TARGET=grpc://127.0.0.1:29000 python -c 'import pathwaysutils; import jax; print(jax.devices())'
    ```
    Specify `JAX_PLATFORMS=proxy` and `JAX_BACKEND_TARGET=<proxy address from above>` and `import pathwaysutils` to establish this connection between the user's JAX code and the Pathways proxy. Execute Pathways workloads interactively on Vertex AI notebooks!

### Set `max-restarts` for production jobs

* `--max-restarts <value>`: By default, this is 0. This will restart the job ""
times when the job terminates. For production jobs, it is recommended to
increase this to a large number, say 50. Real jobs can be interrupted due to
hardware failures and software updates. We assume your job has implemented
checkpointing so the job restarts near where it was interrupted.

### Workloads for A3-Ultra and A3-Mega clusters (GPU machines)
To submit jobs on a cluster with A3 machines, run the below command. To create a cluster with A3 machines see [here](#provisioning-a3-ultra-and-a3-mega-clusters-gpu-machines).
  * For A3-Ultra: --device-type=h200-141gb-8
  * For A3-Mega: --device-type=h100-mega-80gb-8

  ```shell
  python3 xpk.py workload create \
  --workload=$WORKLOAD_NAME --command="echo goodbye" \
  --cluster=$CLUSTER_NAME --device-type=h200-141gb-8 \
  --zone=$COMPUTE_ZONE  --project=$PROJECT_ID \
  --num-nodes=$WOKRKLOAD_NUM_NODES
  ```
> The docker image flags/arguments introduced in [workloads section](#workload-create) can be used with A3 machines as well.

In order to run NCCL test on A3 Ultra machines check out [this guide](/examples/nccl/nccl.md).

### Workload Priority and Preemption
* Set the priority level of your workload with `--priority=LEVEL`

  We have five priorities defined: [`very-low`, `low`, `medium`, `high`, `very-high`].
  The default priority is `medium`.

  Priority determines:

  1. Order of queued jobs.

      Queued jobs are ordered by
      `very-low` < `low` < `medium` < `high` <  `very-high`

  2. Preemption of lower priority workloads.

      A higher priority job will `evict` lower priority jobs.
      Evicted jobs are brought back to the queue and will re-hydrate appropriately.

  #### General Example:
  ```shell
  python3 xpk.py workload create \
  --workload xpk-test-medium-workload --command "echo goodbye" --cluster \
  xpk-test --tpu-type=v5litepod-16 --priority=medium
  ```

### Create Vertex AI Experiment to upload data to Vertex AI Tensorboard
*Note: This feature is available in XPK >= 0.4.0. Enable [Vertex AI API](https://cloud.google.com/vertex-ai/docs/start/cloud-environment#enable_vertexai_apis) in your Google Cloud console to use this feature. Make sure you have
[Vertex AI Administrator](https://cloud.google.com/vertex-ai/docs/general/access-control#aiplatform.admin) role
assigned to your user account and to the [Compute Engine Service account](https://cloud.google.com/compute/docs/access/service-accounts#default_service_account) attached to the node pools in the cluster.*

Vertex AI Experiment is a tool that helps to track and analyze an experiment run on Vertex AI Tensorboard. To learn more about Vertex AI Experiments, visit [this](https://cloud.google.com/vertex-ai/docs/experiments/intro-vertex-ai-experiments).

XPK will create a Vertex AI Experiment in `workload create` command and attach the Vertex AI Tensorboard created for the cluster during `cluster create`. If there is a cluster created before this feature is released, there will be no Vertex AI Tensorboard created for the cluster and `workload create` will fail. Re-run `cluster create` to create a Vertex AI Tensorboard and then run `workload create` again to schedule your workload.

* Create Vertex AI Experiment with default Experiment name:

```shell
python3 xpk.py workload create \
--cluster xpk-test --workload xpk-workload \
--use-vertex-tensorboard
```

will create a Vertex AI Experiment with the name `xpk-test-xpk-workload` (*<args.cluster>-<args.workload>*).

* Create Vertex AI Experiment with user-specified Experiment name:

```shell
python3 xpk.py workload create \
--cluster xpk-test --workload xpk-workload \
--use-vertex-tensorboard --experiment-name=test-experiment
```

will create a Vertex AI Experiment with the name `test-experiment`.

Check out [MaxText example](https://github.com/google/maxtext/pull/570) on how to update your workload to automatically upload logs collected in your Tensorboard directory to the Vertex AI Experiment created by `workload create`.

## Workload Delete
*   Workload Delete (delete training job):

    ```shell
    python3 xpk.py workload delete \
    --workload xpk-test-workload --cluster xpk-test
    ```

    This will only delete `xpk-test-workload` workload in `xpk-test` cluster.

*   Workload Delete (delete all training jobs in the cluster):

    ```shell
    python3 xpk.py workload delete \
    --cluster xpk-test
    ```

    This will delete all the workloads in `xpk-test` cluster. Deletion will only begin if you type `y` or `yes` at the prompt. Multiple workload deletions are processed in batches for optimized processing.

*   Workload Delete supports filtering. Delete a portion of jobs that match user criteria. Multiple workload deletions are processed in batches for optimized processing.
    * Filter by Job: `filter-by-job`

    ```shell
    python3 xpk.py workload delete \
    --cluster xpk-test --filter-by-job=$USER
    ```

    This will delete all the workloads in `xpk-test` cluster whose names start with `$USER`. Deletion will only begin if you type `y` or `yes` at the prompt.

    * Filter by Status: `filter-by-status`

    ```shell
    python3 xpk.py workload delete \
    --cluster xpk-test --filter-by-status=QUEUED
    ```

    This will delete all the workloads in `xpk-test` cluster that have the status as Admitted or Evicted, and the number of running VMs is 0. Deletion will only begin if you type `y` or `yes` at the prompt. Status can be: `EVERYTHING`,`FINISHED`, `RUNNING`, `QUEUED`, `FAILED`, `SUCCESSFUL`.

## Workload List
*   Workload List (see training jobs):

    ```shell
    python3 xpk.py workload list \
    --cluster xpk-test
    ```

* Example Workload List Output:

  The below example shows four jobs of different statuses:

  * `user-first-job-failed`: **filter-status** is `FINISHED` and `FAILED`.
  * `user-second-job-success`: **filter-status** is `FINISHED` and `SUCCESSFUL`.
  * `user-third-job-running`: **filter-status** is `RUNNING`.
  * `user-forth-job-in-queue`: **filter-status** is `QUEUED`.
  * `user-fifth-job-in-queue-preempted`: **filter-status** is `QUEUED`.

  ```
  Jobset Name                     Created Time           Priority   TPU VMs Needed   TPU VMs Running/Ran   TPU VMs Done      Status     Status Message                                                  Status Time
  user-first-job-failed           2023-1-1T1:00:00Z      medium     4                4                     <none>            Finished   JobSet failed                                                   2023-1-1T1:05:00Z
  user-second-job-success         2023-1-1T1:10:00Z      medium     4                4                     4                 Finished   JobSet finished successfully                                    2023-1-1T1:14:00Z
  user-third-job-running          2023-1-1T1:15:00Z      medium     4                4                     <none>            Admitted   Admitted by ClusterQueue cluster-queue                          2023-1-1T1:16:00Z
  user-forth-job-in-queue         2023-1-1T1:16:05Z      medium     4                <none>                <none>            Admitted   couldn't assign flavors to pod set slice-job: insufficient unused quota for google.com/tpu in flavor 2xv4-8, 4 more need   2023-1-1T1:16:10Z
  user-fifth-job-preempted        2023-1-1T1:10:05Z      low        4                <none>                <none>            Evicted    Preempted to accommodate a higher priority Workload             2023-1-1T1:10:00Z
  ```

* Workload List supports filtering. Observe a portion of jobs that match user criteria.

  * Filter by Status: `filter-by-status`

  Filter the workload list by the status of respective jobs.
  Status can be: `EVERYTHING`,`FINISHED`, `RUNNING`, `QUEUED`, `FAILED`, `SUCCESSFUL`

  * Filter by Job: `filter-by-job`

  Filter the workload list by the name of a job.

    ```shell
    python3 xpk.py workload list \
    --cluster xpk-test --filter-by-job=$USER
    ```

* Workload List supports waiting for the completion of a specific job. XPK will follow an existing job until it has finished or the `timeout`, if provided, has been reached  and then list the job. If no `timeout` is specified, the default value is set to the max value, 1 week. You may also set `timeout=0` to poll the job once.

  Wait for a job to complete.

    ```shell
    python3 xpk.py workload list \
    --cluster xpk-test --wait-for-job-completion=xpk-test-workload
    ```

  Wait for a job to complete with a timeout of 300 seconds.

    ```shell
    python3 xpk.py workload list \
    --cluster xpk-test --wait-for-job-completion=xpk-test-workload \
    --timeout=300
    ```

  Return codes
    `0`: Workload finished and completed successfully.
    `124`: Timeout was reached before workload finished.
    `125`: Workload finished but did not complete successfully.
    `1`: Other failure.

## Job List

*   Job List (see jobs submitted via batch command):

    ```shell
    python3 xpk.py job ls --cluster xpk-test
    ```

* Example Job List Output:

  ```
    NAME                              PROFILE               LOCAL QUEUE   COMPLETIONS   DURATION   AGE
    xpk-def-app-profile-slurm-74kbv   xpk-def-app-profile                 1/1           15s        17h
    xpk-def-app-profile-slurm-brcsg   xpk-def-app-profile                 1/1           9s         3h56m
    xpk-def-app-profile-slurm-kw99l   xpk-def-app-profile                 1/1           5s         3h54m
    xpk-def-app-profile-slurm-x99nx   xpk-def-app-profile                 3/3           29s        17h
  ```

## Job Cancel

*   Job Cancel (delete job submitted via batch command):

    ```shell
    python3 xpk.py job cancel xpk-def-app-profile-slurm-74kbv --cluster xpk-test
    ```

## Inspector
* Inspector provides debug info to understand cluster health, and why workloads are not running.
Inspector output is saved to a file.

    ```shell
    python3 xpk.py inspector \
      --cluster $CLUSTER_NAME \
      --project $PROJECT_ID \
      --zone $ZONE
    ```

* Optional Arguments
  * `--print-to-terminal`:
    Print command output to terminal as well as a file.
  * `--workload $WORKLOAD_NAME`
    Inspector will write debug info related to the workload:`$WORKLOAD_NAME`

* Example Output:

  The output of xpk inspector is in `/tmp/tmp0pd6_k1o` in this example.
  ```shell
  [XPK] Starting xpk
  [XPK] Task: `Set Cluster` succeeded.
  [XPK] Task: `Local Setup: gcloud version` is implemented by `gcloud version`, hiding output unless there is an error.
  [XPK] Task: `Local Setup: Project / Zone / Region` is implemented by `gcloud config get project; gcloud config get compute/zone; gcloud config get compute/region`, hiding output unless there is an error.
  [XPK] Task: `GKE: Cluster Details` is implemented by `gcloud beta container clusters list --project $PROJECT --region $REGION | grep -e NAME -e $CLUSTER_NAME`, hiding output unless there is an error.
  [XPK] Task: `GKE: Node pool Details` is implemented by `gcloud beta container node-pools list --cluster $CLUSTER_NAME  --project=$PROJECT --region=$REGION`, hiding output unless there is an error.
  [XPK] Task: `Kubectl: All Nodes` is implemented by `kubectl get node -o custom-columns='NODE_NAME:metadata.name, READY_STATUS:.status.conditions[?(@.type=="Ready")].status, NODEPOOL:metadata.labels.cloud\.google\.com/gke-nodepool'`, hiding output unless there is an error.
  [XPK] Task: `Kubectl: Number of Nodes per Node Pool` is implemented by `kubectl get node -o custom-columns=':metadata.labels.cloud\.google\.com/gke-nodepool' | sort | uniq -c`, hiding output unless there is an error.
  [XPK] Task: `Kubectl: Healthy Node Count Per Node Pool` is implemented by `kubectl get node -o custom-columns='NODE_NAME:metadata.name, READY_STATUS:.status.conditions[?(@.type=="Ready")].status, NODEPOOL:metadata.labels.cloud\.google\.com/gke-nodepool' | grep -w True | awk {'print $3'} | sort | uniq -c`, hiding output unless there is an error.
  [XPK] Task: `Kueue: ClusterQueue Details` is implemented by `kubectl describe ClusterQueue cluster-queue`, hiding output unless there is an error.
  [XPK] Task: `Kueue: LocalQueue Details` is implemented by `kubectl describe LocalQueue multislice-queue`, hiding output unless there is an error.
  [XPK] Task: `Kueue: Kueue Deployment Details` is implemented by `kubectl describe Deployment kueue-controller-manager -n kueue-system`, hiding output unless there is an error.
  [XPK] Task: `Jobset: Deployment Details` is implemented by `kubectl describe Deployment jobset-controller-manager -n jobset-system`, hiding output unless there is an error.
  [XPK] Task: `Kueue Manager Logs` is implemented by `kubectl logs deployment/kueue-controller-manager -n kueue-system --tail=100 --prefix=True`, hiding output unless there is an error.
  [XPK] Task: `Jobset Manager Logs` is implemented by `kubectl logs deployment/jobset-controller-manager -n jobset-system --tail=100 --prefix=True`, hiding output unless there is an error.
  [XPK] Task: `List Jobs with filter-by-status=EVERYTHING with filter-by-jobs=None` is implemented by `kubectl get workloads -o=custom-columns="Jobset Name:.metadata.ownerReferences[0].name,Created Time:.metadata.creationTimestamp,Priority:.spec.priorityClassName,TPU VMs Needed:.spec.podSets[0].count,TPU VMs Running/Ran:.status.admission.podSetAssignments[-1].count,TPU VMs Done:.status.reclaimablePods[0].count,Status:.status.conditions[-1].type,Status Message:.status.conditions[-1].message,Status Time:.status.conditions[-1].lastTransitionTime"  `, hiding output unless there is an error.
  [XPK] Task: `List Jobs with filter-by-status=QUEUED with filter-by-jobs=None` is implemented by `kubectl get workloads -o=custom-columns="Jobset Name:.metadata.ownerReferences[0].name,Created Time:.metadata.creationTimestamp,Priority:.spec.priorityClassName,TPU VMs Needed:.spec.podSets[0].count,TPU VMs Running/Ran:.status.admission.podSetAssignments[-1].count,TPU VMs Done:.status.reclaimablePods[0].count,Status:.status.conditions[-1].type,Status Message:.status.conditions[-1].message,Status Time:.status.conditions[-1].lastTransitionTime"  | awk -e 'NR == 1 || ($7 ~ "Admitted|Evicted|QuotaReserved" && ($5 ~ "<none>" || $5 == 0)) {print $0}' `, hiding output unless there is an error.
  [XPK] Task: `List Jobs with filter-by-status=RUNNING with filter-by-jobs=None` is implemented by `kubectl get workloads -o=custom-columns="Jobset Name:.metadata.ownerReferences[0].name,Created Time:.metadata.creationTimestamp,Priority:.spec.priorityClassName,TPU VMs Needed:.spec.podSets[0].count,TPU VMs Running/Ran:.status.admission.podSetAssignments[-1].count,TPU VMs Done:.status.reclaimablePods[0].count,Status:.status.conditions[-1].type,Status Message:.status.conditions[-1].message,Status Time:.status.conditions[-1].lastTransitionTime"  | awk -e 'NR == 1 || ($7 ~ "Admitted|Evicted" && $5 ~ /^[0-9]+$/ && $5 > 0) {print $0}' `, hiding output unless there is an error.
  [XPK] Find xpk inspector output file: /tmp/tmp0pd6_k1o
  [XPK] Exiting XPK cleanly
  ```

## Run
* `xpk run` lets you execute scripts on a cluster with ease. It automates task execution, handles interruptions, and streams job output to your console.

  ```shell
  python xpk.py run --kind-cluster -n 2 -t 0-2 examples/job.sh 
  ```

* Example Output:

  ```shell
  [XPK] Starting xpk
  [XPK] Task: `get current-context` is implemented by `kubectl config current-context`, hiding output unless there is an error.
  [XPK] No local cluster name specified. Using current-context `kind-kind`
  [XPK] Task: `run task` is implemented by `kubectl kjob create slurm --profile xpk-def-app-profile --localqueue multislice-queue --wait --rm -- examples/job.sh --partition multislice-queue --ntasks 2 --time 0-2`. Streaming output and input live.
  job.batch/xpk-def-app-profile-slurm-g4vr6 created
  configmap/xpk-def-app-profile-slurm-g4vr6 created
  service/xpk-def-app-profile-slurm-g4vr6 created
  Starting log streaming for pod xpk-def-app-profile-slurm-g4vr6-1-4rmgk...
  Now processing task ID: 3
  Starting log streaming for pod xpk-def-app-profile-slurm-g4vr6-0-bg6dm...
  Now processing task ID: 1
  exit
  exit
  Now processing task ID: 2
  exit
  Job logs streaming finished.[XPK] Task: `run task` terminated with code `0`
  [XPK] XPK Done.
  ```

## GPU usage

In order to use XPK for GPU, you can do so by using `device-type` flag.

*   Cluster Create (provision reserved capacity):

    ```shell
    # Find your reservations
    gcloud compute reservations list --project=$PROJECT_ID

    # Run cluster create with reservation.
    python3 xpk.py cluster create \
    --cluster xpk-test --device-type=h100-80gb-8 \
    --num-nodes=2 \
    --reservation=$RESERVATION_ID
    ```

*   Cluster Delete (deprovision capacity):

    ```shell
    python3 xpk.py cluster delete \
    --cluster xpk-test
    ```

*   Cluster List (see provisioned capacity):

    ```shell
    python3 xpk.py cluster list
    ```

*   Cluster Describe (see capacity):

    ```shell
    python3 xpk.py cluster describe \
    --cluster xpk-test
    ```


*   Cluster Cacheimage (enables faster start times):

    ```shell
    python3 xpk.py cluster cacheimage \
    --cluster xpk-test --docker-image gcr.io/your_docker_image \
    --device-type=h100-80gb-8
    ```


*   [Install NVIDIA GPU device drivers](https://cloud.google.com/container-optimized-os/docs/how-to/run-gpus#install)
    ```shell
    # List available driver versions
    gcloud compute ssh $NODE_NAME --command "sudo cos-extensions list"

    # Install the default driver
    gcloud compute ssh $NODE_NAME --command "sudo cos-extensions install gpu"
    # OR install a specific version of the driver
    gcloud compute ssh $NODE_NAME --command "sudo cos-extensions install gpu -- -version=DRIVER_VERSION"
    ```

*   Run a workload:

    ```shell
    # Submit a workload
    python3 xpk.py workload create \
    --cluster xpk-test --device-type h100-80gb-8 \
    --workload xpk-test-workload \
    --command="echo hello world"
    ```

*   Workload Delete (delete training job):

    ```shell
    python3 xpk.py workload delete \
    --workload xpk-test-workload --cluster xpk-test
    ```

    This will only delete `xpk-test-workload` workload in `xpk-test` cluster.

*   Workload Delete (delete all training jobs in the cluster):

    ```shell
    python3 xpk.py workload delete \
    --cluster xpk-test
    ```

    This will delete all the workloads in `xpk-test` cluster. Deletion will only begin if you type `y` or `yes` at the prompt.

*   Workload Delete supports filtering. Delete a portion of jobs that match user criteria.
    * Filter by Job: `filter-by-job`

    ```shell
    python3 xpk.py workload delete \
    --cluster xpk-test --filter-by-job=$USER
    ```

    This will delete all the workloads in `xpk-test` cluster whose names start with `$USER`. Deletion will only begin if you type `y` or `yes` at the prompt.

    * Filter by Status: `filter-by-status`

    ```shell
    python3 xpk.py workload delete \
    --cluster xpk-test --filter-by-status=QUEUED
    ```

    This will delete all the workloads in `xpk-test` cluster that have the status as Admitted or Evicted, and the number of running VMs is 0. Deletion will only begin if you type `y` or `yes` at the prompt. Status can be: `EVERYTHING`,`FINISHED`, `RUNNING`, `QUEUED`, `FAILED`, `SUCCESSFUL`.

## CPU usage

In order to use XPK for CPU, you can do so by using `device-type` flag.

*   Cluster Create (provision on-demand capacity):

    ```shell
    # Run cluster create with on demand capacity.
    python3 xpk.py cluster create \
    --cluster xpk-test \
    --device-type=n2-standard-32-256 \
    --num-slices=1 \
    --default-pool-cpu-machine-type=n2-standard-32 \
    --on-demand
    ```
    Note that `device-type` for CPUs is of the format <cpu-machine-type>-<number of VMs>, thus in the above example, user requests for 256 VMs of type n2-standard-32.
    Currently workloads using < 1000 VMs are supported.

*   Run a workload:

    ```shell
    # Submit a workload
    python3 xpk.py workload create \
    --cluster xpk-test \
    --num-slices=1 \
    --device-type=n2-standard-32-256 \
    --workload xpk-test-workload \
    --command="echo hello world"
    ```

# Autoprovisioning with XPK
XPK can dynamically allocate cluster capacity using [Node Auto Provisioning, (NAP)](https://cloud.google.com/kubernetes-engine/docs/how-to/node-auto-provisioning#use_accelerators_for_new_auto-provisioned_node_pools) support.

Allow several topology sizes to be supported from one XPK cluster, and be dynamically provisioned based on incoming workload requests. XPK users will not need to re-provision the cluster manually.

Enabling autoprovisioning will take the cluster around initially up to **30 minutes to upgrade**.

## Create a cluster with autoprovisioning:

Autoprovisioning will be enabled on the below cluster with [0, 8] chips of v4 TPU (up to 1xv4-16) to scale
between.

XPK doesn't currently support different generations of accelerators in the same cluster (like v4 and v5p TPUs).

```shell
CLUSTER_NAME=my_cluster
NUM_SLICES=2
DEVICE_TYPE=v4-8
RESERVATION=reservation_id
PROJECT=my_project
ZONE=us-east5-b

python3 xpk.py cluster create \
  --cluster $CLUSTER_NAME \
  --num-slices=$NUM_SLICES \
    --device-type=$DEVICE_TYPE \
  --zone=$ZONE \
  --project=$PROJECT \
  --reservation=$RESERVATION \
  --enable-autoprovisioning
```

1. Define the starting accelerator configuration and capacity type.

    ```shell
    --device-type=$DEVICE_TYPE \
    --num-slice=$NUM_SLICES
    ```
2. Optionally set custom `minimum` / `maximum` chips. NAP will rescale the cluster with `maximum` - `minimum` chips. By default, `maximum` is set to the current cluster configuration size, and `minimum` is set to 0. This allows NAP to rescale with all the resources.

    ```shell
    --autoprovisioning-min-chips=$MIN_CHIPS \
    --autoprovisioning-max-chips=$MAX_CHIPS
    ```

3. `FEATURE TO COME SOON:` Set the timeout period for when node pools will automatically be deleted
if no incoming workloads are run. This is 10 minutes currently.

4. `FEATURE TO COME:` Set the timeout period to infinity. This will keep the idle node pool configuration always running until updated by new workloads.

### Update a cluster with autoprovisioning:
```shell
CLUSTER_NAME=my_cluster
NUM_SLICES=2
DEVICE_TYPE=v4-8
RESERVATION=reservation_id
PROJECT=my_project
ZONE=us-east5-b

python3 xpk.py cluster create \
  --cluster $CLUSTER_NAME \
  --num-slices=$NUM_SLICES \
    --device-type=$DEVICE_TYPE \
  --zone=$ZONE \
  --project=$PROJECT \
  --reservation=$RESERVATION \
  --enable-autoprovisioning
```

### Update a previously autoprovisioned cluster with different amount of chips:

* Option 1: By creating a new cluster nodepool configuration.

```shell
CLUSTER_NAME=my_cluster
NUM_SLICES=2
DEVICE_TYPE=v4-16
RESERVATION=reservation_id
PROJECT=my_project
ZONE=us-east5-b

# This will create 2x v4-16 node pools and set the max autoprovisioned chips to 16.
python3 xpk.py cluster create \
  --cluster $CLUSTER_NAME \
  --num-slices=$NUM_SLICES \
    --device-type=$DEVICE_TYPE \
  --zone=$ZONE \
  --project=$PROJECT \
  --reservation=$RESERVATION \
  --enable-autoprovisioning
```

* Option 2: By increasing the `--autoprovisioning-max-chips`.
```shell
CLUSTER_NAME=my_cluster
NUM_SLICES=0
DEVICE_TYPE=v4-16
RESERVATION=reservation_id
PROJECT=my_project
ZONE=us-east5-b

# This will clear the node pools if they exist in the cluster and set the max autoprovisioned chips to 16
python3 xpk.py cluster create \
  --cluster $CLUSTER_NAME \
  --num-slices=$NUM_SLICES \
    --device-type=$DEVICE_TYPE \
  --zone=$ZONE \
  --project=$PROJECT \
  --reservation=$RESERVATION \
  --enable-autoprovisioning \
  --autoprovisioning-max-chips 16
```

## Run workloads on the cluster with autoprovisioning:
Reconfigure the `--device-type` and `--num-slices`
  ```shell
  CLUSTER_NAME=my_cluster
  NUM_SLICES=2
  DEVICE_TYPE=v4-8
  NEW_RESERVATION=new_reservation_id
  PROJECT=my_project
  ZONE=us-east5-b
  # Create a 2x v4-8 TPU workload.
  python3 xpk.py workload create \
    --cluster $CLUSTER \
    --workload ${USER}-nap-${NUM_SLICES}x${DEVICE_TYPE}_$(date +%H-%M-%S) \
    --command "echo hello world from $NUM_SLICES $DEVICE_TYPE" \
    --device-type=$DEVICE_TYPE \
    --num-slices=$NUM_SLICES \
    --zone=$ZONE \
    --project=$PROJECT

  NUM_SLICES=1
  DEVICE_TYPE=v4-16

  # Create a 1x v4-16 TPU workload.
  python3 xpk.py workload create \
    --cluster $CLUSTER \
    --workload ${USER}-nap-${NUM_SLICES}x${DEVICE_TYPE}_$(date +%H-%M-%S) \
    --command "echo hello world from $NUM_SLICES $DEVICE_TYPE" \
    --device-type=$DEVICE_TYPE \
    --num-slices=$NUM_SLICES \
    --zone=$ZONE \
    --project=$PROJECT

  # Use a different reservation from what the cluster was created with.
  python3 xpk.py workload create \
    --cluster $CLUSTER \
    --workload ${USER}-nap-${NUM_SLICES}x${DEVICE_TYPE}_$(date +%H-%M-%S) \
    --command "echo hello world from $NUM_SLICES $DEVICE_TYPE" \
    --device-type=$DEVICE_TYPE \
    --num-slices=$NUM_SLICES \
    --zone=$ZONE \
    --project=$PROJECT \
    --reservation=$NEW_RESERVATION
  ```

1. (Optional) Define the capacity type. By default, the capacity type will
match with what the cluster was created with.

    ```shell
    --reservation=my-reservation-id | --on-demand | --spot
    ```

2. Set the topology of your workload using --device-type.

    ```shell
    NUM_SLICES=1
    DEVICE_TYPE=v4-8
    --device-type=$DEVICE_TYPE \
    --num-slices=$NUM_SLICES \
    ```


# How to add docker images to a xpk workload

The default behavior is `xpk workload create` will layer the local directory (`--script-dir`) into
the base docker image (`--base-docker-image`) and run the workload command.
If you don't want this layering behavior, you can directly use `--docker-image`. Do not mix arguments from the two flows in the same command.

## Recommended / Default Docker Flow: `--base-docker-image` and `--script-dir`
This flow pulls the `--script-dir` into the `--base-docker-image` and runs the new docker image.

* The below arguments are optional by default. xpk will pull the local
  directory with a generic base docker image.

  - `--base-docker-image` sets the base image that xpk will start with.

  - `--script-dir` sets which directory to pull into the image. This defaults to the current working directory.

  See `python3 xpk.py workload create --help` for more info.

* Example with defaults which pulls the local directory into the base image:
  ```shell
  echo -e '#!/bin/bash \n echo "Hello world from a test script!"' > test.sh
  python3 xpk.py workload create --cluster xpk-test \
  --workload xpk-test-workload-base-image --command "bash test.sh" \
  --tpu-type=v5litepod-16 --num-slices=1
  ```

* Recommended Flow For Normal Sized Jobs (fewer than 10k accelerators):
  ```shell
  python3 xpk.py workload create --cluster xpk-test \
  --workload xpk-test-workload-base-image --command "bash custom_script.sh" \
  --base-docker-image=gcr.io/your_dependencies_docker_image \
  --tpu-type=v5litepod-16 --num-slices=1
  ```

## Optional Direct Docker Image Configuration: `--docker-image`
If a user wants to directly set the docker image used and not layer in the
current working directory, set `--docker-image` to the image to be use in the
workload.

* Running with `--docker-image`:
  ```shell
  python3 xpk.py workload create --cluster xpk-test \
  --workload xpk-test-workload-base-image --command "bash test.sh" \
  --tpu-type=v5litepod-16 --num-slices=1 --docker-image=gcr.io/your_docker_image
  ```

* Recommended Flow For Large Sized Jobs (more than 10k accelerators):
  ```shell
  python3 xpk.py cluster cacheimage \
  --cluster xpk-test --docker-image gcr.io/your_docker_image
  # Run workload create with the same image.
  python3 xpk.py workload create --cluster xpk-test \
  --workload xpk-test-workload-base-image --command "bash test.sh" \
  --tpu-type=v5litepod-16 --num-slices=1 --docker-image=gcr.io/your_docker_image
  ```

# More advanced facts:

* Workload create has two mutually exclusive ways to override the environment of a workload:
  *  a `--env` flag to specify each environment variable separately. The format is:

     `--env VARIABLE1=value --env VARIABLE2=value`

  *  a `--env-file` flag to allow specifying the container's
environment from a file. Usage is the same as Docker's
[--env-file flag](https://docs.docker.com/engine/reference/commandline/run/#env)

    Example Env File:
    ```shell
    LIBTPU_INIT_ARGS=--my-flag=true --performance=high
    MY_ENV_VAR=hello
    ```

* Workload create accepts a --debug-dump-gcs flag which is a path to GCS bucket.
Passing this flag sets the XLA_FLAGS='--xla_dump_to=/tmp/xla_dump/' and uploads
hlo dumps to the specified GCS bucket for each worker.

# Integration Test Workflows
The repository code is tested through Github Workflows and Actions. Currently three kinds of tests are performed:
* A nightly build that runs every 24 hours
* A build that runs on push to `main` branch
* A build that runs for every PR approval

More information is documented [here](https://github.com/google/xpk/tree/main/.github/workflows)

# Troubleshooting

## `Invalid machine type` for CPUs.
XPK will create a regional GKE cluster. If you see issues like

```shell
Invalid machine type e2-standard-32 in zone $ZONE_NAME
```

Please select a CPU type that exists in all zones in the region.

```shell
# Find CPU Types supported in zones.
gcloud compute machine-types list --zones=$ZONE_LIST
# Adjust default cpu machine type.
python3 xpk.py cluster create --default-pool-cpu-machine-type=CPU_TYPE ...
```

## Workload creation fails

Some XPK cluster configuration might be missing, if workload creation fails with the below error.

`[XPK] b'error: the server doesn\'t have a resource type "workloads"\n'`

Mitigate this error by re-running your `xpk.py cluster create ...` command, to refresh the cluster configurations.

## Permission Issues: `requires one of ["permission_name"] permission(s)`.

1) Determine the role needed based on the permission error:

    ```shell
    # For example: `requires one of ["container.*"] permission(s)`
    # Add [Kubernetes Engine Admin](https://cloud.google.com/iam/docs/understanding-roles#kubernetes-engine-roles) to your user.
    ```

2) Add the role to the user in your project.

    Go to [iam-admin](https://console.cloud.google.com/iam-admin/) or use gcloud cli:
    ```shell
    PROJECT_ID=my-project-id
    CURRENT_GKE_USER=$(gcloud config get account)
    ROLE=roles/container.admin  # container.admin is the role needed for Kubernetes Engine Admin
    gcloud projects add-iam-policy-binding $PROJECT_ID --member user:$CURRENT_GKE_USER --role=$ROLE
    ```

3) Check the permissions are correct for the users.

    Go to [iam-admin](https://console.cloud.google.com/iam-admin/) or use gcloud cli:

    ```shell
    PROJECT_ID=my-project-id
    CURRENT_GKE_USER=$(gcloud config get account)
    gcloud projects get-iam-policy $PROJECT_ID --filter="bindings.members:$CURRENT_GKE_USER" --flatten="bindings[].members"
    ```

4) Confirm you have logged in locally with the correct user.

    ```shell
    gcloud auth login
    ```

### Roles needed based on permission errors:

* `requires one of ["container.*"] permission(s)`

  Add [Kubernetes Engine Admin](https://cloud.google.com/iam/docs/understanding-roles#kubernetes-engine-roles) to your user.

* `ERROR: (gcloud.monitoring.dashboards.list) User does not have permission to access projects instance (or it may not exist)`

  Add [Monitoring Viewer](https://cloud.google.com/iam/docs/understanding-roles#monitoring.viewer) to your user.


## Reservation Troubleshooting:

### How to determine your reservation and its size / utilization:

```shell
PROJECT_ID=my-project
ZONE=us-east5-b
RESERVATION=my-reservation-name
# Find the reservations in your project
gcloud beta compute reservations list --project=$PROJECT_ID
# Find the tpu machine type and current utilization of a reservation.
gcloud beta compute reservations describe $RESERVATION --project=$PROJECT_ID --zone=$ZONE
```

## 403 error on workload create when using `--base-docker-image` flag
You need authority to push to the registry from your local machine. Try running `gcloud auth configure-docker`.
## `Kubernetes API exception` - 404 error
If error of this kind appeared after updating xpk version it's possible that you need to rerun `cluster create` command in order to update resource definitions.

# TPU Workload Debugging

## Verbose Logging
If you are having trouble with your workload, try setting the `--enable-debug-logs` when you schedule it. This will give you more detailed logs to help pinpoint the issue. For example:
```shell
python3 xpk.py workload create \
--cluster --workload xpk-test-workload \
--command="echo hello world" --enable-debug-logs
```
Please check [libtpu logging](https://cloud.google.com/tpu/docs/troubleshooting/trouble-tf#debug_logs) and [Tensorflow logging](https://deepreg.readthedocs.io/en/latest/docs/logging.html#tensorflow-logging) for more information about the flags that are enabled to get the logs.

## Collect Stack Traces
[cloud-tpu-diagnostics](https://pypi.org/project/cloud-tpu-diagnostics/) PyPI package can be used to generate stack traces for workloads running in GKE. This package dumps the Python traces when a fault such as segmentation fault, floating-point exception, or illegal operation exception occurs in the program. Additionally, it will also periodically collect stack traces to help you debug situations when the program is unresponsive. You must make the following changes in the docker image running in a Kubernetes main container to enable periodic stack trace collection.
```shell
# main.py

from cloud_tpu_diagnostics import diagnostic
from cloud_tpu_diagnostics.configuration import debug_configuration
from cloud_tpu_diagnostics.configuration import diagnostic_configuration
from cloud_tpu_diagnostics.configuration import stack_trace_configuration

stack_trace_config = stack_trace_configuration.StackTraceConfig(
                      collect_stack_trace = True,
                      stack_trace_to_cloud = True)
debug_config = debug_configuration.DebugConfig(
                stack_trace_config = stack_trace_config)
diagnostic_config = diagnostic_configuration.DiagnosticConfig(
                      debug_config = debug_config)

with diagnostic.diagnose(diagnostic_config):
	main_method()  # this is the main method to run
```
This configuration will start collecting stack traces inside the `/tmp/debugging` directory on each Kubernetes Pod.

### Explore Stack Traces
To explore the stack traces collected in a temporary directory in Kubernetes Pod, you can run the following command to configure a sidecar container that will read the traces from `/tmp/debugging` directory.
 ```shell
 python3 xpk.py workload create \
  --workload xpk-test-workload --command "python3 main.py" --cluster \
  xpk-test --tpu-type=v5litepod-16 --deploy-stacktrace-sidecar
 ```

### Get information about jobs, queues and resources.

To list available resources and queues use ```xpk info``` command. It allows to see localqueues and clusterqueues and check for available resources.

To see queues with usage and workload info use:
```shell
python3 xpk.py info --cluster my-cluster
```

You can specify what kind of resources(clusterqueue or localqueue) you want to see using flags --clusterqueue or --localqueue.
```shell
python3 xpk.py info --cluster my-cluster --localqueue
```

# Local testing with Kind

To facilitate development and testing locally, we have integrated support for testing with `kind`. This enables you to simulate a Kubernetes environment on your local machine.

## Prerequisites

- Install kind on your local machine. Follow the official documentation here: [Kind Installation Guide.](https://kind.sigs.k8s.io/docs/user/quick-start#installation)

## Usage

xpk interfaces seamlessly with kind to manage Kubernetes clusters locally, facilitating the orchestration and management of workloads. Below are the commands for managing clusters:

### Cluster Create
*   Cluster create:

    ```shell
    python3 xpk.py kind create \
    --cluster xpk-test
    ```

### Cluster Delete
*   Cluster Delete:

    ```shell
    python3 xpk.py kind delete \
    --cluster xpk-test
    ```

### Cluster List
*   Cluster List:

    ```shell
    python3 xpk.py kind list
    ```

## Local Testing Basics

Local testing is available exclusively through the `batch` and `job` commands of xpk with the `--kind-cluster` flag. This allows you to simulate training jobs locally:

```shell
python xpk.py batch [other-options] --kind-cluster script
```

Please note that all other xpk subcommands are intended for use with cloud systems on Google Cloud Engine (GCE) and don't support local testing. This includes commands like cluster, info, inspector, etc.

# Other advanced usage
[Use a Jupyter notebook to interact with a Cloud TPU cluster](xpk-notebooks.md)<|MERGE_RESOLUTION|>--- conflicted
+++ resolved
@@ -503,45 +503,15 @@
 - `--vol` - file share name of the Filestore instance that will be created.
 - `--instance` - the name of the Filestore instance. If not set then the name parameter is used as an instance name. Useful when connecting multiple volumes from the same Filestore instance.
 
-<<<<<<< HEAD
-* Create a Filestore storage instance.
-  ```shell
-  python3 xpk.py storage create $STORAGE_NAME --cluster=$CLUSTER \
-    --zone=$ZONE --type=gcpfilestore \
-    --auto-mount=true --vol=vol1 --size=1024 --tier=BASIC_HDD \
-    --mount-point='/fs-test-mount-point' --readonly=false --project=$PROJECT
-  ```
-
-* Create a simple Workload with created filestore.
-    ```shell
-    python3 xpk.py workload create \
-      --workload xpk-test-workload --command "echo goodbye" \
-      --cluster=$CLUSTER \
-      --tpu-type=v5litepod-16 \
-      --project=$PROJECT
-    ```
-=======
 ### List attached storages
 
 ```shell
 python3 xpk.py storage list \
   --project=$PROJECT --cluster $CLUSTER --zone=$ZONE
 ```
->>>>>>> 86af125e
 
 ### Running workloads with storage
 
-<<<<<<< HEAD
-* List Storage
-    ```shell
-    python3 xpk.py storage list --cluster=$CLUSTER --zone=$ZONE --project=$PROJECT
-    ```
-
-* Detach Storage
-    ```shell
-    python3 xpk.py storage detach $STORAGE_NAME  --cluster=$CLUSTER --zone=$ZONE --project=$PROJECT
-    ```
-=======
 If you specified `--auto-mount=true` when creating or attaching a storage, then all workloads deployed on the cluster will have the volume attached by default. Otherwise, in order to have the storage attached, you have to add `--storage` parameter to `workload create` command:
 
 ```shell
@@ -550,13 +520,12 @@
   --project=$PROJECT --cluster=$CLUSTER --zone=$ZONE \
   --tpu-type=v5litepod-16 --storage=test-storage
 ```
-### Deleting storage
-
-```shell
-python3 xpk.py storage delete $STORAGE_NAME \
+### Detaching storage
+
+```shell
+python3 xpk.py storage detach $STORAGE_NAME \
   --project=$PROJECT --cluster=$CLUSTER --zone=$ZONE
 ```
->>>>>>> 86af125e
 
 ## Workload Create
 *   Workload Create (submit training job):
