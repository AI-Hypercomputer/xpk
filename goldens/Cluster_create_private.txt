--- conflicted
+++ resolved
@@ -79,12 +79,7 @@
 [XPK] Task: `Wait for Kueue to be available` is implemented by the following command not running since it is a dry run. 
 kubectl wait deploy/kueue-controller-manager -nkueue-system --for=condition=available --timeout=10m
 [XPK] Task: `Applying Kueue Custom Resources` is implemented by the following command not running since it is a dry run. 
-<<<<<<< HEAD
 kubectl apply -f 02867423642d631296009c1c55aee0eb89304e530f89f1f7beecb629fef962c7
-=======
-kubectl apply -f ec56970df5766f33e470374e087b3061d9960c171fce12fdb2d75170eb75fe55
-[XPK] Update Kueue Controller Manager resources
->>>>>>> c9a99cb0
 [XPK] Task: `Count total nodes` is implemented by the following command not running since it is a dry run. 
 kubectl get node --no-headers | wc -l
 [XPK] Try 1: Updating Kueue Controller Manager resources
