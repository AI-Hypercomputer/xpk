--- conflicted
+++ resolved
@@ -185,23 +185,15 @@
 kubectl apply --server-side --force-conflicts -f https://github.com/kubernetes-sigs/kueue/releases/download/v0.14.3/manifests.yaml
 [XPK] Task: `Wait for Kueue to be available` is implemented by the following command not running since it is a dry run. 
 kubectl wait deploy/kueue-controller-manager -n kueue-system --for=condition=available --timeout=10m
-<<<<<<< HEAD
-[XPK] Temp file (e22cb677d07a320d07fb67b3f2d971b74541158f826af9c79760b08c4500c2f9) content: 
-=======
 [XPK] Temp file (fdb8050321588615125cbc4da735af2ad0447079f3c47849e34bfb965a3a5934) content: 
->>>>>>> ec3fd70f
 
 apiVersion: kueue.x-k8s.io/v1beta1
 kind: ResourceFlavor
 metadata:
   name: "5xtpu7x-128"
 spec:
-<<<<<<< HEAD
-  nodeLabels: {"cloud.google.com/gke-tpu-accelerator": "tpu7x", "cloud.google.com/gke-tpu-slice-4x4x4-health": "true"}
-=======
   nodeLabels: {"cloud.google.com/gke-tpu-accelerator": "tpu7x", "cloud.google.com/gke-tpu-partition-4x4x4-state": "HEALTHY"}
   
->>>>>>> ec3fd70f
   topologyName: super-slice-topology
 ---
 apiVersion: kueue.x-k8s.io/v1beta1
@@ -295,11 +287,7 @@
   - nodeLabel: cloud.google.com/gke-tpu-partition-4x4x4-id
   - nodeLabel: kubernetes.io/hostname
 [XPK] Task: `Applying Kueue Custom Resources` is implemented by the following command not running since it is a dry run. 
-<<<<<<< HEAD
-kubectl apply -f e22cb677d07a320d07fb67b3f2d971b74541158f826af9c79760b08c4500c2f9
-=======
 kubectl apply -f fdb8050321588615125cbc4da735af2ad0447079f3c47849e34bfb965a3a5934
->>>>>>> ec3fd70f
 [XPK] Task: `Count total nodes` is implemented by the following command not running since it is a dry run. 
 kubectl get node --no-headers | wc -l
 [XPK] Try 1: Updating Kueue Controller Manager resources
