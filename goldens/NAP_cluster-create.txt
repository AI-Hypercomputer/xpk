--- conflicted
+++ resolved
@@ -87,13 +87,7 @@
 [XPK] Task: `Install Kueue` is implemented by the following command not running since it is a dry run. 
 kubectl apply --server-side --force-conflicts -f https://github.com/kubernetes-sigs/kueue/releases/download/v0.12.2/manifests.yaml
 [XPK] Task: `Wait for Kueue to be available` is implemented by the following command not running since it is a dry run. 
-<<<<<<< HEAD
 kubectl wait deploy/kueue-controller-manager -nkueue-system --for=condition=available --timeout=10m
-=======
-kubectl wait deploy/kueue-controller-manager -n kueue-system --for=condition=available --timeout=10m
-[XPK] Install Kueue Custom Resources
-[XPK] Try 1: Applying Kueue Custom Resources
->>>>>>> d6cc688a
 [XPK] Task: `Applying Kueue Custom Resources` is implemented by the following command not running since it is a dry run. 
 kubectl apply -f e5fccf0957dcb7f60400bb4e28ce8c5fc251a9aeb6d67793dc119554d13dc900
 [XPK] Task: `Count total nodes` is implemented by the following command not running since it is a dry run. 
