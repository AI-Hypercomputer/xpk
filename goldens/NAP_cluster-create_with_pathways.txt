--- conflicted
+++ resolved
@@ -3,53 +3,53 @@
 [XPK] Skipping dependency validation.
 [XPK] Starting cluster create for cluster golden-cluster:
 [XPK] Working on golden-project and us-central1-a
-[XPK] Task: `Determine server supported GKE versions for default rapid gke version` is implemented by the following command not running since it is a dry run. 
+[XPK] Task: `Determine server supported GKE versions for default rapid gke version` is implemented by the following command not running since it is a dry run.
 gcloud container get-server-config --project=golden-project --region=us-central1 --flatten="channels" --filter="channels.channel=RAPID" --format="value(channels.defaultVersion)"
-[XPK] Task: `Determine server supported GKE versions for valid versions` is implemented by the following command not running since it is a dry run. 
+[XPK] Task: `Determine server supported GKE versions for valid versions` is implemented by the following command not running since it is a dry run.
 gcloud container get-server-config --project=golden-project --region=us-central1 --flatten="channels" --filter="channels.channel=RAPID" --format="value(channels.validVersions)"
-[XPK] Task: `Find if Cluster Exists` is implemented by the following command not running since it is a dry run. 
+[XPK] Task: `Find if Cluster Exists` is implemented by the following command not running since it is a dry run.
 gcloud container clusters list --project=golden-project --region=us-central1 --format="csv[no-heading](name)"
-[XPK] Task: `GKE Cluster Create` is implemented by the following command not running since it is a dry run. 
+[XPK] Task: `GKE Cluster Create` is implemented by the following command not running since it is a dry run.
 gcloud beta container clusters create golden-cluster --project=golden-project --region=us-central1 --node-locations=us-central1-a --cluster-version=0 --machine-type=e2-standard-16 --enable-autoscaling --total-min-nodes 1 --total-max-nodes 1000 --num-nodes 6   --enable-dns-access --autoscaling-profile=optimize-utilization --labels=gke_product_type=xpk --location-policy=BALANCED --scopes=storage-full,gke-default --enable-ip-alias
-[XPK] Task: `Check if Private Nodes is enabled in cluster.` is implemented by the following command not running since it is a dry run. 
+[XPK] Task: `Check if Private Nodes is enabled in cluster.` is implemented by the following command not running since it is a dry run.
 gcloud container clusters describe golden-cluster --project=golden-project --region=us-central1 --format="value(privateClusterConfig.enablePrivateNodes)"
 [XPK] Private Nodes is not enabled on the cluster.
 [XPK] Cluster is public and no need to authorize networks.
 [XPK] Try 1: get-credentials-dns-endpoint to cluster golden-cluster
-[XPK] Task: `get-credentials-dns-endpoint to cluster golden-cluster` is implemented by the following command not running since it is a dry run. 
+[XPK] Task: `get-credentials-dns-endpoint to cluster golden-cluster` is implemented by the following command not running since it is a dry run.
 gcloud container clusters get-credentials golden-cluster --region=us-central1 --dns-endpoint --project=golden-project && kubectl config view && kubectl config set-context --current --namespace=default
 [XPK] Testing credentials with kubectl...
-[XPK] Task: `kubectl get pods` is implemented by the following command not running since it is a dry run. 
+[XPK] Task: `kubectl get pods` is implemented by the following command not running since it is a dry run.
 kubectl get pods
 [XPK] Credentials test succeeded.
 [XPK] Finished get-credentials and kubectl setup.
 [XPK] Task: 'Checking CoreDNS deployment existence' in progress for namespace: kube-system
-[XPK] Task: `Check CoreDNS deployment in kube-system` is implemented by the following command not running since it is a dry run. 
+[XPK] Task: `Check CoreDNS deployment in kube-system` is implemented by the following command not running since it is a dry run.
 kubectl get deployment coredns -n kube-system
 [XPK] Now verifying CoreDNS readiness...
-[XPK] Task: `Waiting for kubeDNS to be checked.` is implemented by the following command not running since it is a dry run. 
+[XPK] Task: `Waiting for kubeDNS to be checked.` is implemented by the following command not running since it is a dry run.
 kubectl get deployment kube-dns -n kube-system --ignore-not-found
 [XPK] kube-dns deployment not found.
 [XPK] Verifying if CoreDNS is available...
-[XPK] Task: `Wait for coredns available` is implemented by the following command not running since it is a dry run. 
+[XPK] Task: `Wait for coredns available` is implemented by the following command not running since it is a dry run.
 kubectl wait deployment/coredns --for=condition=Available=true --namespace=kube-system --timeout=240s
 [XPK] CoreDNS has successfully started and passed verification.
 [XPK] CoreDNS deployment 'coredns' found in namespace 'kube-system'.
 [XPK] Skipping CoreDNS deployment since it already exists.
-[XPK] Task: `Determine current gke master version` is implemented by the following command not running since it is a dry run. 
+[XPK] Task: `Determine current gke master version` is implemented by the following command not running since it is a dry run.
 gcloud beta container clusters describe golden-cluster --region us-central1 --project golden-project --format="value(currentMasterVersion)"
 [XPK] Creating 1 node pool or pools of tpu7x-8
 We assume that the underlying system is: SystemCharacteristics(topology='2x2x1', vms_per_slice=1, gke_accelerator='tpu7x', gce_machine_type='tpu7x-standard-4t', chips_per_vm=4, accelerator_type=1, device_type='tpu7x-8')
-[XPK] Task: `Get All Node Pools` is implemented by the following command not running since it is a dry run. 
+[XPK] Task: `Get All Node Pools` is implemented by the following command not running since it is a dry run.
 gcloud beta container node-pools list --cluster golden-cluster --project=golden-project --region=us-central1 --format="csv[no-heading](name)"
 [XPK] Creating 1 node pool or pools of tpu7x-8
 Underlyingly, we assume that means: SystemCharacteristics(topology='2x2x1', vms_per_slice=1, gke_accelerator='tpu7x', gce_machine_type='tpu7x-standard-4t', chips_per_vm=4, accelerator_type=1, device_type='tpu7x-8')
-[XPK] Task: `Get Node Pool Zone` is implemented by the following command not running since it is a dry run. 
+[XPK] Task: `Get Node Pool Zone` is implemented by the following command not running since it is a dry run.
 gcloud beta container node-pools describe 0 --cluster golden-cluster --project=golden-project --region=us-central1 --format="value(locations)"
-[XPK] Task: `GKE Cluster Get ConfigMap` is implemented by the following command not running since it is a dry run. 
+[XPK] Task: `GKE Cluster Get ConfigMap` is implemented by the following command not running since it is a dry run.
 kubectl get configmap golden-cluster-resources-configmap -o=custom-columns="ConfigData:data" --no-headers=true
 [XPK] Existing node pool names  ['0']
-[XPK] To complete NodepoolCreate-golden-cluster-np-0 we are executing gcloud beta container node-pools create golden-cluster-np-0 --region=us-central1 --cluster=golden-cluster --project=golden-project --node-locations=us-central1-a --machine-type=tpu7x-standard-4t --host-maintenance-interval=AS_NEEDED  --enable-gvnic --node-version=0 --num-nodes=1 --scopes=storage-full,gke-default,"https://www.googleapis.com/auth/cloud-platform" --placement-type=COMPACT  --max-pods-per-node 15 --tpu-topology=2x2x1  
+[XPK] To complete NodepoolCreate-golden-cluster-np-0 we are executing gcloud beta container node-pools create golden-cluster-np-0 --region=us-central1 --cluster=golden-cluster --project=golden-project --node-locations=us-central1-a --machine-type=tpu7x-standard-4t --host-maintenance-interval=AS_NEEDED  --enable-gvnic --node-version=0 --num-nodes=1 --scopes=storage-full,gke-default,"https://www.googleapis.com/auth/cloud-platform" --placement-type=COMPACT  --max-pods-per-node 15 --tpu-topology=2x2x1
 [XPK] To complete NodepoolCreate-cpu-np we are executing gcloud beta container node-pools create cpu-np --node-version=0 --cluster=golden-cluster --project=golden-project --node-locations=us-central1-a --region=us-central1 --num-nodes=1 --machine-type=n2-standard-64 --scopes=storage-full,gke-default,"https://www.googleapis.com/auth/cloud-platform" --enable-autoscaling --min-nodes=1 --max-nodes=20
 [XPK] Breaking up a total of 2 commands into 1 batches
 [XPK] Pretending all the jobs succeeded
@@ -57,11 +57,11 @@
 [XPK] Enabling Autoprovisioning
 [XPK] Default Chips quota is minimum: 0, maximum: 4.
 [XPK] Chips quota is minimum: 0, maximum: 4. XPK will autoprovision 4 chips based on incoming workload requests, keeping at least 0 available at all times, and maximum of 4. If the difference (4 chips) is small, rescaling will not work well.
-[XPK] Task: `Update cluster with autoprovisioning enabled` is implemented by the following command not running since it is a dry run. 
+[XPK] Task: `Update cluster with autoprovisioning enabled` is implemented by the following command not running since it is a dry run.
 gcloud container clusters update golden-cluster --project=golden-project --region=us-central1 --enable-autoprovisioning --autoprovisioning-config-file 6062bfee91f21efca86f2c3261129f06b1896ad9b68d2ecdba9589bea9e15ddf
-[XPK] Task: `Update cluster with autoscaling-profile` is implemented by the following command not running since it is a dry run. 
+[XPK] Task: `Update cluster with autoscaling-profile` is implemented by the following command not running since it is a dry run.
 gcloud container clusters update golden-cluster --project=golden-project --region=us-central1 --autoscaling-profile=optimize-utilization
-[XPK] Task: `Get All Node Pools` is implemented by the following command not running since it is a dry run. 
+[XPK] Task: `Get All Node Pools` is implemented by the following command not running since it is a dry run.
 gcloud beta container node-pools list --cluster golden-cluster --project=golden-project --region=us-central1 --format="csv[no-heading](name)"
 [XPK] Breaking up a total of 0 commands into 0 batches
 [XPK] Pretending all the jobs succeeded
@@ -70,51 +70,47 @@
 [XPK] Pretending all the jobs succeeded
 [XPK] Enabling the jobset API on our cluster, to be deprecated when Jobset is globally available
 [XPK] Try 1: Install Jobset on golden-cluster
-[XPK] Task: `Install Jobset on golden-cluster` is implemented by the following command not running since it is a dry run. 
+[XPK] Task: `Install Jobset on golden-cluster` is implemented by the following command not running since it is a dry run.
 kubectl apply --server-side --force-conflicts -f https://github.com/kubernetes-sigs/jobset/releases/download/v0.8.0/manifests.yaml
-[XPK] Task: `Count total nodes` is implemented by the following command not running since it is a dry run. 
+[XPK] Task: `Count total nodes` is implemented by the following command not running since it is a dry run.
 kubectl get node --no-headers | wc -l
 [XPK] Try 1: Updating jobset Controller Manager resources
-[XPK] Task: `Updating jobset Controller Manager resources` is implemented by the following command not running since it is a dry run. 
+[XPK] Task: `Updating jobset Controller Manager resources` is implemented by the following command not running since it is a dry run.
 kubectl apply -f 1b31e624e490f9c8c4ef4e369f08d3fa467990af5a261e4405bd045265d70e95
 [XPK] Try 1: Install PathwaysJob on golden-cluster
-[XPK] Task: `Install PathwaysJob on golden-cluster` is implemented by the following command not running since it is a dry run. 
+[XPK] Task: `Install PathwaysJob on golden-cluster` is implemented by the following command not running since it is a dry run.
 kubectl apply --server-side -f https://github.com/google/pathways-job/releases/download/v0.1.2/install.yaml
 [XPK] Enabling Kueue on the cluster
-[XPK] Task: `Get kueue version on server` is implemented by the following command not running since it is a dry run. 
+[XPK] Task: `Get kueue version on server` is implemented by the following command not running since it is a dry run.
 kubectl get deployment kueue-controller-manager -n kueue-system -o jsonpath='{.spec.template.spec.containers[0].image}'
-<<<<<<< HEAD
 [XPK] Installing Kueue version v0.12.2...
-=======
-[XPK] Installing Kueue version {self.kueue_version}...
->>>>>>> 70c7e90c
 [XPK] Try 1: Install Kueue
-[XPK] Task: `Install Kueue` is implemented by the following command not running since it is a dry run. 
+[XPK] Task: `Install Kueue` is implemented by the following command not running since it is a dry run.
 kubectl apply --server-side --force-conflicts -f https://github.com/kubernetes-sigs/kueue/releases/download/v0.12.2/manifests.yaml
-[XPK] Task: `Wait for Kueue to be available` is implemented by the following command not running since it is a dry run. 
+[XPK] Task: `Wait for Kueue to be available` is implemented by the following command not running since it is a dry run.
 kubectl wait deploy/kueue-controller-manager -nkueue-system --for=condition=available --timeout=10m
-[XPK] Task: `Applying Kueue Custom Resources` is implemented by the following command not running since it is a dry run. 
+[XPK] Task: `Applying Kueue Custom Resources` is implemented by the following command not running since it is a dry run.
 kubectl apply -f e5fccf0957dcb7f60400bb4e28ce8c5fc251a9aeb6d67793dc119554d13dc900
-[XPK] Task: `Count total nodes` is implemented by the following command not running since it is a dry run. 
+[XPK] Task: `Count total nodes` is implemented by the following command not running since it is a dry run.
 kubectl get node --no-headers | wc -l
 [XPK] Try 1: Updating Kueue Controller Manager resources
-[XPK] Task: `Updating Kueue Controller Manager resources` is implemented by the following command not running since it is a dry run. 
+[XPK] Task: `Updating Kueue Controller Manager resources` is implemented by the following command not running since it is a dry run.
 kubectl patch deployment kueue-controller-manager -n kueue-system --type='strategic' --patch='{"spec": {"template": {"spec": {"containers": [{"name": "manager", "resources": {"limits": {"memory": "4096Mi"}}}]}}}}'
 [XPK] Verifying kjob installation
-[XPK] Task: `Verify kjob installation ` is implemented by the following command not running since it is a dry run. 
+[XPK] Task: `Verify kjob installation ` is implemented by the following command not running since it is a dry run.
 kubectl-kjob help
 [XPK] kjob found
 [XPK] Applying kjob CDRs
-[XPK] Task: `Create kjob CRDs on cluster` is implemented by the following command not running since it is a dry run. 
+[XPK] Task: `Create kjob CRDs on cluster` is implemented by the following command not running since it is a dry run.
 kubectl kjob printcrds | kubectl apply --server-side -f -
 [XPK] Creating kjob CRDs succeeded
-[XPK] Task: `GKE Cluster Get ConfigMap` is implemented by the following command not running since it is a dry run. 
+[XPK] Task: `GKE Cluster Get ConfigMap` is implemented by the following command not running since it is a dry run.
 kubectl get configmap golden-cluster-resources-configmap -o=custom-columns="ConfigData:data" --no-headers=true
-[XPK] Task: `Creating JobTemplate` is implemented by the following command not running since it is a dry run. 
+[XPK] Task: `Creating JobTemplate` is implemented by the following command not running since it is a dry run.
 kubectl apply -f 4abb796ed6e7c9d7256a51f13124efd989fc12ee83839bed432fcf7d64f68e61
-[XPK] Task: `Creating PodTemplate` is implemented by the following command not running since it is a dry run. 
+[XPK] Task: `Creating PodTemplate` is implemented by the following command not running since it is a dry run.
 kubectl apply -f a63aa3c4593c38ad90671fd8b067d1886f6313ad558379b364b51791aa50f4e8
-[XPK] Task: `Creating AppProfile` is implemented by the following command not running since it is a dry run. 
+[XPK] Task: `Creating AppProfile` is implemented by the following command not running since it is a dry run.
 kubectl apply -f 1d13ddebae3c90a05ba26b312df088982dd0df0edc4f4013b88384e476c20486
 [XPK] GKE commands done! Resources are created.
 [XPK] See your GKE Cluster here: https://console.cloud.google.com/kubernetes/clusters/details/us-central1/golden-cluster/details?project=golden-project
