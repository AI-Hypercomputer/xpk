--- conflicted
+++ resolved
@@ -17,11 +17,7 @@
 gcloud container clusters list --project=golden-project --filter=name=golden-cluster --format="value(location)"
 [XPK] Task: `Get All Node Pools` is implemented by the following command not running since it is a dry run. 
 gcloud beta container node-pools list --cluster golden-cluster --project=golden-project --location=us-central1 --format="csv[no-heading](name)"
-<<<<<<< HEAD
-[XPK] Temp yaml (4b6736a12db8ea0f78ce793fd0d4ee0c94c652303f1dc0fecad085ea0993f688) content: 
-=======
 [XPK] Temp file (4b6736a12db8ea0f78ce793fd0d4ee0c94c652303f1dc0fecad085ea0993f688) content: 
->>>>>>> 60bd3843
 FROM python:3.10
 
   # Set the working directory in the container
@@ -40,11 +36,7 @@
 docker tag dry-run-runner gcr.io/golden-project/dry-run-runner:prefix-current
 [XPK] Task: `Upload Docker Image` is implemented by the following command not running since it is a dry run. 
 docker push gcr.io/golden-project/dry-run-runner:prefix-current
-<<<<<<< HEAD
-[XPK] Temp yaml (6fb0f350cf4e0dccc71f77392d12db3de6371d5148519657046613794358bfce) content: 
-=======
 [XPK] Temp file (6fb0f350cf4e0dccc71f77392d12db3de6371d5148519657046613794358bfce) content: 
->>>>>>> 60bd3843
 
     apiVersion: pathways-job.pathways.domain/v1
     kind: PathwaysJob
