--- conflicted
+++ resolved
@@ -32,12 +32,8 @@
 dependencies = [
   "cloud-accelerator-diagnostics",
   "tabulate",
-<<<<<<< HEAD
-  "ruamel.yaml"
-=======
   "ruamel.yaml",
   "docker"
->>>>>>> 62c98d83
 ]
 
 [project.urls]
