# Copyright 2023 Google LLC
#
# Licensed under the Apache License, Version 2.0 (the "License");
# you may not use this file except in compliance with the License.
# You may obtain a copy of the License at
#
#      https://www.apache.org/licenses/LICENSE-2.0
#
# Unless required by applicable law or agreed to in writing, software
# distributed under the License is distributed on an "AS IS" BASIS,
# WITHOUT WARRANTIES OR CONDITIONS OF ANY KIND, either express or implied.
# See the License for the specific language governing permissions and
# limitations under the License.

[project]
name = "xpk"
dynamic = ["version"]
authors = [
  { name="XPK team", email="xpk-code-reviewers@google.com" },
]
description = "xpk helps Cloud developers to orchestrate training jobs on accelerators on GKE."
readme = "README.md"
requires-python = ">=3.10"
license = {text = "Apache-2.0"}
classifiers = [
    "Programming Language :: Python :: 3.10",
    "Programming Language :: Python :: 3.11",
]
keywords = []

# pip dependencies installed with `pip install -e .`
dependencies = [
<<<<<<< HEAD
  "cloud-accelerator-diagnostics",
  "tabulate",
  "ruamel.yaml",
  "pyyaml",
  "docker",
  "kubernetes",
  "google-cloud",
  "google-api-core",
  "packaging",
  "google-cloud-filestore",
  "google-cloud-storage",
  "google-cloud-storage"
=======
  "cloud-accelerator-diagnostics==0.1.1",
  "tabulate==0.9.0",
  "ruamel.yaml==0.18.10",
  "pyyaml==6.0.2",
  "docker==7.1.0",
  "kubernetes==31.0.0",
  "google-cloud==0.34.0",
  "google-api-core==2.24.1",
  "packaging==24.2",
  "google-cloud-filestore==1.12.0",
  "google-cloud-storage==2.19.0"
>>>>>>> 05efeb55
]

[project.urls]
"Homepage" = "https://github.com/google/xpk"
"Bug Tracker" = "https://github.com/google/xpk/issues"

[build-system]
requires = ["setuptools>=61.0", "setuptools-git-versioning"]
build-backend = "setuptools.build_meta"

[project.scripts]
xpk = "xpk.main:main"

[project.optional-dependencies]
# Development deps (unittest, linting, formating,...)
# Installed through `pip install .[dev]`
dev = [
    "pyink==24.3.0",
    "pylint>=2.6.0",
    "pre-commit",
    "pytest",
    "docker==7.1.0"
]

[tool.setuptools]
packages = ["xpk", "xpk.parser", "xpk.core", "xpk.commands", "xpk.api", "xpk.templates", "xpk.utils", "xpk.core.blueprint", "xpk.core.remote_state", "xpk.core.workload_decorators"]
package-dir = {"" = "src"}
package-data = {"xpk.api" = ["storage_crd.yaml"], "xpk.templates" = ["storage.yaml"]}

[tool.setuptools-git-versioning]
enabled = true
dev_template = "{tag}+{sha}"
dirty_template = "{tag}+{sha}.dirty"

[tool.pyink]
# Formatting configuration to follow Google style-guide.
line-length = 80
unstable = true
pyink-indentation = 2
pyink-use-majority-quotes = true<|MERGE_RESOLUTION|>--- conflicted
+++ resolved
@@ -30,20 +30,6 @@
 
 # pip dependencies installed with `pip install -e .`
 dependencies = [
-<<<<<<< HEAD
-  "cloud-accelerator-diagnostics",
-  "tabulate",
-  "ruamel.yaml",
-  "pyyaml",
-  "docker",
-  "kubernetes",
-  "google-cloud",
-  "google-api-core",
-  "packaging",
-  "google-cloud-filestore",
-  "google-cloud-storage",
-  "google-cloud-storage"
-=======
   "cloud-accelerator-diagnostics==0.1.1",
   "tabulate==0.9.0",
   "ruamel.yaml==0.18.10",
@@ -55,7 +41,6 @@
   "packaging==24.2",
   "google-cloud-filestore==1.12.0",
   "google-cloud-storage==2.19.0"
->>>>>>> 05efeb55
 ]
 
 [project.urls]
