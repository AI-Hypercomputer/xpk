# Copyright 2023 Google LLC
#
# Licensed under the Apache License, Version 2.0 (the "License");
# you may not use this file except in compliance with the License.
# You may obtain a copy of the License at
#
#      https://www.apache.org/licenses/LICENSE-2.0
#
# Unless required by applicable law or agreed to in writing, software
# distributed under the License is distributed on an "AS IS" BASIS,
# WITHOUT WARRANTIES OR CONDITIONS OF ANY KIND, either express or implied.
# See the License for the specific language governing permissions and
# limitations under the License.

[project]
name = "xpk"
dynamic = ["version"]
authors = [
  { name="XPK team", email="xpk-code-reviewers@google.com" },
]
description = "xpk helps Cloud developers to orchestrate training jobs on accelerators on GKE."
readme = "README.md"
requires-python = ">=3.10"
license = {text = "Apache-2.0"}
classifiers = [
    "Programming Language :: Python :: 3.10",
    "Programming Language :: Python :: 3.11",
]
keywords = []

# pip dependencies installed with `pip install -e .`
dependencies = [
  "cloud-accelerator-diagnostics",
  "tabulate",
  "ruamel.yaml",
  "pyyaml",
  "docker",
  "kubernetes",
  "google-cloud",
  "google-api-core",
  "packaging",
  "google-cloud-filestore",
<<<<<<< HEAD
<<<<<<< Updated upstream
=======
  "google-cloud-storage",
>>>>>>> Stashed changes
=======
  "google-cloud-storage"
>>>>>>> 2c6642c0
]

[project.urls]
"Homepage" = "https://github.com/google/xpk"
"Bug Tracker" = "https://github.com/google/xpk/issues"

[build-system]
requires = ["setuptools>=61.0", "setuptools-git-versioning"]
build-backend = "setuptools.build_meta"

[project.scripts]
xpk = "xpk.main:main"

[project.optional-dependencies]
# Development deps (unittest, linting, formating,...)
# Installed through `pip install .[dev]`
dev = [
    "pyink==24.3.0",
    "pylint>=2.6.0",
    "pre-commit",
    "pytest",
    "docker"
]

[tool.setuptools]
packages = ["xpk", "xpk.parser", "xpk.core", "xpk.commands", "xpk.api", "xpk.templates", "xpk.utils", "xpk.core.blueprint", "xpk.core.remote_state", "xpk.core.workload_decorators"]
package-dir = {"" = "src"}
package-data = {"xpk.api" = ["storage_crd.yaml"], "xpk.templates" = ["storage.yaml"]}

[tool.setuptools-git-versioning]
enabled = true
dev_template = "{tag}+{sha}"
dirty_template = "{tag}+{sha}.dirty"

[tool.pyink]
# Formatting configuration to follow Google style-guide.
line-length = 80
unstable = true
pyink-indentation = 2
pyink-use-majority-quotes = true<|MERGE_RESOLUTION|>--- conflicted
+++ resolved
@@ -40,14 +40,8 @@
   "google-api-core",
   "packaging",
   "google-cloud-filestore",
-<<<<<<< HEAD
-<<<<<<< Updated upstream
-=======
   "google-cloud-storage",
->>>>>>> Stashed changes
-=======
   "google-cloud-storage"
->>>>>>> 2c6642c0
 ]
 
 [project.urls]
