# Copyright 2023 Google LLC
#
# Licensed under the Apache License, Version 2.0 (the "License");
# you may not use this file except in compliance with the License.
# You may obtain a copy of the License at
#
#      https://www.apache.org/licenses/LICENSE-2.0
#
# Unless required by applicable law or agreed to in writing, software
# distributed under the License is distributed on an "AS IS" BASIS,
# WITHOUT WARRANTIES OR CONDITIONS OF ANY KIND, either express or implied.
# See the License for the specific language governing permissions and
# limitations under the License.

[project]
name = "xpk"
dynamic = ["version"]
authors = [
  { name="Cloud TPU Team", email="cloud-tpu-eng@google.com" },
]
description = "xpk helps Cloud developers to orchestrate training jobs on accelerators on GKE."
readme = "README.md"
requires-python = ">=3.10"
license = {text = "Apache-2.0"}
classifiers = [
    "Programming Language :: Python :: 3.10",
    "Programming Language :: Python :: 3.11",
]
keywords = []

# pip dependencies installed with `pip install -e .`
dependencies = [
  "cloud-accelerator-diagnostics",
<<<<<<< HEAD
  "tabulate",
  "ruamel.yaml",
  "pyyaml",
  "docker"
=======
  "kubernetes",
  "google-cloud",
  "google-api-core",
  "tabulate",
>>>>>>> de55aefd
]

[project.urls]
"Homepage" = "https://github.com/google/xpk"
"Bug Tracker" = "https://github.com/google/xpk/issues"

[build-system]
requires = ["setuptools>=61.0"]
build-backend = "setuptools.build_meta"

[project.scripts]
xpk = "xpk.main:main"

[project.optional-dependencies]
# Development deps (unittest, linting, formating,...)
# Installed through `pip install .[dev]`
dev = [
    "pyink==24.3.0",
    "pylint>=2.6.0",
    "pre-commit",
    "pytest",
    "docker"
]

[tool.setuptools.dynamic]
version = {attr = "xpk.core.core.__version__"}

[tool.setuptools]
<<<<<<< HEAD
packages = ["xpk", "xpk.parser", "xpk.core", "xpk.commands", "xpk.utils", "xpk.core.blueprint", "xpk.core.workload_decorators"]
=======
packages = ["xpk", "xpk.parser", "xpk.core", "xpk.commands", "xpk.api", "xpk.templates"]
>>>>>>> de55aefd
package-dir = {"" = "src"}
package-data = {"xpk.api" = ["storage_crd.yaml"], "xpk.templates" = ["storage.yaml"]}

[tool.pyink]
# Formatting configuration to follow Google style-guide.
line-length = 80
unstable = true
pyink-indentation = 2
pyink-use-majority-quotes = true<|MERGE_RESOLUTION|>--- conflicted
+++ resolved
@@ -31,17 +31,13 @@
 # pip dependencies installed with `pip install -e .`
 dependencies = [
   "cloud-accelerator-diagnostics",
-<<<<<<< HEAD
   "tabulate",
   "ruamel.yaml",
   "pyyaml",
-  "docker"
-=======
+  "docker",
   "kubernetes",
   "google-cloud",
   "google-api-core",
-  "tabulate",
->>>>>>> de55aefd
 ]
 
 [project.urls]
@@ -70,11 +66,7 @@
 version = {attr = "xpk.core.core.__version__"}
 
 [tool.setuptools]
-<<<<<<< HEAD
-packages = ["xpk", "xpk.parser", "xpk.core", "xpk.commands", "xpk.utils", "xpk.core.blueprint", "xpk.core.workload_decorators"]
-=======
-packages = ["xpk", "xpk.parser", "xpk.core", "xpk.commands", "xpk.api", "xpk.templates"]
->>>>>>> de55aefd
+packages = ["xpk", "xpk.parser", "xpk.core", "xpk.commands", "xpk.api", "xpk.templates", "xpk.utils", "xpk.core.blueprint", "xpk.core.workload_decorators"]
 package-dir = {"" = "src"}
 package-data = {"xpk.api" = ["storage_crd.yaml"], "xpk.templates" = ["storage.yaml"]}
 
