--- conflicted
+++ resolved
@@ -176,12 +176,8 @@
 		return ctrl.Result{}, err
 	}
 
-<<<<<<< HEAD
+	// Create any missing Slices based on the Workload's PodSet assignments.
 	newSlices, err := r.syncSlices(ctx, wl, ac, slices, nodes)
-=======
-	// Create any missing Slices based on the Workload's PodSet assignments.
-	err = r.syncSlices(ctx, wl, ac, &slices, nodes)
->>>>>>> ae038eb3
 	if err != nil {
 		return ctrl.Result{}, err
 	}
