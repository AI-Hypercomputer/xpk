--- conflicted
+++ resolved
@@ -26,14 +26,6 @@
 	TPUSliceHealthNodeSelectorValue = "true"
 )
 
-<<<<<<< HEAD
-	AcceleratorTpu7x = "tpu-v7x"
-)
-
-const (
-	OwnerWorkloadNamespaceAnnotation = "slice.accelerator.gke.io/owner-workload-namespace"
-	OwnerWorkloadNameAnnotation      = "slice.accelerator.gke.io/owner-workload-name"
-=======
 const (
 	SliceStateCreated        SliceState = "CREATED"
 	SliceStateActivating     SliceState = "ACTIVATING"
@@ -59,5 +51,9 @@
 	MMIGHealthStatusFailed MMIGHealthStatus = "FAILED"
 	// MMIGHealthStatusUnknown indicates the MMIG health is unknown.
 	MMIGHealthStatusUnknown MMIGHealthStatus = "UNKNOWN"
->>>>>>> 303a896b
+)
+
+const (
+	OwnerWorkloadNamespaceAnnotation = "slice.accelerator.gke.io/owner-workload-namespace"
+	OwnerWorkloadNameAnnotation      = "slice.accelerator.gke.io/owner-workload-name"
 )