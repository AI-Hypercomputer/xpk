apiVersion: kueue.x-k8s.io/v1alpha1
kind: Topology
metadata:
  name: "gke-default"
spec:
  levels:
  - nodeLabel: "cloud.google.com/gce-topology-block"
  - nodeLabel: "cloud.google.com/gce-topology-subblock"
  - nodeLabel: "cloud.google.com/gce-topology-host"
  - nodeLabel: "kubernetes.io/hostname"
---
apiVersion: kueue.x-k8s.io/v1beta1
kind: ResourceFlavor
metadata:
  name: "1xh100-mega-80gb-8"
spec:
  nodeLabels:
    cloud.google.com/gke-accelerator: nvidia-h100-mega-80gb
<<<<<<< HEAD
  %{~ if flex_start==0 ~}
  topologyName: "gke-default"
  %{ endif }
---
apiVersion: kueue.x-k8s.io/v1beta1
kind: AdmissionCheck
metadata:
  name: dws-prov
spec:
  controllerName: kueue.x-k8s.io/provisioning-request
  parameters:
    apiGroup: kueue.x-k8s.io
    kind: ProvisioningRequestConfig
    name: dws-config
---
apiVersion: kueue.x-k8s.io/v1beta1
kind: ProvisioningRequestConfig
metadata:
  name: dws-config
spec:
  provisioningClassName: queued-provisioning.gke.io
  managedResources:
  - nvidia.com/gpu
=======
  ${tas_name}
>>>>>>> 78d1a313
---
apiVersion: kueue.x-k8s.io/v1beta1
kind: ClusterQueue
metadata:
  name: cluster-queue
spec:
  namespaceSelector: {} # match all.
  resourceGroups:
  - coveredResources: ["nvidia.com/gpu", "cpu", "memory"]
    flavors:
    - name: "1xh100-mega-80gb-8"
      resources:
      - name: "nvidia.com/gpu"
        nominalQuota: ${num_chips}
      - name: "cpu"
        nominalQuota: 10000
      - name: "memory"
        nominalQuota: 10000Gi
  %{~ if flex_start==1 ~}
  admissionChecks:
   - dws-prov
  %{ endif }
---
apiVersion: kueue.x-k8s.io/v1beta1
kind: LocalQueue
metadata:
  namespace: default
  name: multislice-queue
spec:
  clusterQueue: cluster-queue
---
apiVersion: scheduling.k8s.io/v1
kind: PriorityClass
metadata:
  name: very-low
value: 100
globalDefault: false
description: "Very Low"
---
apiVersion: scheduling.k8s.io/v1
kind: PriorityClass
metadata:
  name: low
value: 250
globalDefault: false
description: "Low"
---
apiVersion: scheduling.k8s.io/v1
kind: PriorityClass
metadata:
  name: medium
value: 500
globalDefault: false
description: "Medium"
---
apiVersion: scheduling.k8s.io/v1
kind: PriorityClass
metadata:
  name: high
value: 750
globalDefault: false
description: "High"
---
apiVersion: scheduling.k8s.io/v1
kind: PriorityClass
metadata:
  name: very-high
value: 1000
globalDefault: false
description: "Very High"<|MERGE_RESOLUTION|>--- conflicted
+++ resolved
@@ -16,33 +16,7 @@
 spec:
   nodeLabels:
     cloud.google.com/gke-accelerator: nvidia-h100-mega-80gb
-<<<<<<< HEAD
-  %{~ if flex_start==0 ~}
-  topologyName: "gke-default"
-  %{ endif }
----
-apiVersion: kueue.x-k8s.io/v1beta1
-kind: AdmissionCheck
-metadata:
-  name: dws-prov
-spec:
-  controllerName: kueue.x-k8s.io/provisioning-request
-  parameters:
-    apiGroup: kueue.x-k8s.io
-    kind: ProvisioningRequestConfig
-    name: dws-config
----
-apiVersion: kueue.x-k8s.io/v1beta1
-kind: ProvisioningRequestConfig
-metadata:
-  name: dws-config
-spec:
-  provisioningClassName: queued-provisioning.gke.io
-  managedResources:
-  - nvidia.com/gpu
-=======
   ${tas_name}
->>>>>>> 78d1a313
 ---
 apiVersion: kueue.x-k8s.io/v1beta1
 kind: ClusterQueue
