--- conflicted
+++ resolved
@@ -17,33 +17,21 @@
 import re
 from argparse import Namespace
 
-<<<<<<< HEAD
-from ..core.cluster import create_k8s_service_account, setup_k8s_env, get_cluster_credentials
+from ..core.cluster import (
+    create_xpk_k8s_service_account,
+    get_cluster_credentials,
+)
 from ..core.commands import run_command_for_value
-from ..core.config import (
-    DEFAULT_NAMESPACE,
-    GCS_FUSE_ANNOTATION_KEY,
-    GCS_FUSE_ANNOTATION_VALUE,
-    XPK_SA,
+from ..core.gcloud_context import add_zone_and_project
+from ..core.kjob import (
+    AppProfileDefaults,
+    Kueue_TAS_annotation,
+    get_gcsfuse_annotation,
+    prepare_kjob,
 )
-=======
-from ..core.cluster import create_xpk_k8s_service_account
-from ..core.commands import run_command_for_value
->>>>>>> 05efeb55
-from ..core.gcloud_context import add_zone_and_project
-from ..core.kjob import AppProfileDefaults, Kueue_TAS_annotation, prepare_kjob
 from ..core.kueue import LOCAL_QUEUE_NAME
 from ..utils.console import xpk_exit, xpk_print
-<<<<<<< HEAD
-=======
 from .common import set_cluster_command
-from ..core.kjob import (
-    AppProfileDefaults,
-    prepare_kjob,
-    Kueue_TAS_annotation,
-    get_gcsfuse_annotation,
-)
->>>>>>> 05efeb55
 from .kind import set_local_cluster_command
 
 
