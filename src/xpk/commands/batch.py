--- conflicted
+++ resolved
@@ -14,25 +14,24 @@
 limitations under the License.
 """
 
+import re
 from argparse import Namespace
 
-from ..core.cluster import setup_k8s_env, create_k8s_service_account
+from ..core.cluster import create_k8s_service_account, setup_k8s_env
 from ..core.commands import run_command_for_value
-from ..core.config import GCS_FUSE_ANNOTATION_KEY, GCS_FUSE_ANNOTATION_VALUE, XPK_SA, DEFAULT_NAMESPACE
+from ..core.config import (
+    DEFAULT_NAMESPACE,
+    GCS_FUSE_ANNOTATION_KEY,
+    GCS_FUSE_ANNOTATION_VALUE,
+    XPK_SA,
+)
+from ..core.core import add_zone_and_project, get_cluster_credentials
 from ..core.gcloud_context import add_zone_and_project
+from ..core.kjob import AppProfileDefaults, Kueue_TAS_annotation, prepare_kjob
 from ..core.kueue import LOCAL_QUEUE_NAME
 from ..core.storage import get_auto_mount_gcsfuse_storages
 from ..utils.console import xpk_exit, xpk_print
-<<<<<<< HEAD
-from ..core.core import add_zone_and_project, get_cluster_credentials
-from ..core.kjob import AppProfileDefaults
-from ..core.commands import run_command_for_value
-=======
-from .common import set_cluster_command
-from ..core.kjob import AppProfileDefaults, prepare_kjob, Kueue_TAS_annotation
->>>>>>> c7b4958f
 from .kind import set_local_cluster_command
-import re
 
 
 def batch(args: Namespace) -> None:
