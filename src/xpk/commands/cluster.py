"""
Copyright 2024 Google LLC

Licensed under the Apache License, Version 2.0 (the "License");
you may not use this file except in compliance with the License.
You may obtain a copy of the License at

     https://www.apache.org/licenses/LICENSE-2.0

Unless required by applicable law or agreed to in writing, software
distributed under the License is distributed on an "AS IS" BASIS,
WITHOUT WARRANTIES OR CONDITIONS OF ANY KIND, either express or implied.
See the License for the specific language governing permissions and
limitations under the License.
"""

from tabulate import tabulate

from ..core.capacity import H100_DEVICE_TYPE, H200_DEVICE_TYPE, B200_DEVICE_TYPE
from ..core.cluster import (
    get_all_clusters_programmatic,
    get_cluster_credentials,
    install_nccl_on_cluster,
    install_nri_on_cluster,
    set_jobset_on_cluster,
    set_pathways_job_on_cluster,
    setup_k8s_env,
    disable_mglru_on_cluster,
    count_nodes_on_cluster,
    update_cluster_with_gcpfilestore_driver_if_necessary,
    update_cluster_with_gcsfuse_driver_if_necessary,
    update_cluster_with_parallelstore_driver_if_necessary,
    update_cluster_with_pd_driver_if_necessary,
    update_cluster_with_lustre_driver_if_necessary,
    update_cluster_with_workload_identity_if_necessary,
)
from ..core.cluster_private import authorize_private_cluster_access_if_necessary
from ..core.commands import run_command_for_value, run_command_with_updates
from ..core.config import VERTEX_TENSORBOARD_FEATURE_FLAG
from ..core.gcloud_context import (
    add_zone_and_project,
    get_gke_control_plane_version,
    get_gke_server_config,
    zone_to_region,
)
from ..core.jobset import update_jobset_resources_if_necessary
from ..core.kjob import apply_kjob_crds, prepare_kjob, verify_kjob_installed
from ..core.kueue import (
    cluster_preheat_yml,
)
from ..core.kueue_manager import (KueueConfig, KueueManager)
from ..core.nap import enable_autoprovisioning_on_cluster
from ..core.network import (
    create_cluster_network_config,
    delete_cluster_subnets,
    set_up_cluster_network_for_a3,
)
from ..core.nodepool import (
    get_gke_node_pool_version,
    run_gke_node_pool_create_command,
)
from ..core.ray import install_ray_cluster
from ..core.mtc import install_mtc_on_cluster
from ..core.resources import create_cluster_configmaps
from ..core.scheduling import get_total_chips_requested_from_args
from ..core.storage import install_storage_crd
from ..core.system_characteristics import (
    AcceleratorType,
    AcceleratorTypeToAcceleratorCharacteristics,
    SystemCharacteristics,
    get_system_characteristics,
)
from ..core.vertex import create_vertex_tensorboard
from ..core.workload import get_workload_list
from ..utils.console import get_user_input, xpk_exit, xpk_print
from ..utils.file import write_tmp_file
from ..utils.execution_context import is_dry_run
from . import cluster_gcluster
from .common import set_cluster_command
import shutil
import os


def cluster_adapt(args) -> None:
  """Function that performs cluster adaptation.

  Args:
    args: user provided arguments for running the command.
  """
  args.enable_pathways = False

  system, return_code = get_system_characteristics(args)

  if return_code > 0 or system is None:
    xpk_print('Fetching system characteristics failed!')
    xpk_exit(return_code)

  xpk_print(
      f'Starting cluster adaptation for cluster {args.cluster}:', flush=True
  )
  add_zone_and_project(args)

  if system.accelerator_type == AcceleratorType['GPU'] and not getattr(
      args, 'num_nodes'
  ):
    xpk_print(
        'Argument --num-nodes was not provided, trying to determine number of'
        ' nodes based on the available nodes in the cluster...'
    )
    args.num_nodes = count_nodes_on_cluster(system)
    if args.num_nodes == 0:
      xpk_print(
          'Found unexpected number of nodes. Is the --device-type correct?'
      )
      xpk_exit(1)
    else:
      xpk_print(f'Using {args.num_nodes} nodes.')

  # ToDo(roshanin@) - Re-enable CloudDNS on Pathways clusters conditionally.
  # Enable WorkloadIdentity if not enabled already.
  if args.enable_workload_identity or args.enable_gcsfuse_csi_driver:
    update_cluster_command_code = (
        update_cluster_with_workload_identity_if_necessary(args)
    )
    if update_cluster_command_code != 0:
      xpk_exit(update_cluster_command_code)

  get_cluster_credentials(args)

  if not is_dry_run():
    k8s_client = setup_k8s_env(args)
    install_storage_crd(k8s_client)

  install_storage_csis(args)

  # create Vertex Tensorboard for new and existing clusters if create-vertex-tensorboard is set
  tensorboard_config = {}
  if VERTEX_TENSORBOARD_FEATURE_FLAG and args.create_vertex_tensorboard:
    tensorboard_config = create_vertex_tensorboard(args)
    # exit if failed to create Tensorboard in Vertex AI
    if not tensorboard_config:
      xpk_exit(1)

  autoprovisioning_config = None
  if args.enable_autoprovisioning:
    xpk_print('Enabling Autoprovisioning')
    autoprovisioning_config, return_code = enable_autoprovisioning_on_cluster(
        args, system
    )
    if return_code != 0:
      xpk_exit(return_code)

  xpk_print('Creating ConfigMap for cluster')
  create_cluster_configmaps_code = create_cluster_configmaps(
      args, system, tensorboard_config, autoprovisioning_config
  )
  if create_cluster_configmaps_code != 0:
    xpk_exit(create_cluster_configmaps_code)

  xpk_print(
      'Enabling the jobset API on our cluster, to be deprecated when Jobset is'
      ' globally available'
  )
  set_jobset_on_cluster_code = set_jobset_on_cluster(args)
  if set_jobset_on_cluster_code != 0:
    xpk_exit(set_jobset_on_cluster_code)

  # TODO: Uncomment when cluster_adapt will support TPU cluters
  # set_pathways_job_on_cluster_code = set_pathways_job_on_cluster(args)
  # if set_pathways_job_on_cluster_code != 0:
  #   xpk_exit(set_pathways_job_on_cluster_code)

  install_kueue(args, system, autoprovisioning_config)

  install_kjob(args)
  if system.accelerator_type == AcceleratorType['GPU']:
    prepare_gpus(system)

  if args.enable_ray_cluster:
    return_code = install_ray_cluster(args, system)
    if return_code != 0:
      xpk_print('Installation of RayCluster failed.')
      xpk_exit(return_code)

  xpk_print('GKE commands done! Resources are created.')
  xpk_print(
      'See your GKE Cluster here:'
      # pylint: disable=line-too-long
      f' https://console.cloud.google.com/kubernetes/clusters/details/{zone_to_region(args.zone)}/{args.cluster}/details?project={args.project}'
  )
  xpk_exit(0)


def cluster_create(args) -> None:
  """Function around cluster creation.

  Args:
    args: user provided arguments for running the command.
  """
  system, return_code = get_system_characteristics(args)

  if return_code > 0 or system is None:
    xpk_print('Fetching system characteristics failed!')
    xpk_exit(return_code)

  xpk_print(f'Starting cluster create for cluster {args.cluster}:', flush=True)
  add_zone_and_project(args)

  if system.device_type in cluster_gcluster.supported_device_types:
    xpk_print(
        'Creating the cluster using Cluster Toolkit. Machine Type:'
        f' {system.gce_machine_type} ...'
    )
    cluster_gcluster.cluster_create(args)
    xpk_exit(0)

  return_code, gke_server_config = get_gke_server_config(args)
  if return_code != 0 or gke_server_config is None:
    xpk_exit(return_code)

  return_code, gke_control_plane_version = get_gke_control_plane_version(
      args, gke_server_config
  )
  if return_code != 0 or gke_control_plane_version is None:
    xpk_exit(return_code)

  create_cluster_command_code = create_cluster_if_necessary(
      args, gke_control_plane_version, system
  )
  if create_cluster_command_code != 0:
    xpk_exit(create_cluster_command_code)

  authorize_private_cluster_access_command_code = (
      authorize_private_cluster_access_if_necessary(args)
  )
  if authorize_private_cluster_access_command_code != 0:
    xpk_exit(authorize_private_cluster_access_command_code)

  # ToDo(roshanin@) - Re-enable CloudDNS on Pathways clusters conditionally.
  # Enable WorkloadIdentity if not enabled already.
  if args.enable_workload_identity or args.enable_gcsfuse_csi_driver:
    update_cluster_command_code = (
        update_cluster_with_workload_identity_if_necessary(args)
    )
    if update_cluster_command_code != 0:
      xpk_exit(update_cluster_command_code)

  get_cluster_credentials(args)

  update_coredns_command_code = update_coredns_if_necessary()
  if update_coredns_command_code != 0:
    xpk_exit(update_cluster_command_code)

  if not is_dry_run():
    k8s_client = setup_k8s_env(args)
    install_storage_crd(k8s_client)

  install_storage_csis(args)

  # create Vertex Tensorboard for new and existing clusters if create-vertex-tensorboard is set
  tensorboard_config = {}
  if VERTEX_TENSORBOARD_FEATURE_FLAG and args.create_vertex_tensorboard:
    tensorboard_config = create_vertex_tensorboard(args)
    # exit if failed to create Tensorboard in Vertex AI
    if not tensorboard_config:
      xpk_exit(1)

  if system.device_type == H100_DEVICE_TYPE:
    xpk_print('Setting up Network for cluster')
    set_up_cluster_network_code = set_up_cluster_network_for_a3(args)
    if set_up_cluster_network_code != 0:
      xpk_exit(set_up_cluster_network_code)

    xpk_print('Creating Network Config for cluster')
    create_cluster_network_config_code = create_cluster_network_config(args)
    if create_cluster_network_config_code != 0:
      xpk_exit(create_cluster_network_config_code)

  # Check the control plane version of the cluster and determine the node pool
  # version to use.
  return_code, gke_node_pool_version = get_gke_node_pool_version(
      args, gke_server_config
  )
  if return_code != 0:
    xpk_exit(return_code)

  run_gke_node_pool_create_command_code = run_gke_node_pool_create_command(
      args, system, gke_node_pool_version
  )
  if run_gke_node_pool_create_command_code != 0:
    xpk_exit(run_gke_node_pool_create_command_code)

  # Provision node pools dynamically based on incoming workloads:
  # Currently autoprovisioning is not supported with Pathways.
  autoprovisioning_config = None
  if args.enable_autoprovisioning:
    xpk_print('Enabling Autoprovisioning')
    autoprovisioning_config, return_code = enable_autoprovisioning_on_cluster(
        args, system
    )
    if return_code != 0:
      xpk_exit(return_code)

  xpk_print('Creating ConfigMap for cluster')
  create_cluster_configmaps_code = create_cluster_configmaps(
      args, system, tensorboard_config, autoprovisioning_config
  )
  if create_cluster_configmaps_code != 0:
    xpk_exit(create_cluster_configmaps_code)

  xpk_print(
      'Enabling the jobset API on our cluster, to be deprecated when Jobset is'
      ' globally available'
  )
  set_jobset_on_cluster_code = set_jobset_on_cluster(args)
  if set_jobset_on_cluster_code != 0:
    xpk_exit(set_jobset_on_cluster_code)
  update_jobset_resources_code = update_jobset_resources_if_necessary()
  if update_jobset_resources_code != 0:
    xpk_exit(update_jobset_resources_code)

  set_pathways_job_on_cluster_code = set_pathways_job_on_cluster(args)
  if set_pathways_job_on_cluster_code != 0:
    xpk_exit(set_pathways_job_on_cluster_code)

  install_kueue(args, system, autoprovisioning_config)

  install_kjob(args)

  if system.accelerator_type == AcceleratorType['GPU']:
    prepare_gpus(system)

  if args.enable_ray_cluster:
    return_code = install_ray_cluster(args, system)
    if return_code != 0:
      xpk_print('Installation of RayCluster failed.')
      xpk_exit(return_code)

  if hasattr(args, 'enable_mtc') and args.enable_mtc:
    return_code = install_mtc_on_cluster(args, system)
    if return_code != 0:
      xpk_print('Installation of MTC failed.')
      xpk_exit(return_code)

  xpk_print('GKE commands done! Resources are created.')
  xpk_print(
      'See your GKE Cluster here:'
      # pylint: disable=line-too-long
      f' https://console.cloud.google.com/kubernetes/clusters/details/{zone_to_region(args.zone)}/{args.cluster}/details?project={args.project}'
  )
  xpk_exit(0)


def cluster_delete(args) -> None:
  """Function around cluster delete.

  Args:
    args: user provided arguments for running the command.

  Returns:
    0 if successful and 1 otherwise.
  """
  xpk_print(f'Starting cluster delete for cluster: {args.cluster}', flush=True)
  add_zone_and_project(args)

  if cluster_gcluster.created_by_gcluster(args):
    xpk_print(f'Deleting {args.cluster} cluster using Cluster Toolkit...')
    cluster_gcluster.cluster_delete(args)
    xpk_exit(0)

  set_cluster_command_code = set_cluster_command(args)
  if set_cluster_command_code != 0:
    xpk_exit(set_cluster_command_code)

  run_gke_cluster_delete_command_code = run_gke_cluster_delete_command(args)

  if run_gke_cluster_delete_command_code != 0:
    xpk_exit(run_gke_cluster_delete_command_code)
  xpk_print(f'GKE commands done! Cluster {args.cluster} deleted.\n')
  xpk_exit(0)


def cluster_cacheimage(args) -> None:
  """Function around cluster cacheimage.

  Args:
    args: user provided arguments for running the command.

  Returns:
    0 if successful and 1 otherwise.
  """
  xpk_print(
      f'Starting cluster cacheimage for cluster: {args.cluster}', flush=True
  )
  add_zone_and_project(args)

  get_cluster_credentials(args)
  system, return_code = get_system_characteristics(args)

  if return_code > 0 or system is None:
    xpk_print('Fetching system characteristics failed!')
    xpk_exit(return_code)

  node_selector_key = AcceleratorTypeToAcceleratorCharacteristics[
      system.accelerator_type
  ].accelerator_label
  yml_string = cluster_preheat_yml.format(
      cachekey=args.cache_key,
      image_name=args.docker_image,
      nodeSelectorKey=node_selector_key,
  )
  tmp = write_tmp_file(yml_string)
  command_apply = f'kubectl apply -f {str(tmp)}'
  command_delete = f'kubectl delete -f {str(tmp)} --ignore-not-found=true'

  return_code = run_command_with_updates(
      command_delete, 'Deleting Cached Image'
  )
  if return_code != 0:
    xpk_print(f'Delete Cached Image returned ERROR {return_code}')
    xpk_exit(return_code)

  return_code = run_command_with_updates(command_apply, 'Creating Cached Image')
  if return_code != 0:
    xpk_print(f'Create Cached Image returned ERROR {return_code}')
    xpk_exit(return_code)
  xpk_exit(0)


def cluster_describe(args) -> None:
  """Function around cluster describe.

  Args:
    args: user provided arguments for running the command.

  Returns:
    0 if successful and 1 otherwise.
  """
  xpk_print(f'Starting nodepool list for cluster: {args.cluster}', flush=True)
  add_zone_and_project(args)

  get_cluster_credentials(args)

  return_code, data_table = nodepools_build_table()
  if return_code != 0:
    xpk_exit(return_code)

  if len(data_table) > 1:
    xpk_print(
        'Nodepools info:\n',
        tabulate(data_table, headers='firstrow', tablefmt='plain'),
    )
  else:
    xpk_print('No nodepools info found')

  return_code_node_output, node_output = run_command_for_value(
      r'kubectl get node --no-headers=true'
      r" --selector='cloud.google.com/gke-tpu-accelerator' | wc -l",
      'Count TPU Nodes',
  )
  if return_code_node_output != 0:
    xpk_exit(return_code_node_output)
  node_output = node_output.splitlines()[-1]
  number_tpu_vms_in_cluster = int(node_output)

  return_code_pod_output, pod_output = run_command_for_value(
      "kubectl get pod -o=custom-columns='Status:.status.phase' | grep -i"
      ' Running | wc -l',
      'Count TPU Pods',
  )
  if return_code_pod_output != 0:
    xpk_exit(return_code_pod_output)
  number_tpu_pods_in_cluster = int(pod_output)

  xpk_print(
      f'The cluster contains {number_tpu_vms_in_cluster} TPUVMs of which'
      f' {number_tpu_pods_in_cluster} are in use.'
  )

  xpk_print('GKE commands done!\n')
  xpk_exit(0)


def nodepools_build_table() -> tuple[int, list[list]]:
  table = [[
      'NODEPOOL_NAME',
      'SLICE',
      'TYPE',
      'EXPECTED_HEALTHY_NODES',
      'ACTUAL_HEALTHY_NODES',
      'TOTAL_NODES',
  ]]

  nodepools_data = {}

  nodepools, return_code = get_node_pools_name()
  if return_code != 0:
    xpk_print(f'Get node pools name returned ERROR {return_code}')

  for name in nodepools:
    nodepools_data[name] = [name]

  slices, return_code = get_slice_node_pool_size()
  if return_code != 0:
    xpk_print(f'Get slice node pool size returned ERROR {return_code}')

  for line in slices:
    s = line.split()
    count, nodepool_name = s[0], s[1]
    nodepools_data[nodepool_name].append(count)

  type_nodepool, return_code = get_node_pool_instance_type()
  if return_code != 0:
    xpk_print(f'Get node pool instance type returned ERROR {return_code}')

  for line in type_nodepool:
    tn = line.split()
    nodepool_name, instance_type = tn[0], tn[1]
    nodepools_data[nodepool_name].append(instance_type)

  expected_healthy_nodes, return_code = get_expected_healthy_nodes()
  if return_code != 0:
    xpk_print(f'Get expected healthy nodes returned ERROR {return_code}')

  for line in expected_healthy_nodes:
    ehn = line.split()
    count, nodepool_name = ehn[0], ehn[1]
    nodepools_data[nodepool_name].append(count)

  actual_healthy_nodes, return_code = get_actual_healthy_nodes()
  if return_code != 0:
    xpk_print(f'Get actual healthy nodes returned ERROR {return_code}')

  for line in actual_healthy_nodes:
    ahn = line.split()
    count, nodepool_name = ahn[0], ahn[1]
    nodepools_data[nodepool_name].append(count)

  total_nodes, return_code = get_total_nodes_per_node_pool()
  if return_code != 0:
    xpk_print(f'Get total nodes per node pool returned ERROR {return_code}')

  for line in total_nodes:
    tn = line.split()
    count, nodepool_name = tn[0], tn[1]
    nodepools_data[nodepool_name].append(count)

  for _, np_data in nodepools_data.items():
    table.append(np_data)

  return 0, table


def get_node_pools_name() -> tuple[list[str], int]:
  cmd_nodepools = (
      'kubectl get node --no-headers=true -o'
      " custom-columns='NODEPOOL:.metadata.labels.cloud\\.google\\.com/gke-nodepool'"
      " | grep -v 'none' | sort | uniq"
  )
  return_code, out = run_command_for_value(cmd_nodepools, 'Nodepool list')
  if return_code != 0:
    return [], return_code

  return out.splitlines(), 0


def get_slice_node_pool_size() -> tuple[list[str], int]:
  cmd_slices = (
      'kubectl get node --no-headers=true -o'
      " custom-columns=':metadata.labels.cloud\\.google\\.com/gke-nodepool'"
      " | grep -v 'none'"
      ' | sort'
      ' | uniq -c'
  )
  return_code, out = run_command_for_value(
      cmd_slices, 'Count nodes per nodepool slice'
  )
  if return_code != 0:
    return [], return_code

  return out.splitlines(), 0


def get_node_pool_instance_type() -> tuple[list[str], int]:
  cmd_type_nodepool = (
      'kubectl get node --no-headers=true -o'
      " custom-columns='NODEPOOL:.metadata.labels.cloud\\.google\\.com/gke-nodepool,"
      " TYPE:.metadata.labels.node\\.kubernetes\\.io/instance-type' | grep -v"
      " 'none' | sort | uniq"
  )
  return_code, out = run_command_for_value(
      cmd_type_nodepool, 'Instance type of nodepools'
  )
  if return_code != 0:
    return [], return_code

  return out.splitlines(), 0


def get_expected_healthy_nodes() -> tuple[list[str], int]:
  cmd_expected_healthy_nodes = (
      'kubectl get node --no-headers=true -o'
      " custom-columns=':metadata.labels.cloud\\.google\\.com/gke-nodepool'"
      " | grep -v 'none'"
      ' | sort'
      ' | uniq -c'
  )
  return_code, out = run_command_for_value(
      cmd_expected_healthy_nodes,
      'Count expected healthy nodes per nodepool',
  )
  if return_code != 0:
    return [], return_code

  return out.splitlines(), 0


def get_actual_healthy_nodes() -> tuple[list[str], int]:
  cmd_actual_healthy_nodes = (
      'kubectl get node --no-headers=true -o'
      " custom-columns='NODE_NAME:metadata.name,"
      ' READY_STATUS:.status.conditions[?(@.type=="Ready")].status,'
      " NODEPOOL:metadata.labels.cloud\\.google\\.com/gke-nodepool' "
      ' | grep -w True'
      " | grep -v 'none'"
      " | awk {'print $3'}"
      ' | sort'
      ' | uniq -c'
  )
  return_code, out = run_command_for_value(
      cmd_actual_healthy_nodes, 'Count actual healthy nodes per nodepool'
  )
  if return_code != 0:
    return [], return_code

  return out.splitlines(), 0


def get_total_nodes_per_node_pool() -> tuple[list[str], int]:
  cmd_total_nodes = (
      'kubectl get node --no-headers=true -o'
      " custom-columns='NODE_NAME:metadata.name,"
      ' READY_STATUS:.status.conditions[?(@.type=="Ready")].status,'
      " NODEPOOL:metadata.labels.cloud\\.google\\.com/gke-nodepool'"
      " | grep -v 'none'"
      " | awk {'print $3'}"
      ' | sort'
      ' | uniq -c'
  )
  return_code, out = run_command_for_value(
      cmd_total_nodes, 'Count total nodes per nodepool'
  )
  if return_code != 0:
    return [], return_code

  return out.splitlines(), 0


def cluster_list(args) -> None:
  """Function around cluster list.

  Args:
    args: user provided arguments for running the command.

  Returns:
    0 if successful and 1 otherwise.
  """
  add_zone_and_project(args)
  xpk_print(f'For project {args.project} and zone {args.zone}:', flush=True)
  if run_gke_clusters_list_command(args):
    xpk_exit(1)
  xpk_exit(0)


def cluster_create_pathways(args) -> None:
  """Function around cluster creation for Pathways.

  Args:
    args: user provided arguments for running the command.

  Returns:
    0 if successful and 1 otherwise.
  """
  args.enable_pathways = True
  args.enable_ray_cluster = False
  cluster_create(args)


def cluster_create_ray_cluster(args) -> None:
  """Function around cluster creation for RayCluster.

  Args:
    args: user provided arguments for running the command.

  Returns:
    None
  """
  args.enable_ray_cluster = True
  args.enable_autoprovisioning = False
  cluster_create(args)


def install_jq():
  """Installs 'jq' utility."""
  if shutil.which('jq'):
    xpk_print("Task: 'Install jq' skipped, jq already installed.")
    return
  command_jq_install = 'sudo apt install jq -y'
  xpk_print("Task: 'Install jq' in progress.")
  return_code = run_command_with_updates(command_jq_install, 'Install jq')
  if return_code != 0:
    xpk_print(f'Install jq error {return_code}')
    xpk_exit(return_code)


def clone_coredns_deployment_repo(coredns_repo_full_path: str):
  """Clones the CoreDNS deployment repository if it doesn't exist."""
  if os.path.exists(coredns_repo_full_path):
    xpk_print(
        f"Directory '{coredns_repo_full_path}' already exists, skip git clone."
    )
    return
  command_git_clone = (
      'git clone https://github.com/coredns/deployment.git'
      f' {coredns_repo_full_path}'
  )
  xpk_print(
      "Task: 'Clone deployment' in progress, Target"
      f' directory:{coredns_repo_full_path}.'
  )
  return_code = run_command_with_updates(command_git_clone, 'Clone deployment')
  if return_code != 0:
    xpk_print(f'Clone deployment error {return_code}')
    xpk_exit(return_code)


def deploy_coredns_manifests(coredns_k8s_path: str):
  """Deploys CoreDNS manifests to the cluster."""
  if not os.path.isdir(coredns_k8s_path):
    xpk_print(
        f"Error：CoreDNS Kubernetes path '{coredns_k8s_path}' does not exist."
        ' Has git clone been successful?'
    )
    xpk_exit(1)
  original_cwd = os.getcwd()
  try:
    os.chdir(coredns_k8s_path)
    xpk_print(f'Current working directory changed to: {os.getcwd()}')

    command_deploy_coredns = './deploy.sh | kubectl apply -f -'
    xpk_print(
        f"Task: 'Deploy CoreDNS' in progress, Located at '{coredns_k8s_path}'"
    )
    return_code = run_command_with_updates(
        command_deploy_coredns, 'Deploy CoreDNS'
    )
    if return_code != 0:
      xpk_print(f'Deploy CoreDNS error {return_code}')

  finally:
    xpk_print(f'Restoring working directory to: {original_cwd}')
    os.chdir(original_cwd)
  if return_code != 0:
    xpk_exit(return_code)


def scale_down_deployment(deployment_name: str, namespace: str = 'kube-system'):
  """Scales down a specified Kubernetes deployment to 0 replicas."""
  command = (
      f'kubectl scale deployment {deployment_name} --replicas=0'
      f' --namespace={namespace}'
  )
  xpk_print(f"Task: 'Scaling down {deployment_name}' in progress")
  return_code = run_command_with_updates(
      command, f'Scale down {deployment_name}'
  )
  if return_code != 0:
    xpk_print(f'Scale down {deployment_name} error {return_code}')
    xpk_exit(return_code)
  xpk_print(f'\n{deployment_name} has been scaled down.')


def scale_up_coredns(replicas: int = 15, namespace: str = 'kube-system'):
  """Scales up the CoreDNS deployment to a specified number of replicas."""
  command_coredns_scale = (
      f'kubectl scale deployment coredns --replicas={replicas} -n {namespace}'
  )
  xpk_print(f"Task: 'Scale CoreDNS' in progress (to {replicas} replicas)")
  return_code = run_command_with_updates(command_coredns_scale, 'Scale CoreDNS')
  if return_code != 0:
    xpk_print(f'Scale CoreDNS error {return_code}')
    xpk_exit(return_code)


def check_deployment_exists(deployment_name: str, namespace: str) -> bool:
  """Check for the existence of a specific Deployment in a given namespace."""
  # TODO: rewrite this to be more obvious, check if it is correct
  command = (
      f'kubectl get deployment {deployment_name} -n'
      f' {namespace} --ignore-not-found'
  )
  result = run_command_with_updates(
      command, 'Waiting for kubeDNS to be checked.'
  )
  return result != 0


def verify_coredns_readiness(
    timeout: int = 240, namespace: str = 'kube-system'
):
  """Verifies CoreDNS readiness using kubectl wait commands."""
  xpk_print('Now verifying CoreDNS readiness...')
  kube_dns_exists = check_deployment_exists('kube-dns', namespace)
  if kube_dns_exists:
    # Wait for kube-dns to be fully scaled down
    command_kube_dns_wait_scaled_down = (
        'kubectl wait deployment/kube-dns'
        " --for=jsonpath='{.status.replicas}'=0"
        f' --namespace={namespace} --timeout={timeout}s'
    )
    xpk_print('Verifying if kube-dns has scaled down...')
    return_code_kube_dns = run_command_with_updates(
        command_kube_dns_wait_scaled_down, 'Wait for kube-dns scale down'
    )
    if return_code_kube_dns != 0:
      xpk_print('kube-dns did not scale down successfully within the timeout.')
      xpk_exit(1)  # Exit if kube-dns cannot scale down
    else:
      xpk_print('kube-dns has successfully scaled down.')
  else:
    xpk_print('kube-dns deployment not found.')
  # Wait for CoreDNS to be fully scaled up and available
  command_coredns_wait_available = (
      'kubectl wait deployment/coredns --for=condition=Available=true'
      f' --namespace={namespace} --timeout={timeout}s'
  )
  xpk_print('Verifying if CoreDNS is available...')
  return_code_coredns = run_command_with_updates(
      command_coredns_wait_available, 'Wait for coredns available'
  )
  if return_code_coredns != 0:
    xpk_print(
        'CoreDNS verification failed, it might not have fully started within'
        ' the timeout.'
    )
    xpk_exit(1)  # Exit if coredns cannot become available

  xpk_print('CoreDNS has successfully started and passed verification.')


def cleanup_coredns_repo(coredns_repo_full_path: str):
  """Deletes the cloned CoreDNS deployment directory."""
  xpk_print(
      "Task: 'Deleting CoreDNS deployment directory' in progress:"
      f' {coredns_repo_full_path}'
  )
  try:
    shutil.rmtree(coredns_repo_full_path)
    xpk_print(f'Successfully deleted directory: {coredns_repo_full_path}')
  except OSError as e:
    xpk_print(f'Error deleting directory {coredns_repo_full_path}: {e}')


def update_coredns() -> int:
  """Updates and deploys CoreDNS within a cluster.

  Returns:
    0 if successful and 1 otherwise.
  """
  coredns_repo_dir = os.path.expanduser('/tmp/')
  coredns_repo_dir_name = 'deployment'
  coredns_repo_full_path = os.path.join(coredns_repo_dir, coredns_repo_dir_name)
  coredns_k8s_path = os.path.join(coredns_repo_full_path, 'kubernetes')
  # 1. Install jq
  install_jq()

  # 2. Clone CoreDNS deployment repository
  clone_coredns_deployment_repo(coredns_repo_full_path)

  # 3. Deploy CoreDNS to the cluster
  deploy_coredns_manifests(coredns_k8s_path)

  # 4. Scale down kube-dns-autoscaler
  scale_down_deployment('kube-dns-autoscaler')

  # 5. Scale down kube-dns
  scale_down_deployment('kube-dns')

  # 6. Scale up coredns and verify readiness
  scale_up_coredns(replicas=15)
  verify_coredns_readiness(timeout=120)

  xpk_print('The CoreDNS setup process has been completed.')

  # 7. Cleanup
  cleanup_coredns_repo(coredns_repo_full_path)

  return 0


def coredns_deployment_exists(namespace: str = 'kube-system') -> bool:
  """Checks if the CoreDNS deployment exists in the given namespace.

  Args:
    namespace: The Kubernetes namespace to check for the CoreDNS deployment.

  Returns:
    True if the 'coredns' deployment exists, False otherwise.
  """
  command = f'kubectl get deployment coredns -n {namespace}'
  xpk_print(
      "Task: 'Checking CoreDNS deployment existence' in progress for"
      f' namespace: {namespace}'
  )
  return_code = run_command_with_updates(
      command, f'Check CoreDNS deployment in {namespace}'
  )
  if return_code == 0:
    verify_coredns_readiness()
    xpk_print(f"CoreDNS deployment 'coredns' found in namespace '{namespace}'.")
    return True
  else:
    xpk_print(
        f"CoreDNS deployment 'coredns' NOT found in namespace '{namespace}' or"
        ' an error occurred.'
    )
    return False


def update_coredns_if_necessary() -> int:
  """Updates and deploys CoreDNS within the cluster if it's not already present.

  This function checks for the existence of the CoreDNS deployment.
  If it's not found, it proceeds to deploy and configure CoreDNS.

  Returns:
    0 if successful (CoreDNS was already present or successfully deployed),
    and 1 otherwise.
  """
  if coredns_deployment_exists(namespace='kube-system'):
    xpk_print('Skipping CoreDNS deployment since it already exists.')
    return 0
  else:
    xpk_print('CoreDNS deployment not found. Proceeding with CoreDNS setup.')
    return update_coredns()


def create_cluster_if_necessary(
    args, gke_control_plane_version: str, system: SystemCharacteristics
) -> int:
  """Creates cluster if not present in the project.

  Args:
    args: user provided arguments for running the command.
    gke_control_plane_version: version used if creating the cluster.
    system: system characteristics.

  Returns:
    0 if successful and 1 otherwise.
  """
  all_clusters, return_code = get_all_clusters_programmatic(args)
  if return_code > 0:
    xpk_print('Listing all clusters failed!')
    return 1
  if args.cluster in all_clusters:
    xpk_print('Skipping cluster creation since it already exists.')
    return 0
  else:
    return run_gke_cluster_create_command(
        args, gke_control_plane_version, system
    )


def run_gke_cluster_delete_command(args) -> int:
  """Run the Delete GKE Cluster request.

  Args:
    args: user provided arguments for running the command.

  Returns:
    0 if successful and 1 otherwise.
  """
  if not args.force:
    xpk_print('Get the name of the workloads in the cluster.')
    args.filter_by_status = 'EVERYTHING'
    return_code, return_value = get_workload_list(args)
    if return_code != 0:
      xpk_print(f'List Job request returned ERROR {return_code}')
      return return_code

    # Ignore Column Names line.
    if len(return_value) > 1:
      workloads = [x.split(' ')[0] for x in return_value.splitlines()][1:]
      if workloads and not get_user_input(
          f'Planning to delete {len(workloads)} workloads in the cluster'
          f' {args.cluster} including {workloads}. \nDo you wish to delete: y'
          ' (yes) / n (no):\n'
      ):
        xpk_print('Skipping delete command.')
        return 0

  command = (
      'gcloud beta container clusters delete'
      f' {args.cluster} --project={args.project}'
      f' --region={zone_to_region(args.zone)} --quiet'
  )

  return_code = run_command_with_updates(command, 'Cluster Delete')
  if return_code != 0:
    xpk_print(f'Cluster delete request returned ERROR {return_code}')
    return 1

  return_code = delete_cluster_subnets(args)
  if return_code != 0:
    return return_code

  return 0


def run_gke_clusters_list_command(args) -> int:
  """List GKE Clusters within the project and location.

  Args:
    args: user provided arguments for running the command.

  Returns:
    0 if successful and 1 otherwise.
  """
  command = (
      'gcloud container clusters list'
      f' --project={args.project} --region={zone_to_region(args.zone)}'
  )
  return_code = run_command_with_updates(command, 'Cluster List')
  if return_code != 0:
    xpk_print(f'Cluster list request returned ERROR {return_code}')
    return 1

  return 0


def run_gke_cluster_create_command(
    args, gke_control_plane_version: str, system: SystemCharacteristics
) -> int:
  """Run the Create GKE Cluster request.

  Args:
    args: user provided arguments for running the command.
    gke_control_plane_version: version used if creating the cluster.
    system: system characteristics.

  Returns:
    0 if successful and 1 otherwise.
  """
  machine_type = args.default_pool_cpu_machine_type
  if args.cluster_cpu_machine_type != '':
    xpk_print(
        'Warning: Note that cluster-cpu-machine-type is soon to be',
        ' deprecated. Please use --default-pool-cpu-machine-type instead,'
        ' to denote the machine type of the default cpu node pool. Set'
        ' the machine type of other cpu nodepools using `--device-type`.',
    )
    machine_type = args.cluster_cpu_machine_type

  # Create the regional cluster with `num-nodes` CPU nodes in the same zone as
  # TPUs. This has been tested with clusters of 300 VMs. Larger clusters will
  # benefit from a larger initial `--num-nodes`. After the cluster is created,
  # the auto-scaler can reduce/increase the nodes based on the load.

  # If the user passes in the gke version then we use that directly instead of the rapid release.
  # This allows users to directly pass a specified gke version without release channel constraints.
  rapid_release_cmd = ''
  if args.gke_version is not None:
    rapid_release_cmd = ' --release-channel rapid'

  command = (
      'gcloud beta container clusters create'
      f' {args.cluster} --project={args.project}'
      f' --region={zone_to_region(args.zone)}'
      f' --node-locations={args.zone}'
      f' --cluster-version={gke_control_plane_version}'
      f' --machine-type={machine_type}'
      ' --enable-autoscaling'
      ' --total-min-nodes 1 --total-max-nodes 1000'
      f' --num-nodes {args.default_pool_cpu_num_nodes}'
      f' {args.custom_cluster_arguments}'
      f' {rapid_release_cmd}'
      ' --enable-dns-access'
      ' --autoscaling-profile=optimize-utilization'
  )

  enable_ip_alias = False

  if args.private or args.authorized_networks is not None:
    enable_ip_alias = True
    command += ' --enable-master-authorized-networks --enable-private-nodes'

  if system.accelerator_type == AcceleratorType['GPU']:
    enable_ip_alias = True
    command += (
        ' --enable-dataplane-v2'
        ' --enable-multi-networking --no-enable-autoupgrade'
    )
  else:
    command += ' --location-policy=BALANCED --scopes=storage-full,gke-default'

    if args.enable_pathways:
      enable_ip_alias = True

  if enable_ip_alias:
    command += ' --enable-ip-alias'

  if args.enable_ray_cluster:
    command += ' --addons RayOperator'

  if args.enable_workload_identity or args.enable_gcsfuse_csi_driver:
    command += f' --workload-pool={args.project}.svc.id.goog'

  addons = []
  if args.enable_gcsfuse_csi_driver:
    addons.append('GcsFuseCsiDriver')

  if args.enable_gcpfilestore_csi_driver:
    addons.append('GcpFilestoreCsiDriver')

  if args.enable_parallelstore_csi_driver:
    addons.append('ParallelstoreCsiDriver')

  if args.enable_pd_csi_driver:
    addons.append('GcePersistentDiskCsiDriver')

  if args.enable_lustre_csi_driver:
    addons.append('LustreCsiDriver')
    command += ' --enable-legacy-lustre-port'

  if hasattr(args, 'enable_mtc') and args.enable_mtc:
    addons.append('HighScaleCheckpointing')

  if len(addons) > 0:
    addons_str = ','.join(addons)
    command += f' --addons={addons_str}'

  return_code = run_command_with_updates(command, 'GKE Cluster Create')
  if return_code != 0:
    xpk_print(f'GKE Cluster Create request returned ERROR {return_code}')
    return 1
  return 0


def install_storage_csis(args):
  if args.enable_gcsfuse_csi_driver:
    update_cluster_command_code = (
        update_cluster_with_gcsfuse_driver_if_necessary(args)
    )
    if update_cluster_command_code != 0:
      xpk_exit(update_cluster_command_code)

  if args.enable_gcpfilestore_csi_driver:
    update_cluster_command_code = (
        update_cluster_with_gcpfilestore_driver_if_necessary(args)
    )
    if update_cluster_command_code != 0:
      xpk_exit(update_cluster_command_code)

  if args.enable_parallelstore_csi_driver:
    update_cluster_command_code = (
        update_cluster_with_parallelstore_driver_if_necessary(args)
    )
    if update_cluster_command_code != 0:
      xpk_exit(update_cluster_command_code)

  if args.enable_pd_csi_driver:
    update_cluster_command_code = update_cluster_with_pd_driver_if_necessary(
        args
    )
    if update_cluster_command_code != 0:
      xpk_exit(update_cluster_command_code)

  if args.enable_lustre_csi_driver:
    update_cluster_command_code = (
        update_cluster_with_lustre_driver_if_necessary(args)
    )
    if update_cluster_command_code != 0:
      xpk_exit(update_cluster_command_code)


def install_kjob(args):
  xpk_print('Verifying kjob installation')
  err_code = verify_kjob_installed()
  if err_code > 0:
    xpk_exit(err_code)

  xpk_print('Applying kjob CDRs')
  err_code = apply_kjob_crds()
  if err_code > 0:
    xpk_exit(err_code)

  err_code = prepare_kjob(args)
  if err_code > 0:
    xpk_exit(err_code)


def install_kueue(args, system: SystemCharacteristics, autoprovisioning_config):
  xpk_print('Enabling Kueue on the cluster')
<<<<<<< HEAD
  autoprovisioning_enabled = False
  if autoprovisioning_config:
    # Determine total resources available based on autoprovisioning max chips.
    autoprovisioning_enabled = True
    total_chips = autoprovisioning_config.maximum_chips
  else:
    # Determine total chips based on user specified topology.
    total_chips = get_total_chips_requested_from_args(args, system)
  kueue_manager = KueueManager()
  kueue_manager.install_or_upgrade(
      KueueConfig(
          system,
          total_chips=total_chips,
          autoprovisioning_enabled=autoprovisioning_enabled,
          num_slices=args.num_slices,
          memory_quota=args.memory_quota,
          cpu_quota=args.cpu_quota,
      ),
      dry_run=args.dry_run,
  )
=======
  install_kueue_on_cluster_code = install_kueue_on_cluster()
  if install_kueue_on_cluster_code != 0:
    xpk_exit(install_kueue_on_cluster_code)

  xpk_print('Wait for Kueue to be fully available')
  wait_for_kueue_available_code = wait_for_kueue_available()
  if wait_for_kueue_available_code != 0:
    xpk_exit(wait_for_kueue_available_code)

  xpk_print('Install Kueue Custom Resources')
  enable_kueue_credentials_code = install_kueue_crs(
      args, system, autoprovisioning_config
  )
  if enable_kueue_credentials_code != 0:
    xpk_exit(enable_kueue_credentials_code)

  xpk_print('Update Kueue Controller Manager resources')
  update_kueue_resources_code = update_kueue_resources_if_necessary()
  if update_kueue_resources_code != 0:
    xpk_exit(update_kueue_resources_code)
>>>>>>> c9a99cb0


def prepare_gpus(system: SystemCharacteristics):
  xpk_print('Installing NCCL Plugin for cluster')
  install_nccl_code = install_nccl_on_cluster(system)
  if install_nccl_code != 0:
    xpk_exit(install_nccl_code)

  if system.device_type == H100_DEVICE_TYPE:
    xpk_print('Installing NRI device injector for cluster')
    install_nri_code = install_nri_on_cluster()
    if install_nri_code != 0:
      xpk_exit(install_nri_code)

  if system.device_type in [H200_DEVICE_TYPE, B200_DEVICE_TYPE]:
    xpk_print('Disabling MGLRU')
    err_code = disable_mglru_on_cluster()
    if err_code > 0:
      xpk_exit(err_code)<|MERGE_RESOLUTION|>--- conflicted
+++ resolved
@@ -1201,7 +1201,6 @@
 
 def install_kueue(args, system: SystemCharacteristics, autoprovisioning_config):
   xpk_print('Enabling Kueue on the cluster')
-<<<<<<< HEAD
   autoprovisioning_enabled = False
   if autoprovisioning_config:
     # Determine total resources available based on autoprovisioning max chips.
@@ -1222,28 +1221,6 @@
       ),
       dry_run=args.dry_run,
   )
-=======
-  install_kueue_on_cluster_code = install_kueue_on_cluster()
-  if install_kueue_on_cluster_code != 0:
-    xpk_exit(install_kueue_on_cluster_code)
-
-  xpk_print('Wait for Kueue to be fully available')
-  wait_for_kueue_available_code = wait_for_kueue_available()
-  if wait_for_kueue_available_code != 0:
-    xpk_exit(wait_for_kueue_available_code)
-
-  xpk_print('Install Kueue Custom Resources')
-  enable_kueue_credentials_code = install_kueue_crs(
-      args, system, autoprovisioning_config
-  )
-  if enable_kueue_credentials_code != 0:
-    xpk_exit(enable_kueue_credentials_code)
-
-  xpk_print('Update Kueue Controller Manager resources')
-  update_kueue_resources_code = update_kueue_resources_if_necessary()
-  if update_kueue_resources_code != 0:
-    xpk_exit(update_kueue_resources_code)
->>>>>>> c9a99cb0
 
 
 def prepare_gpus(system: SystemCharacteristics):
