"""
Copyright 2024 Google LLC

Licensed under the Apache License, Version 2.0 (the "License");
you may not use this file except in compliance with the License.
You may obtain a copy of the License at

     https://www.apache.org/licenses/LICENSE-2.0

Unless required by applicable law or agreed to in writing, software
distributed under the License is distributed on an "AS IS" BASIS,
WITHOUT WARRANTIES OR CONDITIONS OF ANY KIND, either express or implied.
See the License for the specific language governing permissions and
limitations under the License.
"""

from ..core.commands import run_command_for_value, run_command_with_updates
from ..core.core import (
    VERTEX_TENSORBOARD_FEATURE_FLAG,
    add_zone_and_project,
    create_cluster_configmaps,
    create_cluster_network_config,
    create_vertex_tensorboard,
    delete_cluster_subnets,
    get_all_clusters_programmatic,
    get_cluster_credentials,
    get_gke_control_plane_version,
    get_gke_node_pool_version,
    get_gke_server_config,
    h100_device_type,
    install_nccl_on_cluster,
    run_gke_node_pool_create_command,
    set_jobset_on_cluster,
    set_up_cluster_network_for_gpu,
    setup_k8s_env,
    update_cluster_with_clouddns_if_necessary,
    update_cluster_with_gcsfuse_driver_if_necessary,
    update_cluster_with_workload_identity_if_necessary,
    update_cluster_with_gcpfilestore_driver_if_necessary,
    zone_to_region,
)
from ..core.kueue import (
    cluster_preheat_yml,
    enable_kueue_credentials,
    install_kueue_on_cluster,
)
from ..core.nap import enable_autoprovisioning_on_cluster
from ..core.storage import install_storage_crd
from ..core.system_characteristics import (
    AcceleratorType,
    AcceleratorTypeToAcceleratorCharacteristics,
    SystemCharacteristics,
    get_system_characteristics,
)
from ..utils import write_tmp_file, xpk_exit, xpk_print


def cluster_create(args) -> None:
  """Function around cluster creation.

  Args:
    args: user provided arguments for running the command.

  Returns:
    0 if successful and 1 otherwise.
  """
  system, return_code = get_system_characteristics(args)

  if return_code > 0:
    xpk_print('Fetching system characteristics failed!')
    xpk_exit(return_code)

  xpk_print(f'Starting cluster create for cluster {args.cluster}:', flush=True)
  add_zone_and_project(args)

  return_code, gke_server_config = get_gke_server_config(args)
  if return_code != 0:
    xpk_exit(return_code)

  return_code, gke_control_plane_version = get_gke_control_plane_version(
      args, gke_server_config
  )
  if return_code != 0:
    xpk_exit(return_code)

  create_cluster_command_code = create_cluster_if_necessary(
      args, gke_control_plane_version, system
  )
  if create_cluster_command_code != 0:
    xpk_exit(create_cluster_command_code)

  # Enable WorkloadIdentity if not enabled already.
  if (
      args.enable_workload_identity
      or args.enable_gcsfuse_csi_driver
      or args.enable_gcpfilestore_csi_driver
  ):
    update_cluster_command_code = (
        update_cluster_with_workload_identity_if_necessary(args)
    )
    if update_cluster_command_code != 0:
      xpk_exit(update_cluster_command_code)

  # Enable GCSFuse CSI Driver if not enabled already.
  if args.enable_gcsfuse_csi_driver:
    update_cluster_command_code = (
        update_cluster_with_gcsfuse_driver_if_necessary(args)
    )
    if update_cluster_command_code != 0:
      xpk_exit(update_cluster_command_code)

  if args.enable_gcpfilestore_csi_driver:
    update_cluster_command_code = (
<<<<<<< HEAD
        update_cluster_with_gcsfuse_driver_if_necessary(args)
    )
    if update_cluster_command_code != 0:
      xpk_exit(update_cluster_command_code)
=======
        update_cluster_with_gcpfilestore_driver_if_necessary(args)
    )
    if update_cluster_command_code != 0:
      xpk_exit(update_cluster_command_code)

>>>>>>> 89c3cd05
  # Update Pathways clusters with CloudDNS if not enabled already.
  if args.enable_pathways:
    update_cluster_command_code = update_cluster_with_clouddns_if_necessary(
        args
    )
    if update_cluster_command_code != 0:
      xpk_exit(update_cluster_command_code)

  get_cluster_credentials(args)

  # create Vertex Tensorboard for new and existing clusters if create-vertex-tensorboard is set
  tensorboard_config = {}
  if VERTEX_TENSORBOARD_FEATURE_FLAG and args.create_vertex_tensorboard:
    tensorboard_config = create_vertex_tensorboard(args)
    # exit if failed to create Tensorboard in Vertex AI
    if not tensorboard_config:
      xpk_exit(1)

  if system.accelerator_type == AcceleratorType['GPU']:
    xpk_print('Setting up Network for cluster')
    set_up_cluster_network_code = set_up_cluster_network_for_gpu(args, system)
    if set_up_cluster_network_code != 0:
      xpk_exit(set_up_cluster_network_code)

  if system.device_type == h100_device_type:
    xpk_print('Creating Network Config for cluster')
    create_cluster_network_config_code = create_cluster_network_config(args)
    if create_cluster_network_config_code != 0:
      xpk_exit(create_cluster_network_config_code)

  # Check the control plane version of the cluster and determine the node pool
  # version to use.
  return_code, gke_node_pool_version = get_gke_node_pool_version(
      args, gke_server_config
  )
  if return_code != 0:
    xpk_exit(return_code)

  run_gke_node_pool_create_command_code = run_gke_node_pool_create_command(
      args, system, gke_node_pool_version
  )
  if run_gke_node_pool_create_command_code != 0:
    xpk_exit(run_gke_node_pool_create_command_code)

  xpk_print(
      'Enabling the jobset API on our cluster, to be deprecated when Jobset is'
      ' globally available'
  )
  set_jobset_on_cluster_code = set_jobset_on_cluster(args)
  if set_jobset_on_cluster_code != 0:
    xpk_exit(set_jobset_on_cluster_code)

  xpk_print('Enabling Kueue on the cluster')
  install_kueue_on_cluster_code = install_kueue_on_cluster(args)
  if install_kueue_on_cluster_code != 0:
    xpk_exit(install_kueue_on_cluster_code)

  k8s_client = setup_k8s_env(args)
  install_storage_crd(k8s_client)
  # Provision node pools dynamically based on incoming workloads:
  # Currently autoprovisioning is not supported with Pathways.
  autoprovisioning_config = None
  if not args.enable_pathways and args.enable_autoprovisioning:
    xpk_print('Enabling Autoprovisioning')
    autoprovisioning_config, return_code = enable_autoprovisioning_on_cluster(
        args, system
    )
    if return_code != 0:
      xpk_exit(return_code)

  xpk_print('Enable Kueue Credentials')
  enable_kueue_credentials_code = enable_kueue_credentials(
      args, system, autoprovisioning_config
  )
  if enable_kueue_credentials_code != 0:
    xpk_exit(enable_kueue_credentials_code)

  if system.accelerator_type == AcceleratorType['GPU']:
    xpk_print('Installing NCCL Plugin for cluster')
    install_nccl_code = install_nccl_on_cluster(args, system)
    if install_nccl_code != 0:
      xpk_exit(install_nccl_code)

  xpk_print('Creating ConfigMap for cluster')
  create_cluster_configmaps_code = create_cluster_configmaps(
      args, system, tensorboard_config, autoprovisioning_config
  )
  if create_cluster_configmaps_code != 0:
    xpk_exit(create_cluster_configmaps_code)

  xpk_print('GKE commands done! Resources are created.')
  xpk_print(
      'See your GKE Cluster here:'
      # pylint: disable=line-too-long
      f' https://console.cloud.google.com/kubernetes/clusters/details/{zone_to_region(args.zone)}/{args.cluster}/details?project={args.project}'
  )
  xpk_exit(0)


def cluster_delete(args) -> None:
  """Function around cluster delete.

  Args:
    args: user provided arguments for running the command.

  Returns:
    0 if successful and 1 otherwise.
  """
  xpk_print(f'Starting cluster delete for cluster: {args.cluster}', flush=True)
  add_zone_and_project(args)
  run_gke_cluster_delete_command_code = run_gke_cluster_delete_command(args)
  if run_gke_cluster_delete_command_code != 0:
    xpk_exit(run_gke_cluster_delete_command_code)
  xpk_print(f'GKE commands done! Cluster {args.cluster} deleted.\n')
  xpk_exit(0)


def cluster_cacheimage(args) -> None:
  """Function around cluster cacheimage.

  Args:
    args: user provided arguments for running the command.

  Returns:
    0 if successful and 1 otherwise.
  """
  xpk_print(
      f'Starting cluster cacheimage for cluster: {args.cluster}', flush=True
  )
  add_zone_and_project(args)

  get_cluster_credentials(args)
  system, return_code = get_system_characteristics(args)

  if return_code > 0:
    xpk_print('Fetching system characteristics failed!')
    xpk_exit(return_code)

  node_selector_key = AcceleratorTypeToAcceleratorCharacteristics[
      system.accelerator_type
  ].accelerator_label
  yml_string = cluster_preheat_yml.format(
      cachekey=args.cache_key,
      image_name=args.docker_image,
      nodeSelectorKey=node_selector_key,
  )
  tmp = write_tmp_file(yml_string)
  command_apply = f'kubectl apply -f {str(tmp.file.name)}'
  command_delete = (
      f'kubectl delete -f {str(tmp.file.name)} --ignore-not-found=true'
  )

  return_code = run_command_with_updates(
      command_delete, 'Deleting Cached Image', args
  )
  if return_code != 0:
    xpk_print(f'Delete Cached Image returned ERROR {return_code}')
    xpk_exit(return_code)

  return_code = run_command_with_updates(
      command_apply, 'Creating Cached Image', args
  )
  if return_code != 0:
    xpk_print(f'Create Cached Image returned ERROR {return_code}')
    xpk_exit(return_code)
  xpk_exit(0)


def cluster_describe(args) -> None:
  """Function around cluster describe.

  Args:
    args: user provided arguments for running the command.

  Returns:
    0 if successful and 1 otherwise.
  """
  xpk_print(f'Starting nodepool list for cluster: {args.cluster}', flush=True)
  add_zone_and_project(args)

  get_cluster_credentials(args)

  command = (
      f'gcloud container node-pools  list --cluster {args.cluster} '
      f'--project={args.project} --region={zone_to_region(args.zone)}'
  )

  return_code = run_command_with_updates(command, 'Cluster nodepool list', args)
  if return_code != 0:
    xpk_exit(return_code)

  return_code_node_output, node_output = run_command_for_value(
      r'kubectl get node --no-headers=true'
      r" --selector='cloud.google.com/gke-tpu-accelerator' | wc -l",
      'Count TPU Nodes',
      args,
  )
  if return_code_node_output != 0:
    xpk_exit(return_code_node_output)
  number_tpu_vms_in_cluster = int(node_output)

  return_code_pod_output, pod_output = run_command_for_value(
      "kubectl get pod -o=custom-columns='Status:.status.phase' | grep -i"
      ' Running | wc -l',
      'Count TPU Pods',
      args,
  )
  if return_code_pod_output != 0:
    xpk_exit(return_code_pod_output)
  number_tpu_pods_in_cluster = int(pod_output)

  xpk_print(
      f'The cluster contains {number_tpu_vms_in_cluster} TPUVMs of which'
      f' {number_tpu_pods_in_cluster} are in use.'
  )

  xpk_print('GKE commands done!\n')
  xpk_exit(0)


def cluster_list(args) -> None:
  """Function around cluster list.

  Args:
    args: user provided arguments for running the command.

  Returns:
    0 if successful and 1 otherwise.
  """
  add_zone_and_project(args)
  xpk_print(f'For project {args.project} and zone {args.zone}:', flush=True)
  if run_gke_clusters_list_command(args):
    xpk_exit(1)
  xpk_exit(0)


def cluster_create_pathways(args) -> None:
  """Function around cluster creation for Pathways.

  Args:
    args: user provided arguments for running the command.

  Returns:
    0 if successful and 1 otherwise.
  """
  args.enable_pathways = True
  cluster_create(args)


def create_cluster_if_necessary(
    args, gke_control_plane_version: str, system: SystemCharacteristics
) -> int:
  """Creates cluster if not present in the project.

  Args:
    args: user provided arguments for running the command.
    gke_control_plane_version: version used if creating the cluster.
    system: system characteristics.

  Returns:
    0 if successful and 1 otherwise.
  """
  all_clusters, return_code = get_all_clusters_programmatic(args)
  if return_code > 0:
    xpk_print('Listing all clusters failed!')
    return 1
  if args.cluster in all_clusters:
    xpk_print('Skipping cluster creation since it already exists.')
    return 0
  else:
    return run_gke_cluster_create_command(
        args, gke_control_plane_version, system
    )


def run_gke_cluster_delete_command(args) -> int:
  """Run the Delete GKE Cluster request.

  Args:
    args: user provided arguments for running the command.

  Returns:
    0 if successful and 1 otherwise.
  """
  command = (
      'gcloud beta container clusters delete'
      f' {args.cluster} --project={args.project}'
      f' --region={zone_to_region(args.zone)} --quiet'
  )

  return_code = run_command_with_updates(command, 'Cluster Delete', args)
  if return_code != 0:
    xpk_print(f'Cluster delete request returned ERROR {return_code}')
    return 1

  return_code = delete_cluster_subnets(args)
  if return_code != 0:
    return return_code

  return 0


def run_gke_clusters_list_command(args) -> int:
  """List GKE Clusters within the project and location.

  Args:
    args: user provided arguments for running the command.

  Returns:
    0 if successful and 1 otherwise.
  """
  command = (
      'gcloud container clusters list'
      f' --project={args.project} --region={zone_to_region(args.zone)}'
  )
  return_code = run_command_with_updates(command, 'Cluster List', args)
  if return_code != 0:
    xpk_print(f'Cluster list request returned ERROR {return_code}')
    return 1

  return 0


def run_gke_cluster_create_command(
    args, gke_control_plane_version: str, system: SystemCharacteristics
) -> int:
  """Run the Create GKE Cluster request.

  Args:
    args: user provided arguments for running the command.
    gke_control_plane_version: version used if creating the cluster.
    system: system characteristics.

  Returns:
    0 if successful and 1 otherwise.
  """
  machine_type = args.default_pool_cpu_machine_type
  if args.cluster_cpu_machine_type != '':
    xpk_print(
        'Warning: Note that cluster-cpu-machine-type is soon to be',
        ' deprecated. Please use --default-pool-cpu-machine-type instead,'
        ' to denote the machine type of the default cpu node pool. Set'
        ' the machine type of other cpu nodepools using `--device-type`.',
    )
    machine_type = args.cluster_cpu_machine_type

  # Create the regional cluster with `num-nodes` CPU nodes in the same zone as
  # TPUs. This has been tested with clusters of 300 VMs. Larger clusters will
  # benefit from a larger initial `--num-nodes`. After the cluster is created,
  # the auto-scaler can reduce/increase the nodes based on the load.

  command = (
      'gcloud beta container clusters create'
      f' {args.cluster} --project={args.project}'
      f' --region={zone_to_region(args.zone)}'
      f' --node-locations={args.zone}'
      f' --cluster-version={gke_control_plane_version}'
      f' --machine-type={machine_type}'
      ' --enable-autoscaling'
      ' --total-min-nodes 1 --total-max-nodes 1000'
      f' --num-nodes {args.default_pool_cpu_num_nodes}'
      ' --release-channel rapid'
      f' {args.custom_cluster_arguments}'
  )

  if system.accelerator_type == AcceleratorType['GPU']:
    command += (
        ' --enable-dataplane-v2 --enable-ip-alias'
        ' --enable-multi-networking --no-enable-autoupgrade'
    )
  else:
    command += ' --location-policy=BALANCED --scopes=storage-full,gke-default'

    if args.enable_pathways:
      command += (
          ' --enable-ip-alias'
          f' --create-subnetwork name={args.cluster}-subnetwork'
          ' --cluster-dns=clouddns'
          ' --cluster-dns-scope=vpc'
          f' --cluster-dns-domain={args.cluster}-domain'
      )

  if (
      args.enable_workload_identity
      or args.enable_gcsfuse_csi_driver
      or args.enable_gcpfilestore_csi_driver
  ):
    command += f' --workload-pool={args.project}.svc.id.goog'

  if args.enable_gcsfuse_csi_driver:
    command += ' --addons GcsFuseCsiDriver'

  if args.enable_gcpfilestore_csi_driver:
    command += ' --addons GcpFilestoreCsiDriver'

  return_code = run_command_with_updates(command, 'GKE Cluster Create', args)
  if return_code != 0:
    xpk_print(f'GKE Cluster Create request returned ERROR {return_code}')
    return 1
  return 0<|MERGE_RESOLUTION|>--- conflicted
+++ resolved
@@ -111,18 +111,11 @@
 
   if args.enable_gcpfilestore_csi_driver:
     update_cluster_command_code = (
-<<<<<<< HEAD
-        update_cluster_with_gcsfuse_driver_if_necessary(args)
+        update_cluster_with_gcpfilestore_driver_if_necessary(args)
     )
     if update_cluster_command_code != 0:
       xpk_exit(update_cluster_command_code)
-=======
-        update_cluster_with_gcpfilestore_driver_if_necessary(args)
-    )
-    if update_cluster_command_code != 0:
-      xpk_exit(update_cluster_command_code)
-
->>>>>>> 89c3cd05
+
   # Update Pathways clusters with CloudDNS if not enabled already.
   if args.enable_pathways:
     update_cluster_command_code = update_cluster_with_clouddns_if_necessary(
