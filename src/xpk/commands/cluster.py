"""
Copyright 2024 Google LLC

Licensed under the Apache License, Version 2.0 (the "License");
you may not use this file except in compliance with the License.
You may obtain a copy of the License at

     https://www.apache.org/licenses/LICENSE-2.0

Unless required by applicable law or agreed to in writing, software
distributed under the License is distributed on an "AS IS" BASIS,
WITHOUT WARRANTIES OR CONDITIONS OF ANY KIND, either express or implied.
See the License for the specific language governing permissions and
limitations under the License.
"""

<<<<<<< HEAD
from ..core.commands import run_command_for_value, run_command_with_updates, run_command_with_updates_retry
=======
from ..core.commands import run_command_for_value, run_command_with_updates
>>>>>>> 344b9c7b
from ..core.core import (
    VERTEX_TENSORBOARD_FEATURE_FLAG,
    add_zone_and_project,
    create_cluster_configmaps,
    create_cluster_network_config,
    create_vertex_tensorboard,
    delete_cluster_subnets,
    get_all_clusters_programmatic,
    get_cluster_credentials,
    get_gke_control_plane_version,
    get_gke_node_pool_version,
    get_gke_server_config,
    h100_device_type,
    install_nccl_on_cluster,
    run_gke_node_pool_create_command,
    set_jobset_on_cluster,
    set_up_cluster_network_for_gpu,
    setup_k8s_env,
    update_cluster_with_gcsfuse_driver_if_necessary,
    update_cluster_with_workload_identity_if_necessary,
    zone_to_region,
    get_user_input,
)
from ..core.cluster_private import authorize_private_cluster_access_if_necessary
from ..core.kjob import (
    verify_kjob_installed,
    prepare_kjob,
    apply_kjob_crds,
)
from ..core.kueue import (
    cluster_preheat_yml,
    install_kueue_crs,
    install_kueue_on_cluster,
    wait_for_kueue_available,
)
from ..core.nap import enable_autoprovisioning_on_cluster
from ..core.ray import install_ray_cluster
from ..core.storage import install_storage_crd
from ..core.system_characteristics import (
    AcceleratorType,
    AcceleratorTypeToAcceleratorCharacteristics,
    SystemCharacteristics,
    get_system_characteristics,
)
from ..core.workload import get_workload_list
from ..utils.file import write_tmp_file
from ..utils.console import xpk_exit, xpk_print
from . import cluster_gcluster
from .common import set_cluster_command

from tabulate import tabulate


def cluster_create(args) -> None:
  """Function around cluster creation.

  Args:
    args: user provided arguments for running the command.

  Returns:
    0 if successful and 1 otherwise.
  """
  system, return_code = get_system_characteristics(args)

  if return_code > 0:
    xpk_print('Fetching system characteristics failed!')
    xpk_exit(return_code)

  xpk_print(f'Starting cluster create for cluster {args.cluster}:', flush=True)
  add_zone_and_project(args)

  if system.device_type in cluster_gcluster.supported_device_types:
    xpk_print(
        'Creating the cluster using Cluster Toolkit. Machine Type:'
        f' {system.gce_machine_type} ...'
    )
    cluster_gcluster.cluster_create(args)
    xpk_exit(0)

  return_code, gke_server_config = get_gke_server_config(args)
  if return_code != 0:
    xpk_exit(return_code)

  return_code, gke_control_plane_version = get_gke_control_plane_version(
      args, gke_server_config
  )
  if return_code != 0:
    xpk_exit(return_code)

  create_cluster_command_code = create_cluster_if_necessary(
      args, gke_control_plane_version, system
  )
  if create_cluster_command_code != 0:
    xpk_exit(create_cluster_command_code)

  authorize_private_cluster_access_command_code = (
      authorize_private_cluster_access_if_necessary(args)
  )
  if authorize_private_cluster_access_command_code != 0:
    xpk_exit(authorize_private_cluster_access_command_code)

  # ToDo(roshanin@) - Re-enable CloudDNS on Pathways clusters conditionally.
  # Enable WorkloadIdentity if not enabled already.
  if args.enable_workload_identity or args.enable_gcsfuse_csi_driver:
    update_cluster_command_code = (
        update_cluster_with_workload_identity_if_necessary(args)
    )
    if update_cluster_command_code != 0:
      xpk_exit(update_cluster_command_code)

  # Enable GCSFuse CSI Driver if not enabled already.
  if args.enable_gcsfuse_csi_driver:
    update_cluster_command_code = (
        update_cluster_with_gcsfuse_driver_if_necessary(args)
    )
    if update_cluster_command_code != 0:
      xpk_exit(update_cluster_command_code)

  # Update Pathways clusters with CloudDNS if not enabled already.

  get_cluster_credentials(args)

  # create Vertex Tensorboard for new and existing clusters if create-vertex-tensorboard is set
  tensorboard_config = {}
  if VERTEX_TENSORBOARD_FEATURE_FLAG and args.create_vertex_tensorboard:
    tensorboard_config = create_vertex_tensorboard(args)
    # exit if failed to create Tensorboard in Vertex AI
    if not tensorboard_config:
      xpk_exit(1)

  if system.accelerator_type == AcceleratorType['GPU']:
    xpk_print('Setting up Network for cluster')
    set_up_cluster_network_code = set_up_cluster_network_for_gpu(args, system)
    if set_up_cluster_network_code != 0:
      xpk_exit(set_up_cluster_network_code)

  if system.device_type == h100_device_type:
    xpk_print('Creating Network Config for cluster')
    create_cluster_network_config_code = create_cluster_network_config(args)
    if create_cluster_network_config_code != 0:
      xpk_exit(create_cluster_network_config_code)

  # Check the control plane version of the cluster and determine the node pool
  # version to use.
  return_code, gke_node_pool_version = get_gke_node_pool_version(
      args, gke_server_config
  )
  if return_code != 0:
    xpk_exit(return_code)

  run_gke_node_pool_create_command_code = run_gke_node_pool_create_command(
      args, system, gke_node_pool_version
  )
  if run_gke_node_pool_create_command_code != 0:
    xpk_exit(run_gke_node_pool_create_command_code)

  xpk_print(
      'Enabling the jobset API on our cluster, to be deprecated when Jobset is'
      ' globally available'
  )
  set_jobset_on_cluster_code = set_jobset_on_cluster(args)
  if set_jobset_on_cluster_code != 0:
    xpk_exit(set_jobset_on_cluster_code)

  xpk_print('Enabling Kueue on the cluster')
  install_kueue_on_cluster_code = install_kueue_on_cluster(args)
  if install_kueue_on_cluster_code != 0:
    xpk_exit(install_kueue_on_cluster_code)

  xpk_print('Verifying kjob installation')
  err_code = verify_kjob_installed(args)
  if err_code > 0:
    xpk_exit(err_code)

  xpk_print('Applying kjob CDRs')
  err_code = apply_kjob_crds(args)
  if err_code > 0:
    xpk_exit(err_code)

  xpk_print('Preparing kjob')
  err_code = prepare_kjob(args)
  if err_code > 0:
    xpk_exit(err_code)
  k8s_client = setup_k8s_env(args)
  install_storage_crd(k8s_client)
  # Provision node pools dynamically based on incoming workloads:
  # Currently autoprovisioning is not supported with Pathways.
  autoprovisioning_config = None
  if not args.enable_pathways and args.enable_autoprovisioning:
    xpk_print('Enabling Autoprovisioning')
    autoprovisioning_config, return_code = enable_autoprovisioning_on_cluster(
        args, system
    )
    if return_code != 0:
      xpk_exit(return_code)

  xpk_print('Wait for Kueue to be fully available')
  wait_for_kueue_available_code = wait_for_kueue_available(args)
  if wait_for_kueue_available_code != 0:
    xpk_exit(wait_for_kueue_available_code)

  xpk_print('Install Kueue Custom Resources')
  enable_kueue_credentials_code = install_kueue_crs(
      args, system, autoprovisioning_config
  )
  if enable_kueue_credentials_code != 0:
    xpk_exit(enable_kueue_credentials_code)

  if system.accelerator_type == AcceleratorType['GPU']:
    xpk_print('Installing NCCL Plugin for cluster')
    install_nccl_code = install_nccl_on_cluster(args, system)
    if install_nccl_code != 0:
      xpk_exit(install_nccl_code)

  xpk_print('Creating ConfigMap for cluster')
  create_cluster_configmaps_code = create_cluster_configmaps(
      args, system, tensorboard_config, autoprovisioning_config
  )
  if create_cluster_configmaps_code != 0:
    xpk_exit(create_cluster_configmaps_code)

  if args.enable_ray_cluster:
    return_code = install_ray_cluster(args, system)
    if return_code != 0:
      xpk_print('Installation of RayCluster failed.')
      xpk_exit(return_code)

  xpk_print('GKE commands done! Resources are created.')
  xpk_print(
      'See your GKE Cluster here:'
      # pylint: disable=line-too-long
      f' https://console.cloud.google.com/kubernetes/clusters/details/{zone_to_region(args.zone)}/{args.cluster}/details?project={args.project}'
  )
  xpk_exit(0)


def cluster_delete(args) -> None:
  """Function around cluster delete.

  Args:
    args: user provided arguments for running the command.

  Returns:
    0 if successful and 1 otherwise.
  """
  xpk_print(f'Starting cluster delete for cluster: {args.cluster}', flush=True)
  add_zone_and_project(args)

  if cluster_gcluster.created_by_gcluster(args):
    xpk_print(f'Deleting {args.cluster} cluster using Cluster Toolkit...')
    cluster_gcluster.cluster_delete(args)
    xpk_exit(0)

  run_gke_cluster_delete_command_code = run_gke_cluster_delete_command(args)
  if run_gke_cluster_delete_command_code != 0:
    xpk_exit(run_gke_cluster_delete_command_code)
  xpk_print(f'GKE commands done! Cluster {args.cluster} deleted.\n')
  xpk_exit(0)


def cluster_cacheimage(args) -> None:
  """Function around cluster cacheimage.

  Args:
    args: user provided arguments for running the command.

  Returns:
    0 if successful and 1 otherwise.
  """
  xpk_print(
      f'Starting cluster cacheimage for cluster: {args.cluster}', flush=True
  )
  add_zone_and_project(args)

  get_cluster_credentials(args)
  system, return_code = get_system_characteristics(args)

  if return_code > 0:
    xpk_print('Fetching system characteristics failed!')
    xpk_exit(return_code)

  node_selector_key = AcceleratorTypeToAcceleratorCharacteristics[
      system.accelerator_type
  ].accelerator_label
  yml_string = cluster_preheat_yml.format(
      cachekey=args.cache_key,
      image_name=args.docker_image,
      nodeSelectorKey=node_selector_key,
  )
  tmp = write_tmp_file(yml_string)
  command_apply = f'kubectl apply -f {str(tmp.file.name)}'
  command_delete = (
      f'kubectl delete -f {str(tmp.file.name)} --ignore-not-found=true'
  )

  return_code = run_command_with_updates(
      command_delete, 'Deleting Cached Image', args
  )
  if return_code != 0:
    xpk_print(f'Delete Cached Image returned ERROR {return_code}')
    xpk_exit(return_code)

  return_code = run_command_with_updates(
      command_apply, 'Creating Cached Image', args
  )
  if return_code != 0:
    xpk_print(f'Create Cached Image returned ERROR {return_code}')
    xpk_exit(return_code)
  xpk_exit(0)


def cluster_describe(args) -> None:
  """Function around cluster describe.

  Args:
    args: user provided arguments for running the command.

  Returns:
    0 if successful and 1 otherwise.
  """
  xpk_print(f'Starting nodepool list for cluster: {args.cluster}', flush=True)
  add_zone_and_project(args)

  get_cluster_credentials(args)

  return_code, data_table = nodepools_build_table(args)
  if return_code != 0:
    xpk_exit(return_code)

  if len(data_table) > 1:
    xpk_print(
        'Nodepools info:\n',
        tabulate(data_table, headers='firstrow', tablefmt='plain'),
    )
  else:
    xpk_print('No nodepools info found')

  return_code_node_output, node_output = run_command_for_value(
      r'kubectl get node --no-headers=true'
      r" --selector='cloud.google.com/gke-tpu-accelerator' | wc -l",
      'Count TPU Nodes',
      args,
  )
  if return_code_node_output != 0:
    xpk_exit(return_code_node_output)
  node_output = node_output.splitlines()[-1]
  number_tpu_vms_in_cluster = int(node_output)

  return_code_pod_output, pod_output = run_command_for_value(
      "kubectl get pod -o=custom-columns='Status:.status.phase' | grep -i"
      ' Running | wc -l',
      'Count TPU Pods',
      args,
  )
  if return_code_pod_output != 0:
    xpk_exit(return_code_pod_output)
  number_tpu_pods_in_cluster = int(pod_output)

  xpk_print(
      f'The cluster contains {number_tpu_vms_in_cluster} TPUVMs of which'
      f' {number_tpu_pods_in_cluster} are in use.'
  )

  xpk_print('GKE commands done!\n')
  xpk_exit(0)


def nodepools_build_table(args) -> tuple[int, list[list]]:
  table = [[
      'NODEPOOL_NAME',
      'SLICE',
      'TYPE',
      'EXPECTED_HEALTHY_NODES',
      'ACTUAL_HEALTHY_NODES',
      'TOTAL_NODES',
  ]]

  nodepools_data = {}

  nodepools, return_code = get_node_pools_name(args)
  if return_code != 0:
    xpk_print(f'Get node pools name returned ERROR {return_code}')

  for name in nodepools:
    nodepools_data[name] = [name]

  slices, return_code = get_slice_node_pool_size(args)
  if return_code != 0:
    xpk_print(f'Get slice node pool size returned ERROR {return_code}')

  for line in slices:
    s = line.split()
    count, nodepool_name = s[0], s[1]
    nodepools_data[nodepool_name].append(count)

  type_nodepool, return_code = get_node_pool_instance_type(args)
  if return_code != 0:
    xpk_print(f'Get node pool instance type returned ERROR {return_code}')

  for line in type_nodepool:
    tn = line.split()
    nodepool_name, instance_type = tn[0], tn[1]
    nodepools_data[nodepool_name].append(instance_type)

  expected_healthy_nodes, return_code = get_expected_healthy_nodes(args)
  if return_code != 0:
    xpk_print(f'Get expected healthy nodes returned ERROR {return_code}')

  for line in expected_healthy_nodes:
    ehn = line.split()
    count, nodepool_name = ehn[0], ehn[1]
    nodepools_data[nodepool_name].append(count)

  actual_healthy_nodes, return_code = get_actual_healthy_nodes(args)
  if return_code != 0:
    xpk_print(f'Get actual healthy nodes returned ERROR {return_code}')

  for line in actual_healthy_nodes:
    ahn = line.split()
    count, nodepool_name = ahn[0], ahn[1]
    nodepools_data[nodepool_name].append(count)

  total_nodes, return_code = get_total_nodes_per_node_pool(args)
  if return_code != 0:
    xpk_print(f'Get total nodes per node pool returned ERROR {return_code}')

  for line in total_nodes:
    tn = line.split()
    count, nodepool_name = tn[0], tn[1]
    nodepools_data[nodepool_name].append(count)

  for _, np_data in nodepools_data.items():
    table.append(np_data)

  return 0, table


def get_node_pools_name(args) -> tuple[list[str], int]:
  cmd_nodepools = (
      'kubectl get node --no-headers=true -o'
      " custom-columns='NODEPOOL:.metadata.labels.cloud\\.google\\.com/gke-nodepool'"
      " | grep -v 'none' | sort | uniq"
  )
  return_code, out = run_command_for_value(cmd_nodepools, 'Nodepool list', args)
  if return_code != 0:
    return [], return_code

  return out.splitlines(), 0


def get_slice_node_pool_size(args) -> tuple[list[str], int]:
  cmd_slices = (
      'kubectl get node --no-headers=true -o'
      " custom-columns=':metadata.labels.cloud\\.google\\.com/gke-nodepool'"
      " | grep -v 'none'"
      ' | sort'
      ' | uniq -c'
  )
  return_code, out = run_command_for_value(
      cmd_slices, 'Count nodes per nodepool slice', args
  )
  if return_code != 0:
    return [], return_code

  return out.splitlines(), 0


def get_node_pool_instance_type(args) -> tuple[list[str], int]:
  cmd_type_nodepool = (
      'kubectl get node --no-headers=true -o'
      " custom-columns='NODEPOOL:.metadata.labels.cloud\\.google\\.com/gke-nodepool,"
      " TYPE:.metadata.labels.node\\.kubernetes\\.io/instance-type' | grep -v"
      " 'none' | sort | uniq"
  )
  return_code, out = run_command_for_value(
      cmd_type_nodepool, 'Instance type of nodepools', args
  )
  if return_code != 0:
    return [], return_code

  return out.splitlines(), 0


def get_expected_healthy_nodes(args) -> tuple[list[str], int]:
  cmd_expected_healthy_nodes = (
      'kubectl get node --no-headers=true -o'
      " custom-columns=':metadata.labels.cloud\\.google\\.com/gke-nodepool'"
      " | grep -v 'none'"
      ' | sort'
      ' | uniq -c'
  )
  return_code, out = run_command_for_value(
      cmd_expected_healthy_nodes,
      'Count expected healthy nodes per nodepool',
      args,
  )
  if return_code != 0:
    return [], return_code

  return out.splitlines(), 0


def get_actual_healthy_nodes(args) -> tuple[list[str], int]:
  cmd_actual_healthy_nodes = (
      'kubectl get node --no-headers=true -o'
      " custom-columns='NODE_NAME:metadata.name,"
      ' READY_STATUS:.status.conditions[?(@.type=="Ready")].status,'
      " NODEPOOL:metadata.labels.cloud\\.google\\.com/gke-nodepool' "
      ' | grep -w True'
      " | grep -v 'none'"
      " | awk {'print $3'}"
      ' | sort'
      ' | uniq -c'
  )
  return_code, out = run_command_for_value(
      cmd_actual_healthy_nodes, 'Count actual healthy nodes per nodepool', args
  )
  if return_code != 0:
    return [], return_code

  return out.splitlines(), 0


def get_total_nodes_per_node_pool(args) -> tuple[list[str], int]:
  cmd_total_nodes = (
      'kubectl get node --no-headers=true -o'
      " custom-columns='NODE_NAME:metadata.name,"
      ' READY_STATUS:.status.conditions[?(@.type=="Ready")].status,'
      " NODEPOOL:metadata.labels.cloud\\.google\\.com/gke-nodepool'"
      " | grep -v 'none'"
      " | awk {'print $3'}"
      ' | sort'
      ' | uniq -c'
  )
  return_code, out = run_command_for_value(
      cmd_total_nodes, 'Count total nodes per nodepool', args
  )
  if return_code != 0:
    return [], return_code

  return out.splitlines(), 0


def cluster_list(args) -> None:
  """Function around cluster list.

  Args:
    args: user provided arguments for running the command.

  Returns:
    0 if successful and 1 otherwise.
  """
  add_zone_and_project(args)
  xpk_print(f'For project {args.project} and zone {args.zone}:', flush=True)
  if run_gke_clusters_list_command(args):
    xpk_exit(1)
  xpk_exit(0)


def cluster_create_pathways(args) -> None:
  """Function around cluster creation for Pathways.

  Args:
    args: user provided arguments for running the command.

  Returns:
    0 if successful and 1 otherwise.
  """
  args.enable_pathways = True
  args.enable_ray_cluster = False
  cluster_create(args)


def cluster_create_ray_cluster(args) -> None:
  """Function around cluster creation for RayCluster.

  Args:
    args: user provided arguments for running the command.

  Returns:
    None
  """
  args.enable_ray_cluster = True
  args.enable_autoprovisioning = False
  cluster_create(args)


def create_cluster_if_necessary(
    args, gke_control_plane_version: str, system: SystemCharacteristics
) -> int:
  """Creates cluster if not present in the project.

  Args:
    args: user provided arguments for running the command.
    gke_control_plane_version: version used if creating the cluster.
    system: system characteristics.

  Returns:
    0 if successful and 1 otherwise.
  """
  all_clusters, return_code = get_all_clusters_programmatic(args)
  if return_code > 0:
    xpk_print('Listing all clusters failed!')
    return 1
  if args.cluster in all_clusters:
    xpk_print('Skipping cluster creation since it already exists.')
    return 0
  else:
    return run_gke_cluster_create_command(
        args, gke_control_plane_version, system
    )


def run_gke_cluster_delete_command(args) -> int:
  """Run the Delete GKE Cluster request.

  Args:
    args: user provided arguments for running the command.

  Returns:
    0 if successful and 1 otherwise.
  """
  if not args.force:
    xpk_print('Get the name of the workloads in the cluster.')
    args.filter_by_status = 'EVERYTHING'
    return_code, return_value = get_workload_list(args)
    if return_code != 0:
      xpk_print(f'List Job request returned ERROR {return_code}')
      return return_code

    # Ignore Column Names line.
    if len(return_value) > 1:
      workloads = [x.split(' ')[0] for x in return_value.splitlines()][1:]
      if workloads and not get_user_input(
          f'Planning to delete {len(workloads)} workloads in the cluster'
          f' {args.cluster} including {workloads}. \nDo you wish to delete: y'
          ' (yes) / n (no):\n'
      ):
        xpk_print('Skipping delete command.')
        return 0

  command = (
      'gcloud beta container clusters delete'
      f' {args.cluster} --project={args.project}'
      f' --region={zone_to_region(args.zone)} --quiet'
  )

  return_code = run_command_with_updates(command, 'Cluster Delete', args)
  if return_code != 0:
    xpk_print(f'Cluster delete request returned ERROR {return_code}')
    return 1

  return_code = delete_cluster_subnets(args)
  if return_code != 0:
    return return_code

  return 0


def run_gke_clusters_list_command(args) -> int:
  """List GKE Clusters within the project and location.

  Args:
    args: user provided arguments for running the command.

  Returns:
    0 if successful and 1 otherwise.
  """
  command = (
      'gcloud container clusters list'
      f' --project={args.project} --region={zone_to_region(args.zone)}'
  )
  return_code = run_command_with_updates(command, 'Cluster List', args)
  if return_code != 0:
    xpk_print(f'Cluster list request returned ERROR {return_code}')
    return 1

  return 0


def run_gke_cluster_create_command(
    args, gke_control_plane_version: str, system: SystemCharacteristics
) -> int:
  """Run the Create GKE Cluster request.

  Args:
    args: user provided arguments for running the command.
    gke_control_plane_version: version used if creating the cluster.
    system: system characteristics.

  Returns:
    0 if successful and 1 otherwise.
  """
  machine_type = args.default_pool_cpu_machine_type
  if args.cluster_cpu_machine_type != '':
    xpk_print(
        'Warning: Note that cluster-cpu-machine-type is soon to be',
        ' deprecated. Please use --default-pool-cpu-machine-type instead,'
        ' to denote the machine type of the default cpu node pool. Set'
        ' the machine type of other cpu nodepools using `--device-type`.',
    )
    machine_type = args.cluster_cpu_machine_type

  # Create the regional cluster with `num-nodes` CPU nodes in the same zone as
  # TPUs. This has been tested with clusters of 300 VMs. Larger clusters will
  # benefit from a larger initial `--num-nodes`. After the cluster is created,
  # the auto-scaler can reduce/increase the nodes based on the load.

  # If the user passes in the gke version then we use that directly instead of the rapid release.
  # This allows users to directly pass a specified gke version without release channel constraints.
  rapid_release_cmd = ''
  if args.gke_version is not None:
    rapid_release_cmd = ' --release-channel rapid'

  command = (
      'gcloud beta container clusters create'
      f' {args.cluster} --project={args.project}'
      f' --region={zone_to_region(args.zone)}'
      f' --node-locations={args.zone}'
      f' --cluster-version={gke_control_plane_version}'
      f' --machine-type={machine_type}'
      ' --enable-autoscaling'
      ' --total-min-nodes 1 --total-max-nodes 1000'
      f' --num-nodes {args.default_pool_cpu_num_nodes}'
      f' {args.custom_cluster_arguments}'
      f' {rapid_release_cmd}'
  )

  enable_ip_alias = False

  if args.private or args.authorized_networks is not None:
    enable_ip_alias = True
    command += ' --enable-master-authorized-networks --enable-private-nodes'

  if system.accelerator_type == AcceleratorType['GPU']:
    enable_ip_alias = True
    command += (
        ' --enable-dataplane-v2'
        ' --enable-multi-networking --no-enable-autoupgrade'
    )
  else:
    command += ' --location-policy=BALANCED --scopes=storage-full,gke-default'

    if args.enable_pathways:
      enable_ip_alias = True

  if enable_ip_alias:
    command += ' --enable-ip-alias'

  if args.enable_ray_cluster:
    command += ' --addons RayOperator'

  if args.enable_workload_identity or args.enable_gcsfuse_csi_driver:
    command += f' --workload-pool={args.project}.svc.id.goog'

  if args.enable_gcsfuse_csi_driver:
    command += ' --addons GcsFuseCsiDriver'

  return_code = run_command_with_updates(command, 'GKE Cluster Create', args)
  if return_code != 0:
    xpk_print(f'GKE Cluster Create request returned ERROR {return_code}')
    return 1
  return 0<|MERGE_RESOLUTION|>--- conflicted
+++ resolved
@@ -14,11 +14,7 @@
 limitations under the License.
 """
 
-<<<<<<< HEAD
-from ..core.commands import run_command_for_value, run_command_with_updates, run_command_with_updates_retry
-=======
 from ..core.commands import run_command_for_value, run_command_with_updates
->>>>>>> 344b9c7b
 from ..core.core import (
     VERTEX_TENSORBOARD_FEATURE_FLAG,
     add_zone_and_project,
