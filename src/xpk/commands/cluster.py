"""
Copyright 2024 Google LLC

Licensed under the Apache License, Version 2.0 (the "License");
you may not use this file except in compliance with the License.
You may obtain a copy of the License at

     https://www.apache.org/licenses/LICENSE-2.0

Unless required by applicable law or agreed to in writing, software
distributed under the License is distributed on an "AS IS" BASIS,
WITHOUT WARRANTIES OR CONDITIONS OF ANY KIND, either express or implied.
See the License for the specific language governing permissions and
limitations under the License.
"""

from tabulate import tabulate

from ..core.capacity import H100_DEVICE_TYPE
from ..core.cluster import (
    get_all_clusters_programmatic,
    get_cluster_credentials,
    install_nccl_on_cluster,
    set_jobset_on_cluster,
    set_pathways_job_on_cluster,
    setup_k8s_env,
    update_cluster_with_gcsfuse_driver_if_necessary,
    update_cluster_with_workload_identity_if_necessary,
    update_cluster_with_gcpfilestore_driver_if_necessary,
    update_cluster_with_parallelstore_driver_if_necessary,
    update_cluster_with_pd_driver_if_necessary,
)
from ..core.cluster_private import authorize_private_cluster_access_if_necessary
from ..core.commands import run_command_for_value, run_command_with_updates
from ..core.config import VERTEX_TENSORBOARD_FEATURE_FLAG
from ..core.gcloud_context import (
    add_zone_and_project,
    get_gke_control_plane_version,
    get_gke_server_config,
    zone_to_region,
)
from ..core.kjob import apply_kjob_crds, prepare_kjob, verify_kjob_installed
from ..core.kueue import (
    cluster_preheat_yml,
    install_kueue_crs,
    install_kueue_on_cluster,
    wait_for_kueue_available,
)
from ..core.nap import enable_autoprovisioning_on_cluster
from ..core.network import (
    create_cluster_network_config,
    delete_cluster_subnets,
    set_up_cluster_network_for_a3,
)
from ..core.nodepool import get_gke_node_pool_version, run_gke_node_pool_create_command
from ..core.ray import install_ray_cluster
from ..core.resources import create_cluster_configmaps
from ..core.storage import install_storage_crd
from ..core.system_characteristics import (
    AcceleratorType,
    AcceleratorTypeToAcceleratorCharacteristics,
    SystemCharacteristics,
    get_system_characteristics,
)
from ..core.vertex import create_vertex_tensorboard
from ..core.workload import get_workload_list
from ..utils.console import get_user_input, xpk_exit, xpk_print
from ..utils.file import write_tmp_file
from . import cluster_gcluster
from .common import set_cluster_command


def cluster_create(args) -> None:
  """Function around cluster creation.

  Args:
    args: user provided arguments for running the command.

  Returns:
    0 if successful and 1 otherwise.
  """
  system, return_code = get_system_characteristics(args)

  if return_code > 0:
    xpk_print('Fetching system characteristics failed!')
    xpk_exit(return_code)

  xpk_print(f'Starting cluster create for cluster {args.cluster}:', flush=True)
  add_zone_and_project(args)

  if system.device_type in cluster_gcluster.supported_device_types:
    xpk_print(
        'Creating the cluster using Cluster Toolkit. Machine Type:'
        f' {system.gce_machine_type} ...'
    )
    cluster_gcluster.cluster_create(args)
    xpk_exit(0)

  return_code, gke_server_config = get_gke_server_config(args)
  if return_code != 0:
    xpk_exit(return_code)

  return_code, gke_control_plane_version = get_gke_control_plane_version(
      args, gke_server_config
  )
  if return_code != 0:
    xpk_exit(return_code)

  create_cluster_command_code = create_cluster_if_necessary(
      args, gke_control_plane_version, system
  )
  if create_cluster_command_code != 0:
    xpk_exit(create_cluster_command_code)

  authorize_private_cluster_access_command_code = (
      authorize_private_cluster_access_if_necessary(args)
  )
  if authorize_private_cluster_access_command_code != 0:
    xpk_exit(authorize_private_cluster_access_command_code)

  # ToDo(roshanin@) - Re-enable CloudDNS on Pathways clusters conditionally.
  # Enable WorkloadIdentity if not enabled already.
  if args.enable_workload_identity or args.enable_gcsfuse_csi_driver:
    update_cluster_command_code = (
        update_cluster_with_workload_identity_if_necessary(args)
    )
    if update_cluster_command_code != 0:
      xpk_exit(update_cluster_command_code)

  # Enable GCSFuse CSI Driver if not enabled already.
  if args.enable_gcsfuse_csi_driver:
    update_cluster_command_code = (
        update_cluster_with_gcsfuse_driver_if_necessary(args)
    )
    if update_cluster_command_code != 0:
      xpk_exit(update_cluster_command_code)

  if args.enable_gcpfilestore_csi_driver:
    update_cluster_command_code = (
        update_cluster_with_gcpfilestore_driver_if_necessary(args)
    )
    if update_cluster_command_code != 0:
      xpk_exit(update_cluster_command_code)

  if args.enable_parallelstore_csi_driver:
    update_cluster_command_code = (
        update_cluster_with_parallelstore_driver_if_necessary(args)
    )
    if update_cluster_command_code != 0:
      xpk_exit(update_cluster_command_code)

  if args.enable_pd_csi_driver:
    update_cluster_command_code = update_cluster_with_pd_driver_if_necessary(
        args
    )
    if update_cluster_command_code != 0:
      xpk_exit(update_cluster_command_code)

  # Update Pathways clusters with CloudDNS if not enabled already.

  get_cluster_credentials(args)

  # create Vertex Tensorboard for new and existing clusters if create-vertex-tensorboard is set
  tensorboard_config = {}
  if VERTEX_TENSORBOARD_FEATURE_FLAG and args.create_vertex_tensorboard:
    tensorboard_config = create_vertex_tensorboard(args)
    # exit if failed to create Tensorboard in Vertex AI
    if not tensorboard_config:
      xpk_exit(1)

  if system.device_type == H100_DEVICE_TYPE:
    xpk_print('Setting up Network for cluster')
    set_up_cluster_network_code = set_up_cluster_network_for_a3(args)
    if set_up_cluster_network_code != 0:
      xpk_exit(set_up_cluster_network_code)

    xpk_print('Creating Network Config for cluster')
    create_cluster_network_config_code = create_cluster_network_config(args)
    if create_cluster_network_config_code != 0:
      xpk_exit(create_cluster_network_config_code)

  # Check the control plane version of the cluster and determine the node pool
  # version to use.
  return_code, gke_node_pool_version = get_gke_node_pool_version(
      args, gke_server_config
  )
  if return_code != 0:
    xpk_exit(return_code)

  run_gke_node_pool_create_command_code = run_gke_node_pool_create_command(
      args, system, gke_node_pool_version
  )
  if run_gke_node_pool_create_command_code != 0:
    xpk_exit(run_gke_node_pool_create_command_code)

  # Provision node pools dynamically based on incoming workloads:
  # Currently autoprovisioning is not supported with Pathways.
  autoprovisioning_config = None
  if not args.enable_pathways and args.enable_autoprovisioning:
    xpk_print('Enabling Autoprovisioning')
    autoprovisioning_config, return_code = enable_autoprovisioning_on_cluster(
        args, system
    )
    if return_code != 0:
      xpk_exit(return_code)

  xpk_print('Creating ConfigMap for cluster')
  create_cluster_configmaps_code = create_cluster_configmaps(
      args, system, tensorboard_config, autoprovisioning_config
  )
  if create_cluster_configmaps_code != 0:
    xpk_exit(create_cluster_configmaps_code)

  xpk_print(
      'Enabling the jobset API on our cluster, to be deprecated when Jobset is'
      ' globally available'
  )
  set_jobset_on_cluster_code = set_jobset_on_cluster(args)
  if set_jobset_on_cluster_code != 0:
    xpk_exit(set_jobset_on_cluster_code)

  set_pathways_job_on_cluster_code = set_pathways_job_on_cluster(args)
  if set_pathways_job_on_cluster_code != 0:
    xpk_exit(set_pathways_job_on_cluster_code)

  xpk_print('Enabling Kueue on the cluster')
  install_kueue_on_cluster_code = install_kueue_on_cluster(args)
  if install_kueue_on_cluster_code != 0:
    xpk_exit(install_kueue_on_cluster_code)

  xpk_print('Verifying kjob installation')
  err_code = verify_kjob_installed(args)
  if err_code > 0:
    xpk_exit(err_code)

  xpk_print('Applying kjob CDRs')
  err_code = apply_kjob_crds(args)
  if err_code > 0:
    xpk_exit(err_code)

  err_code = prepare_kjob(args)
  if err_code > 0:
    xpk_exit(err_code)

  k8s_client = setup_k8s_env(args)
  install_storage_crd(k8s_client)

  xpk_print('Wait for Kueue to be fully available')
  wait_for_kueue_available_code = wait_for_kueue_available(args)
  if wait_for_kueue_available_code != 0:
    xpk_exit(wait_for_kueue_available_code)

  xpk_print('Install Kueue Custom Resources')
  enable_kueue_credentials_code = install_kueue_crs(
      args, system, autoprovisioning_config
  )
  if enable_kueue_credentials_code != 0:
    xpk_exit(enable_kueue_credentials_code)

  if system.accelerator_type == AcceleratorType['GPU']:
    xpk_print('Installing NCCL Plugin for cluster')
    install_nccl_code = install_nccl_on_cluster(args, system)
    if install_nccl_code != 0:
      xpk_exit(install_nccl_code)

  if args.enable_ray_cluster:
    return_code = install_ray_cluster(args, system)
    if return_code != 0:
      xpk_print('Installation of RayCluster failed.')
      xpk_exit(return_code)

  xpk_print('GKE commands done! Resources are created.')
  xpk_print(
      'See your GKE Cluster here:'
      # pylint: disable=line-too-long
      f' https://console.cloud.google.com/kubernetes/clusters/details/{zone_to_region(args.zone)}/{args.cluster}/details?project={args.project}'
  )
  xpk_exit(0)


def cluster_delete(args) -> None:
  """Function around cluster delete.

  Args:
    args: user provided arguments for running the command.

  Returns:
    0 if successful and 1 otherwise.
  """
  xpk_print(f'Starting cluster delete for cluster: {args.cluster}', flush=True)
  add_zone_and_project(args)

  if cluster_gcluster.created_by_gcluster(args):
    xpk_print(f'Deleting {args.cluster} cluster using Cluster Toolkit...')
    cluster_gcluster.cluster_delete(args)
    xpk_exit(0)

  set_cluster_command_code = set_cluster_command(args)
  if set_cluster_command_code != 0:
    xpk_exit(set_cluster_command_code)

  run_gke_cluster_delete_command_code = run_gke_cluster_delete_command(args)

  if run_gke_cluster_delete_command_code != 0:
    xpk_exit(run_gke_cluster_delete_command_code)
  xpk_print(f'GKE commands done! Cluster {args.cluster} deleted.\n')
  xpk_exit(0)


def cluster_cacheimage(args) -> None:
  """Function around cluster cacheimage.

  Args:
    args: user provided arguments for running the command.

  Returns:
    0 if successful and 1 otherwise.
  """
  xpk_print(
      f'Starting cluster cacheimage for cluster: {args.cluster}', flush=True
  )
  add_zone_and_project(args)

  get_cluster_credentials(args)
  system, return_code = get_system_characteristics(args)

  if return_code > 0:
    xpk_print('Fetching system characteristics failed!')
    xpk_exit(return_code)

  node_selector_key = AcceleratorTypeToAcceleratorCharacteristics[
      system.accelerator_type
  ].accelerator_label
  yml_string = cluster_preheat_yml.format(
      cachekey=args.cache_key,
      image_name=args.docker_image,
      nodeSelectorKey=node_selector_key,
  )
  tmp = write_tmp_file(yml_string)
  command_apply = f'kubectl apply -f {str(tmp.file.name)}'
  command_delete = (
      f'kubectl delete -f {str(tmp.file.name)} --ignore-not-found=true'
  )

  return_code = run_command_with_updates(
      command_delete, 'Deleting Cached Image', args
  )
  if return_code != 0:
    xpk_print(f'Delete Cached Image returned ERROR {return_code}')
    xpk_exit(return_code)

  return_code = run_command_with_updates(
      command_apply, 'Creating Cached Image', args
  )
  if return_code != 0:
    xpk_print(f'Create Cached Image returned ERROR {return_code}')
    xpk_exit(return_code)
  xpk_exit(0)


def cluster_describe(args) -> None:
  """Function around cluster describe.

  Args:
    args: user provided arguments for running the command.

  Returns:
    0 if successful and 1 otherwise.
  """
  xpk_print(f'Starting nodepool list for cluster: {args.cluster}', flush=True)
  add_zone_and_project(args)

  get_cluster_credentials(args)

  return_code, data_table = nodepools_build_table(args)
  if return_code != 0:
    xpk_exit(return_code)

  if len(data_table) > 1:
    xpk_print(
        'Nodepools info:\n',
        tabulate(data_table, headers='firstrow', tablefmt='plain'),
    )
  else:
    xpk_print('No nodepools info found')

  return_code_node_output, node_output = run_command_for_value(
      r'kubectl get node --no-headers=true'
      r" --selector='cloud.google.com/gke-tpu-accelerator' | wc -l",
      'Count TPU Nodes',
      args,
  )
  if return_code_node_output != 0:
    xpk_exit(return_code_node_output)
  node_output = node_output.splitlines()[-1]
  number_tpu_vms_in_cluster = int(node_output)

  return_code_pod_output, pod_output = run_command_for_value(
      "kubectl get pod -o=custom-columns='Status:.status.phase' | grep -i"
      ' Running | wc -l',
      'Count TPU Pods',
      args,
  )
  if return_code_pod_output != 0:
    xpk_exit(return_code_pod_output)
  number_tpu_pods_in_cluster = int(pod_output)

  xpk_print(
      f'The cluster contains {number_tpu_vms_in_cluster} TPUVMs of which'
      f' {number_tpu_pods_in_cluster} are in use.'
  )

  xpk_print('GKE commands done!\n')
  xpk_exit(0)


def nodepools_build_table(args) -> tuple[int, list[list]]:
  table = [[
      'NODEPOOL_NAME',
      'SLICE',
      'TYPE',
      'EXPECTED_HEALTHY_NODES',
      'ACTUAL_HEALTHY_NODES',
      'TOTAL_NODES',
  ]]

  nodepools_data = {}

  nodepools, return_code = get_node_pools_name(args)
  if return_code != 0:
    xpk_print(f'Get node pools name returned ERROR {return_code}')

  for name in nodepools:
    nodepools_data[name] = [name]

  slices, return_code = get_slice_node_pool_size(args)
  if return_code != 0:
    xpk_print(f'Get slice node pool size returned ERROR {return_code}')

  for line in slices:
    s = line.split()
    count, nodepool_name = s[0], s[1]
    nodepools_data[nodepool_name].append(count)

  type_nodepool, return_code = get_node_pool_instance_type(args)
  if return_code != 0:
    xpk_print(f'Get node pool instance type returned ERROR {return_code}')

  for line in type_nodepool:
    tn = line.split()
    nodepool_name, instance_type = tn[0], tn[1]
    nodepools_data[nodepool_name].append(instance_type)

  expected_healthy_nodes, return_code = get_expected_healthy_nodes(args)
  if return_code != 0:
    xpk_print(f'Get expected healthy nodes returned ERROR {return_code}')

  for line in expected_healthy_nodes:
    ehn = line.split()
    count, nodepool_name = ehn[0], ehn[1]
    nodepools_data[nodepool_name].append(count)

  actual_healthy_nodes, return_code = get_actual_healthy_nodes(args)
  if return_code != 0:
    xpk_print(f'Get actual healthy nodes returned ERROR {return_code}')

  for line in actual_healthy_nodes:
    ahn = line.split()
    count, nodepool_name = ahn[0], ahn[1]
    nodepools_data[nodepool_name].append(count)

  total_nodes, return_code = get_total_nodes_per_node_pool(args)
  if return_code != 0:
    xpk_print(f'Get total nodes per node pool returned ERROR {return_code}')

  for line in total_nodes:
    tn = line.split()
    count, nodepool_name = tn[0], tn[1]
    nodepools_data[nodepool_name].append(count)

  for _, np_data in nodepools_data.items():
    table.append(np_data)

  return 0, table


def get_node_pools_name(args) -> tuple[list[str], int]:
  cmd_nodepools = (
      'kubectl get node --no-headers=true -o'
      " custom-columns='NODEPOOL:.metadata.labels.cloud\\.google\\.com/gke-nodepool'"
      " | grep -v 'none' | sort | uniq"
  )
  return_code, out = run_command_for_value(cmd_nodepools, 'Nodepool list', args)
  if return_code != 0:
    return [], return_code

  return out.splitlines(), 0


def get_slice_node_pool_size(args) -> tuple[list[str], int]:
  cmd_slices = (
      'kubectl get node --no-headers=true -o'
      " custom-columns=':metadata.labels.cloud\\.google\\.com/gke-nodepool'"
      " | grep -v 'none'"
      ' | sort'
      ' | uniq -c'
  )
  return_code, out = run_command_for_value(
      cmd_slices, 'Count nodes per nodepool slice', args
  )
  if return_code != 0:
    return [], return_code

  return out.splitlines(), 0


def get_node_pool_instance_type(args) -> tuple[list[str], int]:
  cmd_type_nodepool = (
      'kubectl get node --no-headers=true -o'
      " custom-columns='NODEPOOL:.metadata.labels.cloud\\.google\\.com/gke-nodepool,"
      " TYPE:.metadata.labels.node\\.kubernetes\\.io/instance-type' | grep -v"
      " 'none' | sort | uniq"
  )
  return_code, out = run_command_for_value(
      cmd_type_nodepool, 'Instance type of nodepools', args
  )
  if return_code != 0:
    return [], return_code

  return out.splitlines(), 0


def get_expected_healthy_nodes(args) -> tuple[list[str], int]:
  cmd_expected_healthy_nodes = (
      'kubectl get node --no-headers=true -o'
      " custom-columns=':metadata.labels.cloud\\.google\\.com/gke-nodepool'"
      " | grep -v 'none'"
      ' | sort'
      ' | uniq -c'
  )
  return_code, out = run_command_for_value(
      cmd_expected_healthy_nodes,
      'Count expected healthy nodes per nodepool',
      args,
  )
  if return_code != 0:
    return [], return_code

  return out.splitlines(), 0


def get_actual_healthy_nodes(args) -> tuple[list[str], int]:
  cmd_actual_healthy_nodes = (
      'kubectl get node --no-headers=true -o'
      " custom-columns='NODE_NAME:metadata.name,"
      ' READY_STATUS:.status.conditions[?(@.type=="Ready")].status,'
      " NODEPOOL:metadata.labels.cloud\\.google\\.com/gke-nodepool' "
      ' | grep -w True'
      " | grep -v 'none'"
      " | awk {'print $3'}"
      ' | sort'
      ' | uniq -c'
  )
  return_code, out = run_command_for_value(
      cmd_actual_healthy_nodes, 'Count actual healthy nodes per nodepool', args
  )
  if return_code != 0:
    return [], return_code

  return out.splitlines(), 0


def get_total_nodes_per_node_pool(args) -> tuple[list[str], int]:
  cmd_total_nodes = (
      'kubectl get node --no-headers=true -o'
      " custom-columns='NODE_NAME:metadata.name,"
      ' READY_STATUS:.status.conditions[?(@.type=="Ready")].status,'
      " NODEPOOL:metadata.labels.cloud\\.google\\.com/gke-nodepool'"
      " | grep -v 'none'"
      " | awk {'print $3'}"
      ' | sort'
      ' | uniq -c'
  )
  return_code, out = run_command_for_value(
      cmd_total_nodes, 'Count total nodes per nodepool', args
  )
  if return_code != 0:
    return [], return_code

  return out.splitlines(), 0


def cluster_list(args) -> None:
  """Function around cluster list.

  Args:
    args: user provided arguments for running the command.

  Returns:
    0 if successful and 1 otherwise.
  """
  add_zone_and_project(args)
  xpk_print(f'For project {args.project} and zone {args.zone}:', flush=True)
  if run_gke_clusters_list_command(args):
    xpk_exit(1)
  xpk_exit(0)


def cluster_create_pathways(args) -> None:
  """Function around cluster creation for Pathways.

  Args:
    args: user provided arguments for running the command.

  Returns:
    0 if successful and 1 otherwise.
  """
  args.enable_pathways = True
  args.enable_ray_cluster = False
  cluster_create(args)


def cluster_create_ray_cluster(args) -> None:
  """Function around cluster creation for RayCluster.

  Args:
    args: user provided arguments for running the command.

  Returns:
    None
  """
  args.enable_ray_cluster = True
  args.enable_autoprovisioning = False
  cluster_create(args)


def create_cluster_if_necessary(
    args, gke_control_plane_version: str, system: SystemCharacteristics
) -> int:
  """Creates cluster if not present in the project.

  Args:
    args: user provided arguments for running the command.
    gke_control_plane_version: version used if creating the cluster.
    system: system characteristics.

  Returns:
    0 if successful and 1 otherwise.
  """
  all_clusters, return_code = get_all_clusters_programmatic(args)
  if return_code > 0:
    xpk_print('Listing all clusters failed!')
    return 1
  if args.cluster in all_clusters:
    xpk_print('Skipping cluster creation since it already exists.')
    return 0
  else:
    return run_gke_cluster_create_command(
        args, gke_control_plane_version, system
    )


def run_gke_cluster_delete_command(args) -> int:
  """Run the Delete GKE Cluster request.

  Args:
    args: user provided arguments for running the command.

  Returns:
    0 if successful and 1 otherwise.
  """
  if not args.force:
    xpk_print('Get the name of the workloads in the cluster.')
    args.filter_by_status = 'EVERYTHING'
    return_code, return_value = get_workload_list(args)
    if return_code != 0:
      xpk_print(f'List Job request returned ERROR {return_code}')
      return return_code

    # Ignore Column Names line.
    if len(return_value) > 1:
      workloads = [x.split(' ')[0] for x in return_value.splitlines()][1:]
      if workloads and not get_user_input(
          f'Planning to delete {len(workloads)} workloads in the cluster'
          f' {args.cluster} including {workloads}. \nDo you wish to delete: y'
          ' (yes) / n (no):\n'
      ):
        xpk_print('Skipping delete command.')
        return 0

  command = (
      'gcloud beta container clusters delete'
      f' {args.cluster} --project={args.project}'
      f' --region={zone_to_region(args.zone)} --quiet'
  )

  return_code = run_command_with_updates(command, 'Cluster Delete', args)
  if return_code != 0:
    xpk_print(f'Cluster delete request returned ERROR {return_code}')
    return 1

  return_code = delete_cluster_subnets(args)
  if return_code != 0:
    return return_code

  return 0


def run_gke_clusters_list_command(args) -> int:
  """List GKE Clusters within the project and location.

  Args:
    args: user provided arguments for running the command.

  Returns:
    0 if successful and 1 otherwise.
  """
  command = (
      'gcloud container clusters list'
      f' --project={args.project} --region={zone_to_region(args.zone)}'
  )
  return_code = run_command_with_updates(command, 'Cluster List', args)
  if return_code != 0:
    xpk_print(f'Cluster list request returned ERROR {return_code}')
    return 1

  return 0


def run_gke_cluster_create_command(
    args, gke_control_plane_version: str, system: SystemCharacteristics
) -> int:
  """Run the Create GKE Cluster request.

  Args:
    args: user provided arguments for running the command.
    gke_control_plane_version: version used if creating the cluster.
    system: system characteristics.

  Returns:
    0 if successful and 1 otherwise.
  """
  machine_type = args.default_pool_cpu_machine_type
  if args.cluster_cpu_machine_type != '':
    xpk_print(
        'Warning: Note that cluster-cpu-machine-type is soon to be',
        ' deprecated. Please use --default-pool-cpu-machine-type instead,'
        ' to denote the machine type of the default cpu node pool. Set'
        ' the machine type of other cpu nodepools using `--device-type`.',
    )
    machine_type = args.cluster_cpu_machine_type

  # Create the regional cluster with `num-nodes` CPU nodes in the same zone as
  # TPUs. This has been tested with clusters of 300 VMs. Larger clusters will
  # benefit from a larger initial `--num-nodes`. After the cluster is created,
  # the auto-scaler can reduce/increase the nodes based on the load.

  # If the user passes in the gke version then we use that directly instead of the rapid release.
  # This allows users to directly pass a specified gke version without release channel constraints.
  rapid_release_cmd = ''
  if args.gke_version is not None:
    rapid_release_cmd = ' --release-channel rapid'

  command = (
      'gcloud beta container clusters create'
      f' {args.cluster} --project={args.project}'
      f' --region={zone_to_region(args.zone)}'
      f' --node-locations={args.zone}'
      f' --cluster-version={gke_control_plane_version}'
      f' --machine-type={machine_type}'
      ' --enable-autoscaling'
      ' --total-min-nodes 1 --total-max-nodes 1000'
      f' --num-nodes {args.default_pool_cpu_num_nodes}'
      f' {args.custom_cluster_arguments}'
      f' {rapid_release_cmd}'
  )

  enable_ip_alias = False

  if args.private or args.authorized_networks is not None:
    enable_ip_alias = True
    command += ' --enable-master-authorized-networks --enable-private-nodes'

  if system.accelerator_type == AcceleratorType['GPU']:
    enable_ip_alias = True
    command += (
        ' --enable-dataplane-v2'
        ' --enable-multi-networking --no-enable-autoupgrade'
    )
  else:
    command += ' --location-policy=BALANCED --scopes=storage-full,gke-default'

    if args.enable_pathways:
      enable_ip_alias = True

  if enable_ip_alias:
    command += ' --enable-ip-alias'

  if args.enable_ray_cluster:
    command += ' --addons RayOperator'

  if args.enable_workload_identity or args.enable_gcsfuse_csi_driver:
    command += f' --workload-pool={args.project}.svc.id.goog'

  addons = []
  if args.enable_gcsfuse_csi_driver:
    addons.append('GcsFuseCsiDriver')
  if args.enable_gcpfilestore_csi_driver:
    addons.append('GcpFilestoreCsiDriver')
<<<<<<< HEAD

  if args.enable_parallelstore_csi_driver:
    addons.append('ParallelstoreCsiDriver')

  if args.enable_pd_csi_driver:
    addons.append('GcePersistentDiskCsiDriver')

=======
>>>>>>> 03a097ef
  if len(addons) > 0:
    addons_str = ','.join(addons)
    command += f' --addons={addons_str}'

  return_code = run_command_with_updates(command, 'GKE Cluster Create', args)
  if return_code != 0:
    xpk_print(f'GKE Cluster Create request returned ERROR {return_code}')
    return 1
  return 0<|MERGE_RESOLUTION|>--- conflicted
+++ resolved
@@ -807,7 +807,6 @@
     addons.append('GcsFuseCsiDriver')
   if args.enable_gcpfilestore_csi_driver:
     addons.append('GcpFilestoreCsiDriver')
-<<<<<<< HEAD
 
   if args.enable_parallelstore_csi_driver:
     addons.append('ParallelstoreCsiDriver')
@@ -815,8 +814,6 @@
   if args.enable_pd_csi_driver:
     addons.append('GcePersistentDiskCsiDriver')
 
-=======
->>>>>>> 03a097ef
   if len(addons) > 0:
     addons_str = ','.join(addons)
     command += f' --addons={addons_str}'
