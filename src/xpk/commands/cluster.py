--- conflicted
+++ resolved
@@ -17,10 +17,7 @@
 from tabulate import tabulate
 
 from ..utils.feature_flags import FeatureFlags
-<<<<<<< HEAD
-=======
 from ..utils.versions import ReleaseChannel
->>>>>>> b885d383
 from ..core.capacity import H100_DEVICE_TYPE, get_reservation_deployment_type
 from ..core.cluster import (
     get_all_clusters_programmatic,
@@ -1336,9 +1333,6 @@
     xpk_print('Installing NRI device injector for cluster')
     install_nri_code = install_nri_on_cluster()
     if install_nri_code != 0:
-<<<<<<< HEAD
-      xpk_exit(install_nri_code)
-=======
       xpk_exit(install_nri_code)
 
 
@@ -1354,5 +1348,4 @@
             ),
             MetricsEventMetadataKey.PROVISIONING_MODE: capacity_type.value,
         },
-    )
->>>>>>> b885d383
+    )