--- conflicted
+++ resolved
@@ -78,12 +78,9 @@
 from ..utils.file import write_tmp_file
 from . import cluster_gcluster
 from .common import set_cluster_command
-<<<<<<< HEAD
 import shlex
-=======
 import shutil
 import os
->>>>>>> 48012d8c
 
 
 def cluster_adapt(args) -> None:
@@ -1220,32 +1217,12 @@
   final_gcloud_args['--cluster-ipv4-cidr'] = '10.224.0.0/12'
   final_gcloud_args['--enable-private-nodes'] = True
   final_gcloud_args['--enable-ip-alias'] = True
+  final_gcloud_args['--autoscaling-profile'] = 'optimize-utilization'
 
   if args.gke_version is not None:
-<<<<<<< HEAD
     final_gcloud_args['--release-channel'] = 'rapid'
-=======
-    rapid_release_cmd = ' --release-channel rapid'
-
-  command = (
-      'gcloud beta container clusters create'
-      f' {args.cluster} --project={args.project}'
-      f' --region={zone_to_region(args.zone)}'
-      f' --node-locations={args.zone}'
-      f' --cluster-version={gke_control_plane_version}'
-      f' --machine-type={machine_type}'
-      ' --enable-autoscaling'
-      ' --total-min-nodes 1 --total-max-nodes 1000'
-      f' --num-nodes {args.default_pool_cpu_num_nodes}'
-      f' {args.custom_cluster_arguments}'
-      f' {rapid_release_cmd}'
-      ' --enable-dns-access'
-      ' --autoscaling-profile=optimize-utilization'
-  )
->>>>>>> 48012d8c
 
   conditional_params = {}
-
   if args.private or args.authorized_networks is not None:
     conditional_params['--enable-master-authorized-networks'] = True
     conditional_params['--enable-private-nodes'] = True
