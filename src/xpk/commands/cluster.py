"""
Copyright 2024 Google LLC

Licensed under the Apache License, Version 2.0 (the "License");
you may not use this file except in compliance with the License.
You may obtain a copy of the License at

     https://www.apache.org/licenses/LICENSE-2.0

Unless required by applicable law or agreed to in writing, software
distributed under the License is distributed on an "AS IS" BASIS,
WITHOUT WARRANTIES OR CONDITIONS OF ANY KIND, either express or implied.
See the License for the specific language governing permissions and
limitations under the License.
"""

from ..core.commands import run_command_for_value, run_command_with_updates
from ..core.core import (
    VERTEX_TENSORBOARD_FEATURE_FLAG,
    add_zone_and_project,
    create_cluster_configmaps,
    create_cluster_network_config,
    create_vertex_tensorboard,
    delete_cluster_subnets,
    get_all_clusters_programmatic,
    get_cluster_credentials,
    get_gke_control_plane_version,
    get_gke_node_pool_version,
    get_gke_server_config,
    h100_device_type,
    install_nccl_on_cluster,
    run_gke_node_pool_create_command,
    set_jobset_on_cluster,
    set_up_cluster_network_for_gpu,
<<<<<<< HEAD
=======
    setup_k8s_env,
    update_cluster_with_gcsfuse_driver_if_necessary,
    update_cluster_with_workload_identity_if_necessary,
    update_cluster_with_gcpfilestore_driver_if_necessary,
>>>>>>> de55aefd
    zone_to_region,
    get_user_input,
)
from ..core.cluster_private import authorize_private_cluster_access_if_necessary
from ..core.kjob import (
    verify_kjob_installed,
    prepare_kjob,
    apply_kjob_crds,
)
from ..core.kueue import (
    cluster_preheat_yml,
    install_kueue_crs,
    install_kueue_on_cluster,
    wait_for_kueue_available,
)
from ..core.nap import enable_autoprovisioning_on_cluster
<<<<<<< HEAD
from ..core.ray import install_ray_cluster
=======
from ..core.storage import install_storage_crd
>>>>>>> de55aefd
from ..core.system_characteristics import (
    AcceleratorType,
    AcceleratorTypeToAcceleratorCharacteristics,
    SystemCharacteristics,
    get_system_characteristics,
)
from ..core.workload import get_workload_list
from ..utils.file import write_tmp_file
from ..utils.console import xpk_exit, xpk_print
from . import cluster_gcluster


def cluster_create(args) -> None:
  """Function around cluster creation.

  Args:
    args: user provided arguments for running the command.

  Returns:
    0 if successful and 1 otherwise.
  """
  system, return_code = get_system_characteristics(args)

  if return_code > 0:
    xpk_print('Fetching system characteristics failed!')
    xpk_exit(return_code)

  xpk_print(f'Starting cluster create for cluster {args.cluster}:', flush=True)
  add_zone_and_project(args)

  if system.device_type in cluster_gcluster.supported_device_types:
    xpk_print(
        'Creating the cluster using Cluster Toolkit. Machine Type:'
        f' {system.gce_machine_type} ...'
    )
    cluster_gcluster.cluster_create(args)
    xpk_exit(0)

  return_code, gke_server_config = get_gke_server_config(args)
  if return_code != 0:
    xpk_exit(return_code)

  return_code, gke_control_plane_version = get_gke_control_plane_version(
      args, gke_server_config
  )
  if return_code != 0:
    xpk_exit(return_code)

  create_cluster_command_code = create_cluster_if_necessary(
      args, gke_control_plane_version, system
  )
  if create_cluster_command_code != 0:
    xpk_exit(create_cluster_command_code)

<<<<<<< HEAD
  authorize_private_cluster_access_command_code = (
      authorize_private_cluster_access_if_necessary(args)
  )
  if authorize_private_cluster_access_command_code != 0:
    xpk_exit(authorize_private_cluster_access_command_code)

  # ToDo(roshanin@) - Re-enable CloudDNS on Pathways clusters conditionally.
=======
  # Enable WorkloadIdentity if not enabled already.
  if (
      args.enable_workload_identity
      or args.enable_gcsfuse_csi_driver
      or args.enable_gcpfilestore_csi_driver
  ):
    update_cluster_command_code = (
        update_cluster_with_workload_identity_if_necessary(args)
    )
    if update_cluster_command_code != 0:
      xpk_exit(update_cluster_command_code)
>>>>>>> de55aefd

  # Enable GCSFuse CSI Driver if not enabled already.
  if args.enable_gcsfuse_csi_driver:
    update_cluster_command_code = (
        update_cluster_with_gcsfuse_driver_if_necessary(args)
    )
    if update_cluster_command_code != 0:
      xpk_exit(update_cluster_command_code)

  if args.enable_gcpfilestore_csi_driver:
    update_cluster_command_code = (
        update_cluster_with_gcpfilestore_driver_if_necessary(args)
    )
    if update_cluster_command_code != 0:
      xpk_exit(update_cluster_command_code)

  # Update Pathways clusters with CloudDNS if not enabled already.

  get_cluster_credentials(args)

  # create Vertex Tensorboard for new and existing clusters if create-vertex-tensorboard is set
  tensorboard_config = {}
  if VERTEX_TENSORBOARD_FEATURE_FLAG and args.create_vertex_tensorboard:
    tensorboard_config = create_vertex_tensorboard(args)
    # exit if failed to create Tensorboard in Vertex AI
    if not tensorboard_config:
      xpk_exit(1)

  if system.accelerator_type == AcceleratorType['GPU']:
    xpk_print('Setting up Network for cluster')
    set_up_cluster_network_code = set_up_cluster_network_for_gpu(args, system)
    if set_up_cluster_network_code != 0:
      xpk_exit(set_up_cluster_network_code)

  if system.device_type == h100_device_type:
    xpk_print('Creating Network Config for cluster')
    create_cluster_network_config_code = create_cluster_network_config(args)
    if create_cluster_network_config_code != 0:
      xpk_exit(create_cluster_network_config_code)

  # Check the control plane version of the cluster and determine the node pool
  # version to use.
  return_code, gke_node_pool_version = get_gke_node_pool_version(
      args, gke_server_config
  )
  if return_code != 0:
    xpk_exit(return_code)

  run_gke_node_pool_create_command_code = run_gke_node_pool_create_command(
      args, system, gke_node_pool_version
  )
  if run_gke_node_pool_create_command_code != 0:
    xpk_exit(run_gke_node_pool_create_command_code)

  xpk_print(
      'Enabling the jobset API on our cluster, to be deprecated when Jobset is'
      ' globally available'
  )
  set_jobset_on_cluster_code = set_jobset_on_cluster(args)
  if set_jobset_on_cluster_code != 0:
    xpk_exit(set_jobset_on_cluster_code)

  xpk_print('Enabling Kueue on the cluster')
  install_kueue_on_cluster_code = install_kueue_on_cluster(args)
  if install_kueue_on_cluster_code != 0:
    xpk_exit(install_kueue_on_cluster_code)

<<<<<<< HEAD
  xpk_print('Verifying kjob installation')
  err_code = verify_kjob_installed(args)
  if err_code > 0:
    xpk_exit(err_code)

  xpk_print('Applying kjob CDRs')
  err_code = apply_kjob_crds(args)
  if err_code > 0:
    xpk_exit(err_code)

  xpk_print('Preparing kjob')
  err_code = prepare_kjob(args)
  if err_code > 0:
    xpk_exit(err_code)
=======
  k8s_client = setup_k8s_env(args)
  install_storage_crd(k8s_client)
>>>>>>> de55aefd
  # Provision node pools dynamically based on incoming workloads:
  # Currently autoprovisioning is not supported with Pathways.
  autoprovisioning_config = None
  if not args.enable_pathways and args.enable_autoprovisioning:
    xpk_print('Enabling Autoprovisioning')
    autoprovisioning_config, return_code = enable_autoprovisioning_on_cluster(
        args, system
    )
    if return_code != 0:
      xpk_exit(return_code)

  xpk_print('Wait for Kueue to be fully available')
  wait_for_kueue_available_code = wait_for_kueue_available(args)
  if wait_for_kueue_available_code != 0:
    xpk_exit(wait_for_kueue_available_code)

  xpk_print('Install Kueue Custom Resources')
  enable_kueue_credentials_code = install_kueue_crs(
      args, system, autoprovisioning_config
  )
  if enable_kueue_credentials_code != 0:
    xpk_exit(enable_kueue_credentials_code)

  if system.accelerator_type == AcceleratorType['GPU']:
    xpk_print('Installing NCCL Plugin for cluster')
    install_nccl_code = install_nccl_on_cluster(args, system)
    if install_nccl_code != 0:
      xpk_exit(install_nccl_code)

  xpk_print('Creating ConfigMap for cluster')
  create_cluster_configmaps_code = create_cluster_configmaps(
      args, system, tensorboard_config, autoprovisioning_config
  )
  if create_cluster_configmaps_code != 0:
    xpk_exit(create_cluster_configmaps_code)

  if args.enable_ray_cluster:
    return_code = install_ray_cluster(args, system)
    if return_code != 0:
      xpk_print('Installation of RayCluster failed.')
      xpk_exit(return_code)

  xpk_print('GKE commands done! Resources are created.')
  xpk_print(
      'See your GKE Cluster here:'
      # pylint: disable=line-too-long
      f' https://console.cloud.google.com/kubernetes/clusters/details/{zone_to_region(args.zone)}/{args.cluster}/details?project={args.project}'
  )
  xpk_exit(0)


def cluster_delete(args) -> None:
  """Function around cluster delete.

  Args:
    args: user provided arguments for running the command.

  Returns:
    0 if successful and 1 otherwise.
  """
  xpk_print(f'Starting cluster delete for cluster: {args.cluster}', flush=True)
  add_zone_and_project(args)

  if cluster_gcluster.created_by_gcluster(args):
    xpk_print(f'Deleting {args.cluster} cluster using Cluster Toolkit...')
    cluster_gcluster.cluster_delete(args)
    xpk_exit(0)

  run_gke_cluster_delete_command_code = run_gke_cluster_delete_command(args)
  if run_gke_cluster_delete_command_code != 0:
    xpk_exit(run_gke_cluster_delete_command_code)
  xpk_print(f'GKE commands done! Cluster {args.cluster} deleted.\n')
  xpk_exit(0)


def cluster_cacheimage(args) -> None:
  """Function around cluster cacheimage.

  Args:
    args: user provided arguments for running the command.

  Returns:
    0 if successful and 1 otherwise.
  """
  xpk_print(
      f'Starting cluster cacheimage for cluster: {args.cluster}', flush=True
  )
  add_zone_and_project(args)

  get_cluster_credentials(args)
  system, return_code = get_system_characteristics(args)

  if return_code > 0:
    xpk_print('Fetching system characteristics failed!')
    xpk_exit(return_code)

  node_selector_key = AcceleratorTypeToAcceleratorCharacteristics[
      system.accelerator_type
  ].accelerator_label
  yml_string = cluster_preheat_yml.format(
      cachekey=args.cache_key,
      image_name=args.docker_image,
      nodeSelectorKey=node_selector_key,
  )
  tmp = write_tmp_file(yml_string)
  command_apply = f'kubectl apply -f {str(tmp.file.name)}'
  command_delete = (
      f'kubectl delete -f {str(tmp.file.name)} --ignore-not-found=true'
  )

  return_code = run_command_with_updates(
      command_delete, 'Deleting Cached Image', args
  )
  if return_code != 0:
    xpk_print(f'Delete Cached Image returned ERROR {return_code}')
    xpk_exit(return_code)

  return_code = run_command_with_updates(
      command_apply, 'Creating Cached Image', args
  )
  if return_code != 0:
    xpk_print(f'Create Cached Image returned ERROR {return_code}')
    xpk_exit(return_code)
  xpk_exit(0)


def cluster_describe(args) -> None:
  """Function around cluster describe.

  Args:
    args: user provided arguments for running the command.

  Returns:
    0 if successful and 1 otherwise.
  """
  xpk_print(f'Starting nodepool list for cluster: {args.cluster}', flush=True)
  add_zone_and_project(args)

  get_cluster_credentials(args)

  command = (
      f'gcloud container node-pools  list --cluster {args.cluster} '
      f'--project={args.project} --region={zone_to_region(args.zone)}'
  )

  return_code = run_command_with_updates(command, 'Cluster nodepool list', args)
  if return_code != 0:
    xpk_exit(return_code)

  return_code_node_output, node_output = run_command_for_value(
      r'kubectl get node --no-headers=true'
      r" --selector='cloud.google.com/gke-tpu-accelerator' | wc -l",
      'Count TPU Nodes',
      args,
  )
  if return_code_node_output != 0:
    xpk_exit(return_code_node_output)
  node_output = node_output.splitlines()[-1]
  number_tpu_vms_in_cluster = int(node_output)

  return_code_pod_output, pod_output = run_command_for_value(
      "kubectl get pod -o=custom-columns='Status:.status.phase' | grep -i"
      ' Running | wc -l',
      'Count TPU Pods',
      args,
  )
  if return_code_pod_output != 0:
    xpk_exit(return_code_pod_output)
  number_tpu_pods_in_cluster = int(pod_output)

  xpk_print(
      f'The cluster contains {number_tpu_vms_in_cluster} TPUVMs of which'
      f' {number_tpu_pods_in_cluster} are in use.'
  )

  xpk_print('GKE commands done!\n')
  xpk_exit(0)


def cluster_list(args) -> None:
  """Function around cluster list.

  Args:
    args: user provided arguments for running the command.

  Returns:
    0 if successful and 1 otherwise.
  """
  add_zone_and_project(args)
  xpk_print(f'For project {args.project} and zone {args.zone}:', flush=True)
  if run_gke_clusters_list_command(args):
    xpk_exit(1)
  xpk_exit(0)


def cluster_create_pathways(args) -> None:
  """Function around cluster creation for Pathways.

  Args:
    args: user provided arguments for running the command.

  Returns:
    0 if successful and 1 otherwise.
  """
  args.enable_pathways = True
  args.enable_ray_cluster = False
  cluster_create(args)


def cluster_create_ray_cluster(args) -> None:
  """Function around cluster creation for RayCluster.

  Args:
    args: user provided arguments for running the command.

  Returns:
    None
  """
  args.enable_ray_cluster = True
  args.enable_autoprovisioning = False
  cluster_create(args)


def create_cluster_if_necessary(
    args, gke_control_plane_version: str, system: SystemCharacteristics
) -> int:
  """Creates cluster if not present in the project.

  Args:
    args: user provided arguments for running the command.
    gke_control_plane_version: version used if creating the cluster.
    system: system characteristics.

  Returns:
    0 if successful and 1 otherwise.
  """
  all_clusters, return_code = get_all_clusters_programmatic(args)
  if return_code > 0:
    xpk_print('Listing all clusters failed!')
    return 1
  if args.cluster in all_clusters:
    xpk_print('Skipping cluster creation since it already exists.')
    return 0
  else:
    return run_gke_cluster_create_command(
        args, gke_control_plane_version, system
    )


def run_gke_cluster_delete_command(args) -> int:
  """Run the Delete GKE Cluster request.

  Args:
    args: user provided arguments for running the command.

  Returns:
    0 if successful and 1 otherwise.
  """
  if not args.force:
    xpk_print('Get the name of the workloads in the cluster.')
    args.filter_by_status = 'EVERYTHING'
    return_code, return_value = get_workload_list(args)
    if return_code != 0:
      xpk_print(f'List Job request returned ERROR {return_code}')
      return return_code

    # Ignore Column Names line.
    if len(return_value) > 1:
      workloads = [x.split(' ')[0] for x in return_value.splitlines()][1:]
      if workloads and not get_user_input(
          f'Planning to delete {len(workloads)} workloads in the cluster'
          f' {args.cluster} including {workloads}. \nDo you wish to delete: y'
          ' (yes) / n (no):\n'
      ):
        xpk_print('Skipping delete command.')
        return 0

  command = (
      'gcloud beta container clusters delete'
      f' {args.cluster} --project={args.project}'
      f' --region={zone_to_region(args.zone)} --quiet'
  )

  return_code = run_command_with_updates(command, 'Cluster Delete', args)
  if return_code != 0:
    xpk_print(f'Cluster delete request returned ERROR {return_code}')
    return 1

  return_code = delete_cluster_subnets(args)
  if return_code != 0:
    return return_code

  return 0


def run_gke_clusters_list_command(args) -> int:
  """List GKE Clusters within the project and location.

  Args:
    args: user provided arguments for running the command.

  Returns:
    0 if successful and 1 otherwise.
  """
  command = (
      'gcloud container clusters list'
      f' --project={args.project} --region={zone_to_region(args.zone)}'
  )
  return_code = run_command_with_updates(command, 'Cluster List', args)
  if return_code != 0:
    xpk_print(f'Cluster list request returned ERROR {return_code}')
    return 1

  return 0


def run_gke_cluster_create_command(
    args, gke_control_plane_version: str, system: SystemCharacteristics
) -> int:
  """Run the Create GKE Cluster request.

  Args:
    args: user provided arguments for running the command.
    gke_control_plane_version: version used if creating the cluster.
    system: system characteristics.

  Returns:
    0 if successful and 1 otherwise.
  """
  machine_type = args.default_pool_cpu_machine_type
  if args.cluster_cpu_machine_type != '':
    xpk_print(
        'Warning: Note that cluster-cpu-machine-type is soon to be',
        ' deprecated. Please use --default-pool-cpu-machine-type instead,'
        ' to denote the machine type of the default cpu node pool. Set'
        ' the machine type of other cpu nodepools using `--device-type`.',
    )
    machine_type = args.cluster_cpu_machine_type

  # Create the regional cluster with `num-nodes` CPU nodes in the same zone as
  # TPUs. This has been tested with clusters of 300 VMs. Larger clusters will
  # benefit from a larger initial `--num-nodes`. After the cluster is created,
  # the auto-scaler can reduce/increase the nodes based on the load.

  # If the user passes in the gke version then we use that directly instead of the rapid release.
  # This allows users to directly pass a specified gke version without release channel constraints.
  rapid_release_cmd = ''
  if args.gke_version is not None:
    rapid_release_cmd = ' --release-channel rapid'

  command = (
      'gcloud beta container clusters create'
      f' {args.cluster} --project={args.project}'
      f' --region={zone_to_region(args.zone)}'
      f' --node-locations={args.zone}'
      f' --cluster-version={gke_control_plane_version}'
      f' --machine-type={machine_type}'
      ' --enable-autoscaling'
      ' --total-min-nodes 1 --total-max-nodes 1000'
      f' --num-nodes {args.default_pool_cpu_num_nodes}'
<<<<<<< HEAD
      f' {args.custom_cluster_arguments}'
      f' {rapid_release_cmd}'
=======
      ' --release-channel rapid'
      f' {args.custom_cluster_arguments}'
>>>>>>> de55aefd
  )

  enable_ip_alias = False

  if args.private or args.authorized_networks is not None:
    enable_ip_alias = True
    command += ' --enable-master-authorized-networks --enable-private-nodes'

  if system.accelerator_type == AcceleratorType['GPU']:
    enable_ip_alias = True
    command += (
        ' --enable-dataplane-v2'
        ' --enable-multi-networking --no-enable-autoupgrade'
    )
  else:
    command += ' --location-policy=BALANCED --scopes=storage-full,gke-default'

    if args.enable_pathways:
<<<<<<< HEAD
      enable_ip_alias = True

  if enable_ip_alias:
    command += ' --enable-ip-alias'

  if args.enable_ray_cluster:
    command += ' --addons RayOperator'
=======
      command += (
          ' --enable-ip-alias'
          f' --create-subnetwork name={args.cluster}-subnetwork'
      )
>>>>>>> de55aefd

  if (
      args.enable_workload_identity
      or args.enable_gcsfuse_csi_driver
      or args.enable_gcpfilestore_csi_driver
  ):
    command += f' --workload-pool={args.project}.svc.id.goog'

  addons = []
  if args.enable_gcsfuse_csi_driver:
    addons.append('GcsFuseCsiDriver')

  if args.enable_gcpfilestore_csi_driver:
    addons.append('GcpFilestoreCsiDriver')

  if len(addons) > 0:
    addons_str = ','.join(addons)
    command += f' --addons={addons_str}'

  return_code = run_command_with_updates(command, 'GKE Cluster Create', args)
  if return_code != 0:
    xpk_print(f'GKE Cluster Create request returned ERROR {return_code}')
    return 1
  return 0<|MERGE_RESOLUTION|>--- conflicted
+++ resolved
@@ -32,13 +32,10 @@
     run_gke_node_pool_create_command,
     set_jobset_on_cluster,
     set_up_cluster_network_for_gpu,
-<<<<<<< HEAD
-=======
     setup_k8s_env,
     update_cluster_with_gcsfuse_driver_if_necessary,
     update_cluster_with_workload_identity_if_necessary,
     update_cluster_with_gcpfilestore_driver_if_necessary,
->>>>>>> de55aefd
     zone_to_region,
     get_user_input,
 )
@@ -55,11 +52,8 @@
     wait_for_kueue_available,
 )
 from ..core.nap import enable_autoprovisioning_on_cluster
-<<<<<<< HEAD
 from ..core.ray import install_ray_cluster
-=======
 from ..core.storage import install_storage_crd
->>>>>>> de55aefd
 from ..core.system_characteristics import (
     AcceleratorType,
     AcceleratorTypeToAcceleratorCharacteristics,
@@ -114,7 +108,6 @@
   if create_cluster_command_code != 0:
     xpk_exit(create_cluster_command_code)
 
-<<<<<<< HEAD
   authorize_private_cluster_access_command_code = (
       authorize_private_cluster_access_if_necessary(args)
   )
@@ -122,7 +115,6 @@
     xpk_exit(authorize_private_cluster_access_command_code)
 
   # ToDo(roshanin@) - Re-enable CloudDNS on Pathways clusters conditionally.
-=======
   # Enable WorkloadIdentity if not enabled already.
   if (
       args.enable_workload_identity
@@ -134,7 +126,6 @@
     )
     if update_cluster_command_code != 0:
       xpk_exit(update_cluster_command_code)
->>>>>>> de55aefd
 
   # Enable GCSFuse CSI Driver if not enabled already.
   if args.enable_gcsfuse_csi_driver:
@@ -202,7 +193,6 @@
   if install_kueue_on_cluster_code != 0:
     xpk_exit(install_kueue_on_cluster_code)
 
-<<<<<<< HEAD
   xpk_print('Verifying kjob installation')
   err_code = verify_kjob_installed(args)
   if err_code > 0:
@@ -217,10 +207,8 @@
   err_code = prepare_kjob(args)
   if err_code > 0:
     xpk_exit(err_code)
-=======
   k8s_client = setup_k8s_env(args)
   install_storage_crd(k8s_client)
->>>>>>> de55aefd
   # Provision node pools dynamically based on incoming workloads:
   # Currently autoprovisioning is not supported with Pathways.
   autoprovisioning_config = None
@@ -581,19 +569,14 @@
       ' --enable-autoscaling'
       ' --total-min-nodes 1 --total-max-nodes 1000'
       f' --num-nodes {args.default_pool_cpu_num_nodes}'
-<<<<<<< HEAD
       f' {args.custom_cluster_arguments}'
       f' {rapid_release_cmd}'
-=======
-      ' --release-channel rapid'
-      f' {args.custom_cluster_arguments}'
->>>>>>> de55aefd
   )
 
   enable_ip_alias = False
 
   if args.private or args.authorized_networks is not None:
-    enable_ip_alias = True
+
     command += ' --enable-master-authorized-networks --enable-private-nodes'
 
   if system.accelerator_type == AcceleratorType['GPU']:
@@ -606,20 +589,13 @@
     command += ' --location-policy=BALANCED --scopes=storage-full,gke-default'
 
     if args.enable_pathways:
-<<<<<<< HEAD
-      enable_ip_alias = True
+      enable_ip_alias = False
 
   if enable_ip_alias:
     command += ' --enable-ip-alias'
 
   if args.enable_ray_cluster:
     command += ' --addons RayOperator'
-=======
-      command += (
-          ' --enable-ip-alias'
-          f' --create-subnetwork name={args.cluster}-subnetwork'
-      )
->>>>>>> de55aefd
 
   if (
       args.enable_workload_identity
