--- conflicted
+++ resolved
@@ -14,9 +14,14 @@
 limitations under the License.
 """
 
-<<<<<<< HEAD
 from ..core.blueprint.blueprint_generator import BlueprintGenerator, BlueprintGeneratorOutput, supported_device_types, a3mega_device_type, a3ultra_device_type, a4_device_type
-=======
+from ..core.docker_manager import DockerManager
+from ..core.gcluster_manager import GclusterManager
+from ..core.core import zone_to_region, get_capacity_type, get_cluster_credentials
+from ..utils.console import xpk_exit, xpk_print
+from ..utils.network import all_IPs_cidr
+from ..utils.file import ensure_directory_exists
+from ..utils.objects import hash_string
 import os
 
 from ..core.remote_state.remote_state_client import RemoteStateClient
@@ -30,24 +35,15 @@
 )
 from ..core.commands import run_command_for_value
 from ..core.capacity import get_capacity_type
->>>>>>> c7b4958f
 from ..core.docker_manager import DockerManager
 from ..core.gcloud_context import zone_to_region
 from ..core.gcluster_manager import GclusterManager
-<<<<<<< HEAD
-from ..core.core import zone_to_region, get_capacity_type, get_cluster_credentials
-=======
->>>>>>> c7b4958f
 from ..utils.console import xpk_exit, xpk_print
 from ..utils.file import ensure_directory_exists
 from ..utils.network import all_IPs_cidr
 from ..utils.objects import hash_string
-<<<<<<< HEAD
-import os
-=======
 from ..core.cluster import get_cluster_credentials
 from ..core.kjob import apply_kjob_crds, prepare_kjob
->>>>>>> c7b4958f
 
 blueprints_path = os.path.abspath('xpkclusters/blueprints')
 gcluster_working_dir = os.path.abspath('xpkclusters/gcluster-out')
@@ -99,8 +95,6 @@
     gcm.upload_state()
 
   get_cluster_credentials(args)
-<<<<<<< HEAD
-=======
 
   err_code = apply_kjob_crds(args)
   if err_code > 0:
@@ -109,7 +103,6 @@
   err_code = prepare_kjob(args)
   if err_code > 0:
     xpk_exit(err_code)
->>>>>>> c7b4958f
 
   xpk_exit(0)
 
