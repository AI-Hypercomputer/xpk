"""
Copyright 2024 Google LLC

Licensed under the Apache License, Version 2.0 (the "License");
you may not use this file except in compliance with the License.
You may obtain a copy of the License at

     https://www.apache.org/licenses/LICENSE-2.0

Unless required by applicable law or agreed to in writing, software
distributed under the License is distributed on an "AS IS" BASIS,
WITHOUT WARRANTIES OR CONDITIONS OF ANY KIND, either express or implied.
See the License for the specific language governing permissions and
limitations under the License.
"""

from enum import unique
from ..core.blueprint.blueprint_generator import BlueprintGenerator, BlueprintGeneratorOutput, supported_device_types, a3mega_device_type, a3ultra_device_type
from ..core.docker_manager import DockerManager
from ..core.gcluster_manager import GclusterManager
from ..core.core import zone_to_region
from ..utils.console import xpk_exit, xpk_print
from ..utils.network import all_IPs_cidr
from ..utils.file import ensure_directory_exists
from ..utils.objects import hash_string
import os

blueprints_path = os.path.abspath('xpkclusters/blueprints')
gcluster_working_dir = os.path.abspath('xpkclusters/gcluster-out')
gcloud_cfg_path = os.path.expanduser('~/.config/gcloud')


def cluster_create(args) -> None:
  """Function around cluster creation using Cluster toolkit.

  Args:
    args: user provided arguments for running the command.

  Returns:
    0 if successful and 1 otherwise.
  """
  check_gcloud_authenticated()
  prepare_directories()
  gcm = prepare_gcluster_manager()
  region = zone_to_region(args.zone)

  # unique_name uses shortened hash string, so still name collision is possible
  unique_name = get_unique_name(args.project, region, args.cluster)
  # prefix is to prevent name collisions for blueprints and also deployments by storing them in prefix directory. Ex.: blueprints/{prefix}/cluster_name_hash
  prefix = get_prefix_path(args.project, region)

  bp = generate_blueprint(blueprint_name=unique_name, args=args, prefix=prefix)

  # staging: sending the blueprint file(s) to gcluster's working directory
  bp_staged_path = gcm.stage_files(
      blueprint_file=bp.blueprint_file,
      blueprint_dependencies=bp.blueprint_dependencies,
      prefix=prefix,
  )
  gcm.deploy(
      blueprint_path=bp_staged_path,
      deployment_name=unique_name,
      prefix=prefix,
  )

  xpk_exit(0)


def cluster_delete(args) -> None:
  """Function around cluster delete for the clusters created by Cluster toolkit.

  Args:
    args: user provided arguments for running the command.

  Returns:
    0 if successful and 1 otherwise.
  """
  check_gcloud_authenticated()
  prepare_directories()
  gcm = prepare_gcluster_manager()
  region = zone_to_region(args.zone)

  # unique_name uses shortened hash string, so still name collision is possible
  unique_name = get_unique_name(args.project, region, args.cluster)
  # prefix is to prevent name collisions for blueprints and also deployments by storing them in prefix directory. Ex.: blueprints/{prefix}/cluster_name_hash
  prefix_path = get_prefix_path(args.project, region)

  gcm.destroy_deployment(deployment_name=unique_name, prefix=prefix_path)

  xpk_exit(0)


def created_by_gcluster(args) -> bool:
  prepare_directories()
  region = zone_to_region(args.zone)
  unique_name = get_unique_name(
      args.project, region, args.cluster
  )
  prefix = get_prefix_path(args.project, region)
  bpg = prepare_blueprint_generator()
<<<<<<< HEAD
  return bpg.blueprint_exists(unique_name, prefix = get_prefix_path(args.project, zone_to_region(args.zone)))
=======
  return bpg.blueprint_exists(unique_name, prefix)
>>>>>>> f2e3d5de


def get_unique_name(project_id, region, cluster_name):
  unique_string_hash = hash_string(
      input_string=f'{project_id}-{region}-{cluster_name}'.lower(), length=5
  )
  return f'{cluster_name}-{unique_string_hash}'


def get_prefix_path(project_id, region):
  return f'{project_id}-{region}'.lower()


def prepare_directories() -> None:
  ensure_directory_exists(blueprints_path)
  ensure_directory_exists(gcluster_working_dir)


def check_gcloud_authenticated():
  if not os.path.exists(gcloud_cfg_path):
    xpk_print(
        'Failed to find gcloud credential directory.'
        f' {gcloud_cfg_path} {blueprints_path} {gcluster_working_dir}'
    )
    xpk_print(
        'Please authenticate to gcloud ("gcloud auth application-default'
        ' login") and then run your command.'
    )
    xpk_exit(1)


def prepare_gcluster_manager() -> GclusterManager:
  dm = DockerManager(
      working_dir=gcluster_working_dir, gcloud_cfg_path=gcloud_cfg_path
  )
  dm.initialize()
  return GclusterManager(gcluster_command_runner=dm)


def prepare_blueprint_generator() -> BlueprintGenerator:
  return BlueprintGenerator(storage_path=blueprints_path)


def generate_blueprint(
    blueprint_name, args, prefix=None
) -> BlueprintGeneratorOutput:
  validate_consumption_args(args)
  bpg = prepare_blueprint_generator()

  if args.device_type in supported_device_types:
    if args.device_type == a3mega_device_type:
      num_nodes = args.num_nodes if not args.num_nodes is None else 2
      return bpg.generate_a3_mega_blueprint(
          blueprint_name=blueprint_name,
          prefix=prefix,
          cluster_name=args.cluster,
          region=zone_to_region(args.zone),
          project_id=args.project,
          zone=args.zone,
          auth_cidr=all_IPs_cidr,
          num_nodes=num_nodes,
          autoscaling_total_min_nodes=num_nodes,
          reservation=args.reservation if args.reservation else None,
          spot=args.spot if args.spot else False,
          system_node_pool_machine_type=args.default_pool_cpu_machine_type,
          system_node_pool_min_node_count=args.default_pool_cpu_num_nodes,
      )
    if args.device_type == a3ultra_device_type:
      num_nodes = args.num_nodes if not args.num_nodes is None else 2
      return bpg.generate_a3_ultra_blueprint(
          blueprint_name=blueprint_name,
          prefix=prefix,
          cluster_name=args.cluster,
          region=zone_to_region(args.zone),
          project_id=args.project,
          zone=args.zone,
          auth_cidr=all_IPs_cidr,
          reservation=args.reservation if args.reservation else None,
          spot=args.spot if args.spot else False,
          system_node_pool_machine_type=args.default_pool_cpu_machine_type,
          system_node_pool_min_node_count=args.default_pool_cpu_num_nodes,
      )
  return None


def validate_consumption_args(args):
  args_set = []
  if not args.reservation is None:
    args_set.append('--reservation')
  if not args.spot is None and args.spot:
    args_set.append('--spot')
  if not args.on_demand is None and args.on_demand:
    args_set.append('--on-demand')

  if len(args_set) > 1:
    xpk_print(
        f"Error: only one of {' or '.join(args_set)} can be set at the same"
        ' time.'
    )
    xpk_exit(1)<|MERGE_RESOLUTION|>--- conflicted
+++ resolved
@@ -98,11 +98,7 @@
   )
   prefix = get_prefix_path(args.project, region)
   bpg = prepare_blueprint_generator()
-<<<<<<< HEAD
-  return bpg.blueprint_exists(unique_name, prefix = get_prefix_path(args.project, zone_to_region(args.zone)))
-=======
   return bpg.blueprint_exists(unique_name, prefix)
->>>>>>> f2e3d5de
 
 
 def get_unique_name(project_id, region, cluster_name):
