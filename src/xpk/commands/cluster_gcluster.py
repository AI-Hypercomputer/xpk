"""
Copyright 2024 Google LLC

Licensed under the Apache License, Version 2.0 (the "License");
you may not use this file except in compliance with the License.
You may obtain a copy of the License at

     https://www.apache.org/licenses/LICENSE-2.0

Unless required by applicable law or agreed to in writing, software
distributed under the License is distributed on an "AS IS" BASIS,
WITHOUT WARRANTIES OR CONDITIONS OF ANY KIND, either express or implied.
See the License for the specific language governing permissions and
limitations under the License.
"""

import os

from ..core.remote_state.remote_state_client import RemoteStateClient
from ..core.remote_state.fuse_remote_state import FuseStateClient
from ..core.blueprint.blueprint_generator import (
    BlueprintGenerator,
    BlueprintGeneratorOutput,
    a3mega_device_type,
    a3ultra_device_type,
    supported_device_types,
)
from ..core.commands import run_command_for_value
from ..core.capacity import get_capacity_type
from ..core.docker_manager import DockerManager
from ..core.gcloud_context import zone_to_region
from ..core.gcluster_manager import GclusterManager
from ..utils.console import xpk_exit, xpk_print
from ..utils.file import ensure_directory_exists
from ..utils.network import all_IPs_cidr
from ..utils.objects import hash_string
from ..core.cluster import get_cluster_credentials
from ..core.kjob import apply_kjob_crds, prepare_kjob

blueprints_path = os.path.abspath('xpkclusters/blueprints')
gcluster_working_dir = os.path.abspath('xpkclusters/gcluster-out')
gcloud_cfg_path = os.path.expanduser('~/.config/gcloud')


def cluster_create(args) -> None:
  """Function around cluster creation using Cluster toolkit.

  Args:
    args: user provided arguments for running the command.

  Returns:
    0 if successful and 1 otherwise.
  """
  check_gcloud_authenticated()
  prepare_directories()
  region = zone_to_region(args.zone)

  # unique_name uses shortened hash string, so still name collision is possible
  unique_name = get_unique_name(args.project, region, args.cluster)
  # prefix is to prevent name collisions for blueprints and also deployments by storing them in prefix directory. Ex.: blueprints/{prefix}/cluster_name_hash
  prefix = get_prefix_path(args.project, region)
  remote_state_client = None
  if args.cluster_state_gcs_bucket is not None:
    remote_state_client = FuseStateClient(
        bucket=args.cluster_state_gcs_bucket,
        state_directory=os.path.join(blueprints_path, prefix, unique_name),
        prefix=prefix,
        cluster=args.cluster,
        deployment_name=unique_name,
    )
  gcm = prepare_gcluster_manager(remote_state_client)

  bp = generate_blueprint(blueprint_name=unique_name, args=args, prefix=prefix)

  # staging: sending the blueprint file(s) to gcluster's working directory
  bp_staged_path = gcm.stage_files(
      blueprint_file=bp.blueprint_file,
      blueprint_dependencies=bp.blueprint_dependencies,
      prefix=prefix,
  )
  gcm.deploy(
      blueprint_path=bp_staged_path,
      deployment_name=unique_name,
      prefix=prefix,
  )
  if args.cluster_state_gcs_bucket is not None:
    gcm.upload_state()

  get_cluster_credentials(args)

  err_code = apply_kjob_crds(args)
  if err_code > 0:
    xpk_exit(err_code)

  err_code = prepare_kjob(args)
  if err_code > 0:
    xpk_exit(err_code)

  xpk_exit(0)


def cluster_delete(args) -> None:
  """Function around cluster delete for the clusters created by Cluster toolkit.

  Args:
    args: user provided arguments for running the command.

  Returns:
    0 if successful and 1 otherwise.
  """
  check_gcloud_authenticated()
  prepare_directories()
  region = zone_to_region(args.zone)
  unique_name = get_unique_name(args.project, region, args.cluster)
  # prefix is to prevent name collisions for blueprints and also deployments by storing them in prefix directory. Ex.: blueprints/{prefix}/cluster_name_hash
  prefix = get_prefix_path(args.project, region)
  remote_state_client = None
  if args.cluster_state_gcs_bucket is not None:
    remote_state_client = FuseStateClient(
        bucket=args.cluster_state_gcs_bucket,
        state_directory=os.path.join(blueprints_path, prefix, unique_name),
        prefix=prefix,
        cluster=args.cluster,
        deployment_name=unique_name,
    )
  gcm = prepare_gcluster_manager(remote_state_client)

  # unique_name uses shortened hash string, so still name collision is possible
  unique_name = get_unique_name(args.project, region, args.cluster)
  # prefix is to prevent name collisions for blueprints and also deployments by storing them in prefix directory. Ex.: blueprints/{prefix}/cluster_name_hash
  prefix = get_prefix_path(args.project, region)
  if args.cluster_state_gcs_bucket is not None:
    gcm.download_state()

    bp = BlueprintGeneratorOutput(
        blueprint_file=os.path.join(blueprints_path, prefix, unique_name)
        + '.yaml',
        blueprint_dependencies=os.path.join(
            blueprints_path, prefix, unique_name
        ),
    )

    gcm.stage_files(
        blueprint_file=bp.blueprint_file,
        blueprint_dependencies=bp.blueprint_dependencies,
        prefix=prefix,
    )
  gcm.destroy_deployment(deployment_name=unique_name, prefix=prefix)

  xpk_exit(0)


def created_by_gcluster(args) -> bool:
  prepare_directories()
  region = zone_to_region(args.zone)
  unique_name = get_unique_name(args.project, region, args.cluster)
  prefix = get_prefix_path(args.project, region)
  bpg = prepare_blueprint_generator()
  return bpg.blueprint_exists(unique_name, prefix)


def get_unique_name(project_id, region, cluster_name):
  unique_string_hash = hash_string(
      input_string=f'{project_id}-{region}-{cluster_name}'.lower(), length=5
  )
  return f'{cluster_name}-{unique_string_hash}'


def get_prefix_path(project_id, region):
  return f'{project_id}-{region}'.lower()


def prepare_directories() -> None:
  ensure_directory_exists(blueprints_path)
  ensure_directory_exists(gcluster_working_dir)


def check_gcloud_authenticated():
  if not os.path.exists(gcloud_cfg_path):
    xpk_print(
        'Failed to find gcloud credential directory.'
        f' {gcloud_cfg_path} {blueprints_path} {gcluster_working_dir}'
    )
    xpk_print(
        'Please authenticate to gcloud ("gcloud auth application-default'
        ' login") and then run your command.'
    )
    xpk_exit(1)


def prepare_gcluster_manager(
    remote_state_client: RemoteStateClient | None,
) -> GclusterManager:
  dm = DockerManager(
      working_dir=gcluster_working_dir, gcloud_cfg_path=gcloud_cfg_path
  )
  dm.initialize()
  return GclusterManager(
      gcluster_command_runner=dm, remote_state_client=remote_state_client
  )


def prepare_blueprint_generator() -> BlueprintGenerator:
  return BlueprintGenerator(storage_path=blueprints_path)


def validate_state_gcs_bucket(args):
  bucket_validate_cmd = (
      f'gcloud storage buckets describe gs://{args.cluster_state_gcs_bucket}'
  )
  err_code, _ = run_command_for_value(
      bucket_validate_cmd,
      'Validate remote state bucket existence.',
      global_args=args,
  )
  if err_code != 0:
    xpk_exit(err_code)


def generate_blueprint(
    blueprint_name, args, prefix=None
) -> BlueprintGeneratorOutput:
  capacity_type, return_code = get_capacity_type(args)
  if return_code != 0:
    xpk_print('Capacity type is invalid.')
    xpk_exit(return_code)

  bpg = prepare_blueprint_generator()

  if args.cluster_state_gcs_bucket is not None:
<<<<<<< HEAD
    validate_state_gcs_bucket(args.cluster_state_gcs_bucket)
=======
    validate_state_gcs_bucket(args)
>>>>>>> 1171412c

  if args.device_type in supported_device_types:
    if args.device_type == a3mega_device_type:
      num_nodes = args.num_nodes if not args.num_nodes is None else 2
      return bpg.generate_a3_mega_blueprint(
          blueprint_name=blueprint_name,
          prefix=prefix,
          cluster_name=args.cluster,
          region=zone_to_region(args.zone),
          project_id=args.project,
          zone=args.zone,
          auth_cidr=all_IPs_cidr,
          num_nodes=num_nodes,
          reservation=args.reservation if args.reservation else None,
          capacity_type=capacity_type,
          system_node_pool_machine_type=args.default_pool_cpu_machine_type,
          system_node_pool_min_node_count=args.default_pool_cpu_num_nodes,
          gcs_bucket=args.cluster_state_gcs_bucket,
      )
    if args.device_type == a3ultra_device_type:
      num_nodes = args.num_nodes if not args.num_nodes is None else 2
      return bpg.generate_a3_ultra_blueprint(
          blueprint_name=blueprint_name,
          prefix=prefix,
          cluster_name=args.cluster,
          region=zone_to_region(args.zone),
          project_id=args.project,
          zone=args.zone,
          auth_cidr=all_IPs_cidr,
          num_nodes=num_nodes,
          reservation=args.reservation if args.reservation else None,
          enable_filestore_csi_driver=args.enable_gcpfilestore_csi_driver,
          capacity_type=capacity_type,
          system_node_pool_machine_type=args.default_pool_cpu_machine_type,
          system_node_pool_min_node_count=args.default_pool_cpu_num_nodes,
          gcs_bucket=args.cluster_state_gcs_bucket,
      )
  return None<|MERGE_RESOLUTION|>--- conflicted
+++ resolved
@@ -228,11 +228,7 @@
   bpg = prepare_blueprint_generator()
 
   if args.cluster_state_gcs_bucket is not None:
-<<<<<<< HEAD
-    validate_state_gcs_bucket(args.cluster_state_gcs_bucket)
-=======
     validate_state_gcs_bucket(args)
->>>>>>> 1171412c
 
   if args.device_type in supported_device_types:
     if args.device_type == a3mega_device_type:
