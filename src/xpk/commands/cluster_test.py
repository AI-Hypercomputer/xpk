"""
Copyright 2025 Google LLC

Licensed under the Apache License, Version 2.0 (the "License");
you may not use this file except in compliance with the License.
You may obtain a copy of the License at

     https://www.apache.org/licenses/LICENSE-2.0

Unless required by applicable law or agreed to in writing, software
distributed under the License is distributed on an "AS IS" BASIS,
WITHOUT WARRANTIES OR CONDITIONS OF ANY KIND, either express or implied.
See the License for the specific language governing permissions and
limitations under the License.
"""

import json
from argparse import Namespace
from dataclasses import dataclass
from typing import Any
from unittest.mock import MagicMock, patch
import pytest

<<<<<<< HEAD
from xpk.commands.cluster import _install_kueue, _validate_cluster_create_args, run_gke_cluster_create_command, cluster_create
=======
from xpk.core.telemetry import MetricsCollector
from xpk.commands.cluster import _install_kueue, _validate_cluster_create_args, run_gke_cluster_create_command, _log_cluster_create_telemetry
from xpk.core.capacity import CapacityType
>>>>>>> eec413f1
from xpk.core.system_characteristics import SystemCharacteristics, UserFacingNameToSystemCharacteristics
from xpk.core.testing.commands_tester import CommandsTester
from xpk.utils.feature_flags import FeatureFlags
from xpk.utils.versions import ReleaseChannel


@dataclass
class _Mocks:
  common_print_mock: MagicMock
  commands_print_mock: MagicMock
  commands_get_reservation_deployment_type: MagicMock
  commands_tester: CommandsTester


@dataclass
class _ClusterCreateMocks:
  """Holds all the mocked dependencies for the cluster_create function."""

  get_all_clusters_programmatic: MagicMock
  get_gke_server_config: MagicMock
  get_gke_control_plane_version: MagicMock
  get_system_characteristics: MagicMock
  authorize_private_cluster_access_if_necessary: MagicMock
  update_coredns_if_necessary: MagicMock
  get_cluster_credentials: MagicMock
  setup_k8s_env: MagicMock
  get_gke_node_pool_version: MagicMock
  run_gke_node_pool_create_command: MagicMock
  create_cluster_configmaps: MagicMock
  set_jobset_on_cluster: MagicMock
  get_cluster_location: MagicMock
  install_kjob: MagicMock
  xpk_exit: MagicMock


@pytest.fixture
def mocks(mocker) -> _Mocks:
  common_print_mock = mocker.patch(
      'xpk.commands.common.xpk_print',
      return_value=None,
  )
  commands_print_mock = mocker.patch(
      'xpk.commands.cluster.xpk_print', return_value=None
  )
  commands_get_reservation_deployment_type = mocker.patch(
      'xpk.commands.cluster.get_reservation_deployment_type',
      return_value='DENSE',
  )
  return _Mocks(
      common_print_mock=common_print_mock,
      commands_get_reservation_deployment_type=commands_get_reservation_deployment_type,
      commands_print_mock=commands_print_mock,
      commands_tester=CommandsTester(
          mocker,
          run_command_with_updates_path=(
              'xpk.commands.cluster.run_command_with_updates'
          ),
      ),
  )


def construct_args(**kwargs: Any) -> Namespace:
  args_dict = dict(
      project='project',
      zone='us-central1-a',
      reservation='',
      on_demand=False,
      tpu_type=None,
      device_type=None,
      spot=False,
      default_pool_cpu_machine_type='test-machine-type',
      cluster='test-cluster',
      default_pool_cpu_num_nodes='100',
      sub_slicing=False,
      gke_version='',
      private=False,
      authorized_networks=None,
      enable_pathways=False,
      enable_ray_cluster=False,
      enable_workload_identity=False,
      enable_gcsfuse_csi_driver=False,
      enable_gcpfilestore_csi_driver=False,
      enable_parallelstore_csi_driver=False,
      enable_pd_csi_driver=False,
      enable_lustre_csi_driver=False,
      custom_cluster_arguments='',
      num_slices=1,
      num_nodes=1,
      flex=False,
      memory_limit='100Gi',
      cpu_limit=100,
      cluster_cpu_machine_type='',
      create_vertex_tensorboard=False,
      enable_autoprovisioning=False,
  )
  args_dict.update(kwargs)
  return Namespace(**args_dict)


@pytest.fixture
def cluster_create_mocks(mocker) -> _ClusterCreateMocks:
  """Mocks all dependencies for the cluster_create function."""
  # This fixture patches all the functions called by cluster_create, allowing
  # tests to focus on specific logic paths without executing external commands
  # or complex sub-functions. Each mock can be configured within the test
  # itself if a specific return value or behavior is needed.
  return _ClusterCreateMocks(
      get_all_clusters_programmatic=mocker.patch(
          'xpk.commands.cluster.get_all_clusters_programmatic',
          return_value=([], 0),
      ),
      get_gke_server_config=mocker.patch(
          'xpk.commands.cluster.get_gke_server_config',
          return_value=(0, MagicMock()),
      ),
      get_gke_control_plane_version=mocker.patch(
          'xpk.commands.cluster.get_gke_control_plane_version'
      ),
      get_system_characteristics=mocker.patch(
          'xpk.commands.cluster.get_system_characteristics',
          return_value=(TPU_TEST_SYSTEM, 0),
      ),
      authorize_private_cluster_access_if_necessary=mocker.patch(
          'xpk.commands.cluster.authorize_private_cluster_access_if_necessary',
          return_value=0,
      ),
      update_coredns_if_necessary=mocker.patch(
          'xpk.commands.cluster.update_coredns_if_necessary', return_value=0
      ),
      get_cluster_credentials=mocker.patch(
          'xpk.commands.cluster.get_cluster_credentials', return_value=0
      ),
      setup_k8s_env=mocker.patch('xpk.commands.cluster.setup_k8s_env'),
      get_gke_node_pool_version=mocker.patch(
          'xpk.commands.cluster.get_gke_node_pool_version',
          return_value=(0, '1.2.3'),
      ),
      run_gke_node_pool_create_command=mocker.patch(
          'xpk.commands.cluster.run_gke_node_pool_create_command',
          return_value=0,
      ),
      create_cluster_configmaps=mocker.patch(
          'xpk.commands.cluster.create_cluster_configmaps', return_value=0
      ),
      set_jobset_on_cluster=mocker.patch(
          'xpk.commands.cluster.set_jobset_on_cluster', return_value=0
      ),
      get_cluster_location=mocker.patch(
          'xpk.commands.cluster.get_cluster_location',
          return_value='us-central1',
      ),
      install_kjob=mocker.patch(
          'xpk.commands.cluster.install_kjob', return_value=0
      ),
      xpk_exit=mocker.patch('xpk.commands.cluster.xpk_exit'),
  )


GPU_TEST_SYSTEM: SystemCharacteristics = UserFacingNameToSystemCharacteristics[
    'l4-1'
]
SUB_SLICING_SYSTEM: SystemCharacteristics = (
    UserFacingNameToSystemCharacteristics['v6e-4x4']
)
TPU_TEST_SYSTEM: SystemCharacteristics = UserFacingNameToSystemCharacteristics[
    'v6e-4x4'
]


def test_validate_cluster_create_args_for_correct_args_pass(
    mocks: _Mocks,
):
  args = Namespace()

  _validate_cluster_create_args(args, GPU_TEST_SYSTEM)

  assert mocks.common_print_mock.call_count == 0


def test_validate_cluster_create_args_for_correct_sub_slicing_args_pass(
    mocks: _Mocks,
):
  FeatureFlags.SUB_SLICING_ENABLED = True
  args = construct_args(
      sub_slicing=True,
      reservation='test-reservation',
  )

  _validate_cluster_create_args(args, SUB_SLICING_SYSTEM)

  assert mocks.common_print_mock.call_count == 0


def test_validate_cluster_create_args_for_not_supported_system_throws(
    mocks: _Mocks,
):
  FeatureFlags.SUB_SLICING_ENABLED = True
  args = construct_args(
      sub_slicing=True,
      reservation='test-reservation',
  )

  with pytest.raises(SystemExit):
    _validate_cluster_create_args(args, GPU_TEST_SYSTEM)

  assert mocks.common_print_mock.call_count == 1
  assert (
      mocks.common_print_mock.call_args[0][0]
      == 'Error: l4-1 does not support Sub-slicing.'
  )


def test_validate_cluster_create_args_for_missing_reservation(
    mocks: _Mocks,
):
  FeatureFlags.SUB_SLICING_ENABLED = True
  args = construct_args(
      sub_slicing=True,
      reservation=None,
  )

  with pytest.raises(SystemExit):
    _validate_cluster_create_args(args, SUB_SLICING_SYSTEM)

  assert mocks.commands_print_mock.call_count == 1
  assert (
      'Validation failed: Sub-slicing cluster creation requires'
      in mocks.commands_print_mock.call_args[0][0]
  )


def test_validate_cluster_create_args_for_invalid_reservation(
    mocks: _Mocks,
):
  FeatureFlags.SUB_SLICING_ENABLED = True
  args = construct_args(
      sub_slicing=True,
      reservation='test-reservation',
  )
  mocks.commands_get_reservation_deployment_type.return_value = 'SPARSE'

  with pytest.raises(SystemExit):
    _validate_cluster_create_args(args, SUB_SLICING_SYSTEM)

  assert mocks.commands_print_mock.call_count == 5
  assert (
      'Refer to the documentation for more information on creating Cluster'
      in mocks.commands_print_mock.call_args[0][0]
  )


@patch('xpk.commands.cluster.KueueManager.install_or_upgrade')
def test_install_kueue_returns_kueue_installation_code(
    mock_kueue_manager_install: MagicMock,
):
  mock_kueue_manager_install.return_value = 17

  code = _install_kueue(
      args=construct_args(),
      system=GPU_TEST_SYSTEM,
      autoprovisioning_config=None,
  )

  assert code == 17


def test_run_gke_cluster_create_command_specifies_custom_cluster_arguments_last(
    mocks: _Mocks,
):
  result = run_gke_cluster_create_command(
      args=construct_args(
          custom_cluster_arguments='--enable-autoscaling=False --foo=baz'
      ),
      gke_control_plane_version='1.2.3',
      system=TPU_TEST_SYSTEM,
      release_channel=ReleaseChannel.STABLE,
  )

  assert result == 0
  mocks.commands_tester.assert_command_run(
      'clusters create',
      ' --enable-autoscaling',
      ' --enable-autoscaling=False --foo=baz',
  )


def test_run_gke_cluster_create_command_without_gke_version_does_not_have_no_autoupgrade_flag(
    mocks: _Mocks,
):
  result = run_gke_cluster_create_command(
      args=construct_args(gke_version=''),
      gke_control_plane_version='1.2.3',
      system=TPU_TEST_SYSTEM,
      release_channel=ReleaseChannel.RAPID,
  )

  assert result == 0
  mocks.commands_tester.assert_command_not_run(
      'clusters create', ' --no-enable-autoupgrade'
  )
  mocks.commands_tester.assert_command_run(
      'clusters create', ' --release-channel=RAPID'
  )


def test_run_gke_cluster_create_command_with_gke_version_has_no_autoupgrade_flag(
    mocks: _Mocks,
):
  result = run_gke_cluster_create_command(
      args=construct_args(gke_version='1.2.3'),
      gke_control_plane_version='1.2.3',
      system=TPU_TEST_SYSTEM,
      release_channel=ReleaseChannel.REGULAR,
  )

  assert result == 0
  mocks.commands_tester.assert_command_run(
      'clusters create', '--release-channel=REGULAR', ' --no-enable-autoupgrade'
  )


def test_log_cluster_create_telemetry_does_not_log_when_feature_flag_is_disabled():
  FeatureFlags.TELEMETRY_ENABLED = False
  _log_cluster_create_telemetry(construct_args())
  events = json.loads(MetricsCollector.flush())['log_event']
  assert len(events) == 0


def test_log_cluster_create_telemetry_logs_correct_event_when_tpu_type_is_provided(
    mocker: MagicMock,
):
<<<<<<< HEAD
  result = run_gke_cluster_create_command(
      args=construct_args(gke_version=''),
      gke_control_plane_version='1.2.3',
      system=GPU_TEST_SYSTEM,
      release_channel=ReleaseChannel.REGULAR,
  )

  assert result == 0
  mocks.commands_tester.assert_command_run(
      'clusters create',
      ' --release-channel=REGULAR',
      ' --no-enable-autoupgrade',
  )


@pytest.mark.parametrize(
    'gke_version_arg, expected_channel, expected_version',
    [
        (None, ReleaseChannel.RAPID, '1.2.4'),  # No version, should use RAPID
        (
            '1.2.3',
            ReleaseChannel.REGULAR,
            '1.2.3',
        ),  # Version provided, should use REGULAR
    ],
)
def test_cluster_create_calls_run_command_with_correct_channel_and_version(
    gke_version_arg,
    expected_channel,
    expected_version,
    mocks: _Mocks,
    cluster_create_mocks: _ClusterCreateMocks,
):
  """
  Verifies that cluster_create calls run_gke_cluster_create_command with the correct
  release channel and GKE version based on whether a version is provided.
  """
  # Configure the mock that depends on the test's parameters
  cluster_create_mocks.get_gke_control_plane_version.return_value = (
      0,
      expected_version,
  )

  args = construct_args(gke_version=gke_version_arg)
  cluster_create(args)

  # Assert the command parts that would be passed to run_command_with_updates
  expected_command_parts = [
      'clusters create',
      f'--cluster-version={expected_version}',
      f'--release-channel={expected_channel.value}',
  ]

  mocks.commands_tester.assert_command_run(*expected_command_parts)
=======
  FeatureFlags.TELEMETRY_ENABLED = True
  mocker.patch(
      'xpk.commands.cluster.get_capacity_type',
      return_value=(CapacityType.SPOT, 0),
  )
  _log_cluster_create_telemetry(construct_args(device_type='test-device-type'))
  event = json.loads(MetricsCollector.flush())['log_event'][0]
  payload = json.loads(event['source_extension_json'])
  event_metadata = payload['event_metadata']
  assert payload['event_name'] == 'cluster_create'
  assert (
      _get_event_metadata_value_by_key(
          event_metadata,
          'XPK_ZONE',
      )
      == 'us-central1-a'
  )
  assert (
      _get_event_metadata_value_by_key(
          event_metadata,
          'XPK_SYSTEM_CHARACTERISTICS',
      )
      == 'test-device-type'
  )
  assert (
      _get_event_metadata_value_by_key(
          event_metadata,
          'XPK_PROVISIONING_MODE',
      )
      == 'spot'
  )


def test_log_cluster_create_telemetry_logs_correct_event_when_device_type_is_provided(
    mocker: MagicMock,
):
  FeatureFlags.TELEMETRY_ENABLED = True
  mocker.patch(
      'xpk.commands.cluster.get_capacity_type',
      return_value=(CapacityType.SPOT, 0),
  )
  _log_cluster_create_telemetry(construct_args(tpu_type='test-tpu-type'))
  event = json.loads(MetricsCollector.flush())['log_event'][0]
  payload = json.loads(event['source_extension_json'])
  event_metadata = payload['event_metadata']
  assert payload['event_name'] == 'cluster_create'
  assert (
      _get_event_metadata_value_by_key(
          event_metadata,
          'XPK_ZONE',
      )
      == 'us-central1-a'
  )
  assert (
      _get_event_metadata_value_by_key(
          event_metadata,
          'XPK_SYSTEM_CHARACTERISTICS',
      )
      == 'test-tpu-type'
  )
  assert (
      _get_event_metadata_value_by_key(
          event_metadata,
          'XPK_PROVISIONING_MODE',
      )
      == 'spot'
  )


def _get_event_metadata_value_by_key(
    event_metadata: list[dict[str, str]], key: str
) -> str | None:
  return next(
      (meta['value'] for meta in event_metadata if meta['key'] == key),
      None,
  )
>>>>>>> eec413f1
<|MERGE_RESOLUTION|>--- conflicted
+++ resolved
@@ -21,13 +21,9 @@
 from unittest.mock import MagicMock, patch
 import pytest
 
-<<<<<<< HEAD
-from xpk.commands.cluster import _install_kueue, _validate_cluster_create_args, run_gke_cluster_create_command, cluster_create
-=======
 from xpk.core.telemetry import MetricsCollector
-from xpk.commands.cluster import _install_kueue, _validate_cluster_create_args, run_gke_cluster_create_command, _log_cluster_create_telemetry
+from xpk.commands.cluster import _install_kueue, _validate_cluster_create_args, run_gke_cluster_create_command, cluster_create, _log_cluster_create_telemetry
 from xpk.core.capacity import CapacityType
->>>>>>> eec413f1
 from xpk.core.system_characteristics import SystemCharacteristics, UserFacingNameToSystemCharacteristics
 from xpk.core.testing.commands_tester import CommandsTester
 from xpk.utils.feature_flags import FeatureFlags
@@ -347,6 +343,23 @@
   mocks.commands_tester.assert_command_run(
       'clusters create', '--release-channel=REGULAR', ' --no-enable-autoupgrade'
   )
+  
+def test_run_gke_cluster_create_command_with_gpu_system_has_no_enable_autoupgrade(
+    mocks: _Mocks,
+):
+  result = run_gke_cluster_create_command(
+      args=construct_args(gke_version=''),
+      gke_control_plane_version='1.2.3',
+      system=GPU_TEST_SYSTEM,
+      release_channel=ReleaseChannel.REGULAR,
+  )
+
+  assert result == 0
+  mocks.commands_tester.assert_command_run(
+      'clusters create',
+      ' --release-channel=REGULAR',
+      ' --no-enable-autoupgrade',
+  )
 
 
 def test_log_cluster_create_telemetry_does_not_log_when_feature_flag_is_disabled():
@@ -359,19 +372,81 @@
 def test_log_cluster_create_telemetry_logs_correct_event_when_tpu_type_is_provided(
     mocker: MagicMock,
 ):
-<<<<<<< HEAD
-  result = run_gke_cluster_create_command(
-      args=construct_args(gke_version=''),
-      gke_control_plane_version='1.2.3',
-      system=GPU_TEST_SYSTEM,
-      release_channel=ReleaseChannel.REGULAR,
-  )
-
-  assert result == 0
-  mocks.commands_tester.assert_command_run(
-      'clusters create',
-      ' --release-channel=REGULAR',
-      ' --no-enable-autoupgrade',
+  FeatureFlags.TELEMETRY_ENABLED = True
+  mocker.patch(
+      'xpk.commands.cluster.get_capacity_type',
+      return_value=(CapacityType.SPOT, 0),
+  )
+  _log_cluster_create_telemetry(construct_args(device_type='test-device-type'))
+  event = json.loads(MetricsCollector.flush())['log_event'][0]
+  payload = json.loads(event['source_extension_json'])
+  event_metadata = payload['event_metadata']
+  assert payload['event_name'] == 'cluster_create'
+  assert (
+      _get_event_metadata_value_by_key(
+          event_metadata,
+          'XPK_ZONE',
+      )
+      == 'us-central1-a'
+  )
+  assert (
+      _get_event_metadata_value_by_key(
+          event_metadata,
+          'XPK_SYSTEM_CHARACTERISTICS',
+      )
+      == 'test-device-type'
+  )
+  assert (
+      _get_event_metadata_value_by_key(
+          event_metadata,
+          'XPK_PROVISIONING_MODE',
+      )
+      == 'spot'
+  )
+
+
+def test_log_cluster_create_telemetry_logs_correct_event_when_device_type_is_provided(
+    mocker: MagicMock,
+):
+  FeatureFlags.TELEMETRY_ENABLED = True
+  mocker.patch(
+      'xpk.commands.cluster.get_capacity_type',
+      return_value=(CapacityType.SPOT, 0),
+  )
+  _log_cluster_create_telemetry(construct_args(tpu_type='test-tpu-type'))
+  event = json.loads(MetricsCollector.flush())['log_event'][0]
+  payload = json.loads(event['source_extension_json'])
+  event_metadata = payload['event_metadata']
+  assert payload['event_name'] == 'cluster_create'
+  assert (
+      _get_event_metadata_value_by_key(
+          event_metadata,
+          'XPK_ZONE',
+      )
+      == 'us-central1-a'
+  )
+  assert (
+      _get_event_metadata_value_by_key(
+          event_metadata,
+          'XPK_SYSTEM_CHARACTERISTICS',
+      )
+      == 'test-tpu-type'
+  )
+  assert (
+      _get_event_metadata_value_by_key(
+          event_metadata,
+          'XPK_PROVISIONING_MODE',
+      )
+      == 'spot'
+  )
+
+
+def _get_event_metadata_value_by_key(
+    event_metadata: list[dict[str, str]], key: str
+) -> str | None:
+  return next(
+      (meta['value'] for meta in event_metadata if meta['key'] == key),
+      None,
   )
 
 
@@ -413,82 +488,4 @@
       f'--release-channel={expected_channel.value}',
   ]
 
-  mocks.commands_tester.assert_command_run(*expected_command_parts)
-=======
-  FeatureFlags.TELEMETRY_ENABLED = True
-  mocker.patch(
-      'xpk.commands.cluster.get_capacity_type',
-      return_value=(CapacityType.SPOT, 0),
-  )
-  _log_cluster_create_telemetry(construct_args(device_type='test-device-type'))
-  event = json.loads(MetricsCollector.flush())['log_event'][0]
-  payload = json.loads(event['source_extension_json'])
-  event_metadata = payload['event_metadata']
-  assert payload['event_name'] == 'cluster_create'
-  assert (
-      _get_event_metadata_value_by_key(
-          event_metadata,
-          'XPK_ZONE',
-      )
-      == 'us-central1-a'
-  )
-  assert (
-      _get_event_metadata_value_by_key(
-          event_metadata,
-          'XPK_SYSTEM_CHARACTERISTICS',
-      )
-      == 'test-device-type'
-  )
-  assert (
-      _get_event_metadata_value_by_key(
-          event_metadata,
-          'XPK_PROVISIONING_MODE',
-      )
-      == 'spot'
-  )
-
-
-def test_log_cluster_create_telemetry_logs_correct_event_when_device_type_is_provided(
-    mocker: MagicMock,
-):
-  FeatureFlags.TELEMETRY_ENABLED = True
-  mocker.patch(
-      'xpk.commands.cluster.get_capacity_type',
-      return_value=(CapacityType.SPOT, 0),
-  )
-  _log_cluster_create_telemetry(construct_args(tpu_type='test-tpu-type'))
-  event = json.loads(MetricsCollector.flush())['log_event'][0]
-  payload = json.loads(event['source_extension_json'])
-  event_metadata = payload['event_metadata']
-  assert payload['event_name'] == 'cluster_create'
-  assert (
-      _get_event_metadata_value_by_key(
-          event_metadata,
-          'XPK_ZONE',
-      )
-      == 'us-central1-a'
-  )
-  assert (
-      _get_event_metadata_value_by_key(
-          event_metadata,
-          'XPK_SYSTEM_CHARACTERISTICS',
-      )
-      == 'test-tpu-type'
-  )
-  assert (
-      _get_event_metadata_value_by_key(
-          event_metadata,
-          'XPK_PROVISIONING_MODE',
-      )
-      == 'spot'
-  )
-
-
-def _get_event_metadata_value_by_key(
-    event_metadata: list[dict[str, str]], key: str
-) -> str | None:
-  return next(
-      (meta['value'] for meta in event_metadata if meta['key'] == key),
-      None,
-  )
->>>>>>> eec413f1
+  mocks.commands_tester.assert_command_run(*expected_command_parts)