"""
Copyright 2025 Google LLC

Licensed under the Apache License, Version 2.0 (the "License");
you may not use this file except in compliance with the License.
You may obtain a copy of the License at

     https://www.apache.org/licenses/LICENSE-2.0

Unless required by applicable law or agreed to in writing, software
distributed under the License is distributed on an "AS IS" BASIS,
WITHOUT WARRANTIES OR CONDITIONS OF ANY KIND, either express or implied.
See the License for the specific language governing permissions and
limitations under the License.
"""

import json
from argparse import Namespace
from dataclasses import dataclass
from typing import Any
from unittest.mock import MagicMock, patch
import pytest

from xpk.core.telemetry import MetricsCollector
from xpk.commands.cluster import _install_kueue, _validate_cluster_create_args, run_gke_cluster_create_command, cluster_create, _log_cluster_create_telemetry
from xpk.core.capacity import CapacityType
from xpk.core.system_characteristics import SystemCharacteristics, UserFacingNameToSystemCharacteristics
from xpk.core.testing.commands_tester import CommandsTester
from xpk.utils.feature_flags import FeatureFlags
from xpk.utils.versions import ReleaseChannel


@dataclass
class _Mocks:
  common_print_mock: MagicMock
  commands_print_mock: MagicMock
  commands_get_reservation_deployment_type: MagicMock
  commands_tester: CommandsTester


@dataclass
class _ClusterCreateMocks:
  """Holds all the mocked dependencies for the cluster_create function."""

  get_all_clusters_programmatic: MagicMock
  get_gke_server_config: MagicMock
  get_gke_control_plane_version: MagicMock
  get_system_characteristics: MagicMock
  authorize_private_cluster_access_if_necessary: MagicMock
  update_coredns_if_necessary: MagicMock
  get_cluster_credentials: MagicMock
  setup_k8s_env: MagicMock
  get_gke_node_pool_version: MagicMock
  run_gke_node_pool_create_command: MagicMock
  create_cluster_configmaps: MagicMock
  set_jobset_on_cluster: MagicMock
  get_cluster_location: MagicMock
  install_kjob: MagicMock
  xpk_exit: MagicMock
  update_jobset_resources_if_necessary: MagicMock
  _install_kueue: MagicMock
  set_pathways_job_on_cluster: MagicMock


@pytest.fixture
def mocks(mocker) -> _Mocks:
  common_print_mock = mocker.patch(
      'xpk.commands.common.xpk_print',
      return_value=None,
  )
  commands_print_mock = mocker.patch(
      'xpk.commands.cluster.xpk_print', return_value=None
  )
  commands_get_reservation_deployment_type = mocker.patch(
      'xpk.commands.cluster.get_reservation_deployment_type',
      return_value='DENSE',
  )
  return _Mocks(
      common_print_mock=common_print_mock,
      commands_get_reservation_deployment_type=commands_get_reservation_deployment_type,
      commands_print_mock=commands_print_mock,
      commands_tester=CommandsTester(
          mocker,
          run_command_with_updates_path=(
              'xpk.commands.cluster.run_command_with_updates'
          ),
          run_command_for_value_path=(
              'xpk.commands.cluster.run_command_for_value'
          ),
      ),
  )


def construct_args(**kwargs: Any) -> Namespace:
  args_dict = dict(
      project='project',
      zone='us-central1-a',
      reservation='',
      on_demand=False,
      tpu_type=None,
      device_type=None,
      spot=False,
      default_pool_cpu_machine_type='test-machine-type',
      cluster='test-cluster',
      default_pool_cpu_num_nodes='100',
      sub_slicing=False,
      gke_version='',
      private=False,
      authorized_networks=None,
      enable_pathways=False,
      enable_ray_cluster=False,
      enable_workload_identity=False,
      enable_gcsfuse_csi_driver=False,
      enable_gcpfilestore_csi_driver=False,
      enable_parallelstore_csi_driver=False,
      enable_pd_csi_driver=False,
      enable_lustre_csi_driver=False,
      custom_cluster_arguments='',
      num_slices=1,
      num_nodes=1,
      flex=False,
      memory_limit='100Gi',
      cpu_limit=100,
      cluster_cpu_machine_type='',
      create_vertex_tensorboard=False,
      enable_autoprovisioning=False,
<<<<<<< HEAD
      sub_slicing_topology='2x2x2',
      use_vertex_tensorboard=False,
      env_file='',
      env=None,
      use_pathways=False,
      debug_dump_gcs=False,
      storage='',
      restart_on_exit_codes=None,
      ttl_seconds_after_finished=0,
      max_restarts=1,
      priority=0,
      termination_grace_period_seconds=0,
      docker_image_pull_secret='',
=======
      managed_mldiagnostics=False,
>>>>>>> 5da6fda5
  )
  args_dict.update(kwargs)
  return Namespace(**args_dict)


@pytest.fixture
def cluster_create_mocks(mocker) -> _ClusterCreateMocks:
  """Mocks all dependencies for the cluster_create function."""
  # This fixture patches all the functions called by cluster_create, allowing
  # tests to focus on specific logic paths without executing external commands
  # or complex sub-functions. Each mock can be configured within the test
  # itself if a specific return value or behavior is needed.
  return _ClusterCreateMocks(
      get_all_clusters_programmatic=mocker.patch(
          'xpk.commands.cluster.get_all_clusters_programmatic',
          return_value=([], 0),
      ),
      get_gke_server_config=mocker.patch(
          'xpk.commands.cluster.get_gke_server_config',
          return_value=(0, MagicMock()),
      ),
      get_gke_control_plane_version=mocker.patch(
          'xpk.commands.cluster.get_gke_control_plane_version'
      ),
      get_system_characteristics=mocker.patch(
          'xpk.commands.cluster.get_system_characteristics',
          return_value=(TPU_TEST_SYSTEM, 0),
      ),
      authorize_private_cluster_access_if_necessary=mocker.patch(
          'xpk.commands.cluster.authorize_private_cluster_access_if_necessary',
          return_value=0,
      ),
      update_coredns_if_necessary=mocker.patch(
          'xpk.commands.cluster.update_coredns_if_necessary', return_value=0
      ),
      get_cluster_credentials=mocker.patch(
          'xpk.commands.cluster.get_cluster_credentials', return_value=0
      ),
      setup_k8s_env=mocker.patch('xpk.commands.cluster.setup_k8s_env'),
      get_gke_node_pool_version=mocker.patch(
          'xpk.commands.cluster.get_gke_node_pool_version',
          return_value=(0, '1.2.3'),
      ),
      run_gke_node_pool_create_command=mocker.patch(
          'xpk.commands.cluster.run_gke_node_pool_create_command',
          return_value=0,
      ),
      create_cluster_configmaps=mocker.patch(
          'xpk.commands.cluster.create_cluster_configmaps', return_value=0
      ),
      set_jobset_on_cluster=mocker.patch(
          'xpk.commands.cluster.set_jobset_on_cluster', return_value=0
      ),
      get_cluster_location=mocker.patch(
          'xpk.commands.cluster.get_cluster_location',
          return_value='us-central1',
      ),
      install_kjob=mocker.patch(
          'xpk.commands.cluster.install_kjob', return_value=0
      ),
      xpk_exit=mocker.patch('xpk.commands.cluster.xpk_exit'),
      update_jobset_resources_if_necessary=mocker.patch(
          'xpk.commands.cluster.update_jobset_resources_if_necessary',
          return_value=0,
      ),
      _install_kueue=mocker.patch(
          'xpk.commands.cluster._install_kueue', return_value=0
      ),
      set_pathways_job_on_cluster=mocker.patch(
          'xpk.commands.cluster.set_pathways_job_on_cluster', return_value=0
      ),
  )


GPU_TEST_SYSTEM: SystemCharacteristics = UserFacingNameToSystemCharacteristics[
    'l4-1'
]
SUB_SLICING_SYSTEM: SystemCharacteristics = (
    UserFacingNameToSystemCharacteristics['v6e-4x4']
)
TPU_TEST_SYSTEM: SystemCharacteristics = UserFacingNameToSystemCharacteristics[
    'v6e-4x4'
]


def test_validate_cluster_create_args_for_correct_args_pass(
    mocks: _Mocks,
):
  args = construct_args()

  _validate_cluster_create_args(args, GPU_TEST_SYSTEM)

  assert mocks.common_print_mock.call_count == 0


def test_validate_cluster_create_args_for_correct_sub_slicing_args_pass(
    mocks: _Mocks,
):
  FeatureFlags.SUB_SLICING_ENABLED = True
  args = construct_args(
      sub_slicing=True,
      reservation='test-reservation',
  )

  _validate_cluster_create_args(args, SUB_SLICING_SYSTEM)

  assert mocks.common_print_mock.call_count == 0


def test_validate_cluster_create_args_for_not_supported_system_throws(
    mocks: _Mocks,
):
  FeatureFlags.SUB_SLICING_ENABLED = True
  args = construct_args(
      sub_slicing=True,
      reservation='test-reservation',
  )

  with pytest.raises(SystemExit):
    _validate_cluster_create_args(args, GPU_TEST_SYSTEM)

  assert mocks.common_print_mock.call_count == 1
  assert (
      mocks.common_print_mock.call_args[0][0]
      == 'Error: l4-1 does not support Sub-slicing.'
  )


def test_validate_cluster_create_args_for_missing_reservation(
    mocks: _Mocks,
):
  FeatureFlags.SUB_SLICING_ENABLED = True
  args = construct_args(
      sub_slicing=True,
      reservation=None,
  )

  with pytest.raises(SystemExit):
    _validate_cluster_create_args(args, SUB_SLICING_SYSTEM)

  assert mocks.commands_print_mock.call_count == 1
  assert (
      'Validation failed: Sub-slicing cluster creation requires'
      in mocks.commands_print_mock.call_args[0][0]
  )


def test_validate_cluster_create_args_for_invalid_reservation(
    mocks: _Mocks,
):
  FeatureFlags.SUB_SLICING_ENABLED = True
  args = construct_args(
      sub_slicing=True,
      reservation='test-reservation',
  )
  mocks.commands_get_reservation_deployment_type.return_value = 'SPARSE'

  with pytest.raises(SystemExit):
    _validate_cluster_create_args(args, SUB_SLICING_SYSTEM)

  assert mocks.commands_print_mock.call_count == 5
  assert (
      'Refer to the documentation for more information on creating Cluster'
      in mocks.commands_print_mock.call_args[0][0]
  )


@patch('xpk.commands.cluster.KueueManager.install_or_upgrade')
def test_install_kueue_returns_kueue_installation_code(
    mock_kueue_manager_install: MagicMock,
):
  mock_kueue_manager_install.return_value = 17

  code = _install_kueue(
      args=construct_args(),
      system=GPU_TEST_SYSTEM,
      autoprovisioning_config=None,
  )

  assert code == 17


def test_run_gke_cluster_create_command_specifies_custom_cluster_arguments_last(
    mocks: _Mocks,
):
  result = run_gke_cluster_create_command(
      args=construct_args(
          custom_cluster_arguments='--enable-autoscaling=False --foo=baz'
      ),
      gke_control_plane_version='1.2.3',
      system=TPU_TEST_SYSTEM,
      release_channel=ReleaseChannel.STABLE,
  )

  assert result == 0
  mocks.commands_tester.assert_command_run(
      'clusters create',
      ' --enable-autoscaling',
      ' --enable-autoscaling=False --foo=baz',
  )


def test_run_gke_cluster_create_command_without_gke_version_does_not_have_no_autoupgrade_flag(
    mocks: _Mocks,
):
  result = run_gke_cluster_create_command(
      args=construct_args(gke_version=''),
      gke_control_plane_version='1.2.3',
      system=TPU_TEST_SYSTEM,
      release_channel=ReleaseChannel.RAPID,
  )

  assert result == 0
  mocks.commands_tester.assert_command_not_run(
      'clusters create', ' --no-enable-autoupgrade'
  )
  mocks.commands_tester.assert_command_run(
      'clusters create', ' --release-channel=rapid'
  )


def test_run_gke_cluster_create_command_with_gke_version_has_no_autoupgrade_flag(
    mocks: _Mocks,
):
  result = run_gke_cluster_create_command(
      args=construct_args(gke_version='1.2.3'),
      gke_control_plane_version='1.2.3',
      system=TPU_TEST_SYSTEM,
      release_channel=ReleaseChannel.REGULAR,
  )

  assert result == 0
  mocks.commands_tester.assert_command_run(
      'clusters create', '--release-channel=regular', ' --no-enable-autoupgrade'
  )


def test_run_gke_cluster_create_command_with_lustre_runs_correct_command(
    mocks: _Mocks,
):
  result = run_gke_cluster_create_command(
      args=construct_args(
          enable_lustre_csi_driver=True, enable_legacy_lustre_port=False
      ),
      gke_control_plane_version='1.2.3',
      system=TPU_TEST_SYSTEM,
      release_channel=ReleaseChannel.REGULAR,
  )

  assert result == 0
  commands = mocks.commands_tester.get_matching_commands('clusters create')
  assert len(commands) == 1
  command = commands[0]
  assert (
      '--addons=LustreCsiDriver' in command
      and '--enable-legacy-lustre-port' not in command
  )


def test_run_gke_cluster_create_command_with_lustre_legacy_port_adds_correct_flag(
    mocks: _Mocks,
):
  result = run_gke_cluster_create_command(
      args=construct_args(
          enable_lustre_csi_driver=True, enable_legacy_lustre_port=True
      ),
      gke_control_plane_version='1.2.3',
      system=TPU_TEST_SYSTEM,
      release_channel=ReleaseChannel.REGULAR,
  )

  assert result == 0
  mocks.commands_tester.assert_command_run(
      'clusters create',
      '--enable-legacy-lustre-port',
      '--addons=LustreCsiDriver',
  )


def test_log_cluster_create_telemetry_does_not_log_when_feature_flag_is_disabled():
  FeatureFlags.TELEMETRY_ENABLED = False
  _log_cluster_create_telemetry(construct_args())
  events = json.loads(MetricsCollector.flush())['log_event']
  assert len(events) == 0


def test_log_cluster_create_telemetry_logs_correct_event_when_tpu_type_is_provided(
    mocker: MagicMock,
):
  FeatureFlags.TELEMETRY_ENABLED = True
  mocker.patch(
      'xpk.commands.cluster.get_capacity_type',
      return_value=(CapacityType.SPOT, 0),
  )
  _log_cluster_create_telemetry(construct_args(device_type='test-device-type'))
  event = json.loads(MetricsCollector.flush())['log_event'][0]
  payload = json.loads(event['source_extension_json'])
  event_metadata = payload['event_metadata']
  assert payload['event_name'] == 'cluster_create'
  assert (
      _get_event_metadata_value_by_key(
          event_metadata,
          'XPK_ZONE',
      )
      == 'us-central1-a'
  )
  assert (
      _get_event_metadata_value_by_key(
          event_metadata,
          'XPK_SYSTEM_CHARACTERISTICS',
      )
      == 'test-device-type'
  )
  assert (
      _get_event_metadata_value_by_key(
          event_metadata,
          'XPK_PROVISIONING_MODE',
      )
      == 'spot'
  )


def test_log_cluster_create_telemetry_logs_correct_event_when_device_type_is_provided(
    mocker: MagicMock,
):
  FeatureFlags.TELEMETRY_ENABLED = True
  mocker.patch(
      'xpk.commands.cluster.get_capacity_type',
      return_value=(CapacityType.SPOT, 0),
  )
  _log_cluster_create_telemetry(construct_args(tpu_type='test-tpu-type'))
  event = json.loads(MetricsCollector.flush())['log_event'][0]
  payload = json.loads(event['source_extension_json'])
  event_metadata = payload['event_metadata']
  assert payload['event_name'] == 'cluster_create'
  assert (
      _get_event_metadata_value_by_key(
          event_metadata,
          'XPK_ZONE',
      )
      == 'us-central1-a'
  )
  assert (
      _get_event_metadata_value_by_key(
          event_metadata,
          'XPK_SYSTEM_CHARACTERISTICS',
      )
      == 'test-tpu-type'
  )
  assert (
      _get_event_metadata_value_by_key(
          event_metadata,
          'XPK_PROVISIONING_MODE',
      )
      == 'spot'
  )


def _get_event_metadata_value_by_key(
    event_metadata: list[dict[str, str]], key: str
) -> str | None:
  return next(
      (meta['value'] for meta in event_metadata if meta['key'] == key),
      None,
  )


@pytest.mark.parametrize(
    'gke_version_arg, expected_channel, expected_version',
    [
        (None, ReleaseChannel.RAPID, '1.2.4'),  # No version, should use RAPID
        (
            '1.2.3',
            ReleaseChannel.REGULAR,
            '1.2.3',
        ),  # Version provided, should use REGULAR
    ],
)
def test_cluster_create_calls_run_command_with_correct_channel_and_version(
    gke_version_arg,
    expected_channel,
    expected_version,
    mocks: _Mocks,
    cluster_create_mocks: _ClusterCreateMocks,
):
  """
  Verifies that cluster_create calls run_gke_cluster_create_command with the correct
  release channel and GKE version based on whether a version is provided.
  """
  cluster_create_mocks.get_gke_control_plane_version.return_value = (
      0,
      expected_version,
  )

  args = construct_args(gke_version=gke_version_arg)
  cluster_create(args)

  expected_command_parts = [
      'clusters create',
      f'--cluster-version={expected_version}',
      f'--release-channel={expected_channel.value.lower()}',
  ]

  mocks.commands_tester.assert_command_run(*expected_command_parts)<|MERGE_RESOLUTION|>--- conflicted
+++ resolved
@@ -124,7 +124,6 @@
       cluster_cpu_machine_type='',
       create_vertex_tensorboard=False,
       enable_autoprovisioning=False,
-<<<<<<< HEAD
       sub_slicing_topology='2x2x2',
       use_vertex_tensorboard=False,
       env_file='',
@@ -138,9 +137,7 @@
       priority=0,
       termination_grace_period_seconds=0,
       docker_image_pull_secret='',
-=======
       managed_mldiagnostics=False,
->>>>>>> 5da6fda5
   )
   args_dict.update(kwargs)
   return Namespace(**args_dict)
