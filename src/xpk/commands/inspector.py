"""
Copyright 2024 Google LLC

Licensed under the Apache License, Version 2.0 (the "License");
you may not use this file except in compliance with the License.
You may obtain a copy of the License at

     https://www.apache.org/licenses/LICENSE-2.0

Unless required by applicable law or agreed to in writing, software
distributed under the License is distributed on an "AS IS" BASIS,
WITHOUT WARRANTIES OR CONDITIONS OF ANY KIND, either express or implied.
See the License for the specific language governing permissions and
limitations under the License.
"""

from ..core.commands import run_command_for_value
from ..core.core import (
    CLUSTER_METADATA_CONFIGMAP,
    CLUSTER_RESOURCES_CONFIGMAP,
    add_zone_and_project,
    get_cluster_credentials,
    zone_to_region,
)
from ..core.kueue import CLUSTER_QUEUE_NAME, LOCAL_QUEUE_NAME
<<<<<<< HEAD
from ..utils.file import append_tmp_file, write_tmp_file
from ..utils.console import xpk_exit, xpk_print
from .cluster import set_cluster_command
=======
from ..utils import append_tmp_file, write_tmp_file, xpk_exit, xpk_print
>>>>>>> de55aefd
from .workload import get_workload_list


def inspector_run_command_helper(
    args, command, command_description, file
) -> int:
  """Runs a command for xpk inspector, and build the output file.

  Args:
    args: user provided arguments for running the command.
    command: the cli command to run.
    command_description: a brief description of the command run.
    file: file to add command output to.

  Returns:
    0 if successful and 1 otherwise.
  """
  prefix = f'Command: {command}\nCommand Description: {command_description}\n'
  postfix = '========================================================'
  return_code, command_output = run_command_for_value(
      command, f'{command_description}', args
  )

  if return_code != 0:
    xpk_print(
        f'{command} returned ERROR {return_code} with output: {command_output}'
    )
    return 1

  inspector_command_output = f'{prefix} \n{command_output} \n{postfix} \n'
  append_tmp_file(inspector_command_output, file)

  if args.print_to_terminal:
    xpk_print(inspector_command_output)
  return 0


def inspector_run_workload_list_helper(args, command_description, file) -> int:
  """Runs a workload list command for xpk inspector, and build the output file.

  Args:
    args: user provided arguments for running the command.
    command_description: a brief description of the command run.
    file: file to add command output to.

  Returns:
    0 if successful and 1 otherwise.
  """
  prefix = f'Command Description: {command_description}\n'
  postfix = '========================================================'
  return_code, command_output = get_workload_list(args)
  if return_code != 0:
    xpk_exit(return_code)
  inspector_command_output = f'{prefix} \n{command_output} \n{postfix} \n'
  append_tmp_file(inspector_command_output, file)
  if args.print_to_terminal:
    xpk_print(inspector_command_output)
  return 0


def inspector_output_link_helper(args, link, link_description, file) -> int:
  """Outputs a link for xpk inspector to the output file.

  Args:
    args: user provided arguments for.
    link: link to output.
    link_description: describes what the link is for.
    file: file to add command output to.

  Returns:
    0 if successful and 1 otherwise.
  """
  inspector_link = (
      f'Link Description: {link_description}\n'
      f'Link: {link}\n'
      '========================================================'
  )
  append_tmp_file(inspector_link, file)
  if args.print_to_terminal:
    xpk_print(inspector_link)
  return 0


def inspector(args) -> None:
  """Function around inspector which investigates failures in the kueue.

  Args:
    args: user provided arguments for running the command.

  Returns:
    0 if successful and 1 otherwise.
  """
  # Future Improvements for inspector:
  # 2. List what is next in Queue.
  # 3. Split inspector into different subcommands to parse info easier.

  final_return_code = 0
  xpk_print(args)

  add_zone_and_project(args)
  get_cluster_credentials(args)

  inspector_file = write_tmp_file(
      '==================\nXPK inspector OUTPUT:\n==================\n'
  )
  command_and_descriptions = [
      ('gcloud version', 'Local Setup: gcloud version'),
      (
          (
              'gcloud config get project; gcloud config get compute/zone;'
              ' gcloud config get compute/region'
          ),
          'Local Setup: Project / Zone / Region',
      ),
      (
          (
              'gcloud beta container clusters list --project'
              f' {args.project} --region {zone_to_region(args.zone)} | grep -e'
              f' NAME -e {args.cluster}'
          ),
          'GKE: Cluster Details',
      ),
      (
          (
              'kubectl get configmap'
              f' {args.cluster}-{CLUSTER_METADATA_CONFIGMAP} -o yaml'
          ),
          'GKE: Cluster Metadata ConfigMap Details',
      ),
      (
          (
              'kubectl get configmap'
              f' {args.cluster}-{CLUSTER_RESOURCES_CONFIGMAP} -o yaml'
          ),
          'GKE: Cluster Resources ConfigMap Details',
      ),
      (
          (
              f'gcloud beta container node-pools list --cluster {args.cluster} '
              f' --project={args.project} --region={zone_to_region(args.zone)}'
          ),
          'GKE: Node pool Details',
      ),
      (
          (
              "kubectl get node -o custom-columns='NODE_NAME:metadata.name,"
              ' READY_STATUS:.status.conditions[?(@.type=="Ready")].status,'
              " NODEPOOL:metadata.labels.cloud\\.google\\.com/gke-nodepool'"
          ),
          'Kubectl: All Nodes',
      ),
      (
          (
              'kubectl get node -o'
              " custom-columns=':metadata.labels.cloud\\.google\\.com/gke-nodepool'"
              ' | sort | uniq -c'
          ),
          'Kubectl: Number of Nodes per Node Pool',
      ),
      (
          (
              "kubectl get node -o custom-columns='NODE_NAME:metadata.name,"
              ' READY_STATUS:.status.conditions[?(@.type=="Ready")].status,'
              " NODEPOOL:metadata.labels.cloud\\.google\\.com/gke-nodepool' |"
              " grep -w True | awk {'print $3'} | sort | uniq -c"
          ),
          'Kubectl: Healthy Node Count Per Node Pool',
      ),
      (
          f'kubectl describe ClusterQueue {CLUSTER_QUEUE_NAME}',
          'Kueue: ClusterQueue Details',
      ),
      (
          f'kubectl describe LocalQueue {LOCAL_QUEUE_NAME}',
          'Kueue: LocalQueue Details',
      ),
      ('kubectl describe ResourceFlavor', 'Kueue: ResourceFlavor Details'),
      (
          (
              'kubectl describe Deployment kueue-controller-manager -n'
              ' kueue-system'
          ),
          'Kueue: Kueue Deployment Details',
      ),
      (
          (
              'kubectl describe Deployment jobset-controller-manager -n'
              ' jobset-system'
          ),
          'Jobset: Deployment Details',
      ),
      (
          (
              'kubectl logs deployment/kueue-controller-manager -n kueue-system'
              ' --tail=100 --prefix=True'
          ),
          'Kueue Manager Logs',
      ),
      (
          (
              'kubectl logs deployment/jobset-controller-manager -n'
              ' jobset-system --tail=100 --prefix=True'
          ),
          'Jobset Manager Logs',
      ),
  ]

  for command, description in command_and_descriptions:
    return_code = inspector_run_command_helper(
        args, command, description, inspector_file
    )
    if return_code != 0:
      final_return_code = return_code
      xpk_print(
          f'inspector failed in command: {command} description:'
          f' {description} return code: {return_code}'
      )

  # Workload list views:
  filter_by_statuses = ['EVERYTHING', 'QUEUED', 'RUNNING']
  for filter_by_status in filter_by_statuses:
    args.filter_by_job = None
    args.filter_by_status = filter_by_status
    command_description = (
        f'xpk workload list --filter-by-status={args.filter_by_status}'
        f' --filter-by-job={args.filter_by_job} --project={args.project} --zone={args.zone}'
        f' --cluster={args.cluster}'
    )
    return_code = inspector_run_workload_list_helper(
        args, command_description, inspector_file
    )
    if return_code != 0:
      final_return_code = return_code
      xpk_print(
          f'inspector failed in description: {command_description} return code:'
          f' {return_code}'
      )

  # If a workload argument is provided, list out workload specific details.
  if args.workload:
    xpk_print(args.workload)
    args.filter_by_job = args.workload
    args.filter_by_status = 'EVERYTHING'
    command_description = (
        f'xpk workload list --filter-by-status={args.filter_by_status}'
        f' --filter-by-job={args.filter_by_job} --project={args.project} --zone={args.zone}'
        f' --cluster={args.cluster}'
    )
    return_code = inspector_run_workload_list_helper(
        args, command_description, inspector_file
    )
    if return_code != 0:
      final_return_code = return_code
      xpk_print(
          f'inspector failed in description: {command_description} return code:'
          f' {return_code}'
      )

    command = f'kubectl describe jobsets {args.workload}'
    command_description = f'Jobset config for {args.workload}'
    return_code = inspector_run_command_helper(
        args, command, command_description, inspector_file
    )
    if return_code != 0:
      final_return_code = return_code
      xpk_print(
          f'inspector failed in command: {command} description:'
          f' {command_description} return code: {return_code}'
      )

    command = f'kubectl describe workloads jobset-{args.workload}'
    command_description = f'Workload config for {args.workload}'
    return_code = inspector_run_command_helper(
        args, command, command_description, inspector_file
    )
    if return_code != 0:
      final_return_code = return_code
      xpk_print(
          f'inspector failed in command: {command} description:'
          f' {command_description} return code: {return_code}'
      )

  # Cloud Console Links:
  workload_links = []
  if args.workload:
    workload_links = [(
        f'Cloud Console for the workload {args.workload}',
        # pylint: disable=line-too-long
        f'https://console.cloud.google.com/kubernetes/service/{zone_to_region(args.zone)}/{args.cluster}/default/{args.workload}/details?project={args.project}',
    )]

  links = [
      (
          'Cloud Console for the GKE Cluster',
          # pylint: disable=line-too-long
          f'https://console.cloud.google.com/kubernetes/clusters/details/{zone_to_region(args.zone)}/{args.cluster}/details?project={args.project}',
      ),
      (
          'Cloud Console for all workloads in GKE Cluster',
          # pylint: disable=line-too-long
          f'https://console.cloud.google.com/kubernetes/workload/overview?project={args.project}&pageState=((gke%2F{zone_to_region(args.zone)}%2F{args.cluster}))',
      ),
      (
          'Cloud Console for IAM Permissions',
          f'https://console.cloud.google.com/iam-admin/iam?project={args.project}',
      ),
      (
          'Cloud Console for Quotas',
          f'https://console.cloud.google.com/iam-admin/quotas?project={args.project}',
      ),
  ]
  links.extend(workload_links)

  for description, workload_link in links:
    return_code = inspector_output_link_helper(
        args, workload_link, description, inspector_file
    )
    if return_code != 0:
      final_return_code = return_code
      xpk_print(
          f'inspector failed in link: {workload_link} description:'
          f' {description} return code: {return_code}'
      )

  # Summarize inspector:
  xpk_print(f'Find xpk inspector output file: {inspector_file.name}')

  if final_return_code != 0:
    xpk_print(
        'Something was unable to run in xpk inspector, please look through the'
        ' output as it may clue to the failure reason. Return Code:'
        f' {final_return_code}'
    )
  xpk_exit(final_return_code)<|MERGE_RESOLUTION|>--- conflicted
+++ resolved
@@ -23,13 +23,8 @@
     zone_to_region,
 )
 from ..core.kueue import CLUSTER_QUEUE_NAME, LOCAL_QUEUE_NAME
-<<<<<<< HEAD
 from ..utils.file import append_tmp_file, write_tmp_file
 from ..utils.console import xpk_exit, xpk_print
-from .cluster import set_cluster_command
-=======
-from ..utils import append_tmp_file, write_tmp_file, xpk_exit, xpk_print
->>>>>>> de55aefd
 from .workload import get_workload_list
 
 
