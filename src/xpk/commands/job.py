"""
Copyright 2024 Google LLC

Licensed under the Apache License, Version 2.0 (the "License");
you may not use this file except in compliance with the License.
You may obtain a copy of the License at

     https://www.apache.org/licenses/LICENSE-2.0

Unless required by applicable law or agreed to in writing, software
distributed under the License is distributed on an "AS IS" BASIS,
WITHOUT WARRANTIES OR CONDITIONS OF ANY KIND, either express or implied.
See the License for the specific language governing permissions and
limitations under the License.
"""

from ..core.commands import run_command_for_value, run_command_with_updates
from ..utils.console import xpk_exit, xpk_print
from ..core.app_profile import APP_PROFILE_TEMPLATE_DEFAULT_NAME
<<<<<<< HEAD
from ..core.core import add_zone_and_project
from ruamel.yaml import YAML
import re
import sys


def job_info(args):
  """Run commands obtaining information about a job given by name.

  Args:
    args: user provided arguments for running the command.

  Returns:
    None
  """
  job_name = args.name

  desc_command = f'kubectl-kjob describe slurm {job_name}'
  desc_code, desc_text = run_command_for_value(
      desc_command, 'Getting job data', args
  )
  if desc_code != 0:
    xpk_print(f'Data info request returned ERROR {desc_code}')
    xpk_exit(desc_code)

  job_command = (
      'kubectl-kjob list slurm -o yaml --field-selector'
      f' metadata.name=={job_name}'
  )
  job_code, job_text = run_command_for_value(
      job_command, 'Getting job info', args
  )
  if job_code != 0:
    xpk_print(f'Job info request returned ERROR {job_code}')
    xpk_exit(job_code)

  pods_command = f'kubectl get pods -l=job-name={job_name} --no-headers'
  pods_code, pods_text = run_command_for_value(
      pods_command, 'Getting pods list', args
  )
  if pods_code != 0:
    xpk_print(f'Pods list request returned ERROR {pods_code}')
    xpk_exit(pods_code)

  yaml = YAML(typ='safe')
  job_yaml = yaml.load(job_text)['items'][0]

  output = {
      'Job name': job_name,
      'Profile': get_profile(job_yaml),
      'Labels': job_yaml['metadata']['labels'],
      'Mounts': job_yaml['spec']['template']['spec']['containers'][0][
          'volumeMounts'
      ],
      'Pods': get_pods(pods_text),
      'Entrypoint environment variables template': get_kjob_env_vars(desc_text),
  }

  yaml.default_flow_style = False
  yaml.sort_base_mapping_type_on_output = False
  yaml.dump(output, sys.stdout)


def get_profile(job_yaml: dict) -> str:
  env_vars = job_yaml['spec']['template']['spec']['containers'][0]['env']
  profile = next((x['value'] for x in env_vars if x['name'] == 'PROFILE'), '')
  return profile


def get_kjob_env_vars(job_desc_text: str) -> list[tuple[str, str]]:
  regex = r'(SLURM_[A-Z_]*=.*)'
  search_res = re.findall(regex, job_desc_text)
  return search_res


def get_pods(pods_text: str) -> list[str]:
  pods_lines = pods_text.strip().split('\n')
  pods_lines = [line.split() for line in pods_lines]
  return [
      {
          'Name': line[0],
          'Status': line[2],
      }
      for line in pods_lines
  ]
=======
from ..core.commands import (
    run_command_with_updates,
)
from .cluster import set_cluster_command
from .kind import set_local_cluster_command
>>>>>>> 6e346b51


def job_list(args) -> None:
  """Function around job list.

  Args:
    args: user provided arguments for running the command.

  Returns:
    None
  """
  if not args.kind_cluster:
    add_zone_and_project(args)
    set_cluster_command_code = set_cluster_command(args)
    msg = f'Listing jobs for project {args.project} and zone {args.zone}:'
  else:
    set_cluster_command_code = set_local_cluster_command(args)
    msg = 'Listing jobs:'

  if set_cluster_command_code != 0:
    xpk_exit(set_cluster_command_code)
  xpk_print(msg, flush=True)

  return_code = run_slurm_job_list_command(args)
  xpk_exit(return_code)


def run_slurm_job_list_command(args) -> int:
  cmd = (
      f'kubectl-kjob list slurm  --profile {APP_PROFILE_TEMPLATE_DEFAULT_NAME}'
  )

  return_code = run_command_with_updates(cmd, 'list jobs', args)
  if return_code != 0:
    xpk_print(f'Listing jobs returned ERROR {return_code}')
  return return_code


def job_cancel(args) -> None:
  """Function around job cancel.

  Args:
    args: user provided arguments for running the command.

  Returns:
    None
  """
  xpk_print(f'Starting job cancel for job: {args.name}', flush=True)
  if not args.kind_cluster:
    add_zone_and_project(args)
    set_cluster_command_code = set_cluster_command(args)
  else:
    set_cluster_command_code = set_local_cluster_command(args)

  if set_cluster_command_code != 0:
    xpk_exit(set_cluster_command_code)

  return_code = run_slurm_job_delete_command(args)
  xpk_exit(return_code)


def run_slurm_job_delete_command(args) -> int:
  list_of_jobs = ' '.join(args.name)
  cmd = f'kubectl-kjob delete slurm {list_of_jobs}'

  return_code = run_command_with_updates(cmd, 'delete job', args)
  if return_code != 0:
    xpk_print(f'Delete job request returned ERROR {return_code}')
  return return_code<|MERGE_RESOLUTION|>--- conflicted
+++ resolved
@@ -14,10 +14,11 @@
 limitations under the License.
 """
 
+from .cluster import set_cluster_command
+from .kind import set_local_cluster_command
 from ..core.commands import run_command_for_value, run_command_with_updates
 from ..utils.console import xpk_exit, xpk_print
 from ..core.app_profile import APP_PROFILE_TEMPLATE_DEFAULT_NAME
-<<<<<<< HEAD
 from ..core.core import add_zone_and_project
 from ruamel.yaml import YAML
 import re
@@ -103,13 +104,6 @@
       }
       for line in pods_lines
   ]
-=======
-from ..core.commands import (
-    run_command_with_updates,
-)
-from .cluster import set_cluster_command
-from .kind import set_local_cluster_command
->>>>>>> 6e346b51
 
 
 def job_list(args) -> None:
