"""
Copyright 2025 Google LLC

Licensed under the Apache License, Version 2.0 (the "License");
you may not use this file except in compliance with the License.
You may obtain a copy of the License at

     https://www.apache.org/licenses/LICENSE-2.0

Unless required by applicable law or agreed to in writing, software
distributed under the License is distributed on an "AS IS" BASIS,
WITHOUT WARRANTIES OR CONDITIONS OF ANY KIND, either express or implied.
See the License for the specific language governing permissions and
limitations under the License.
"""

from argparse import Namespace

from ..core.cluster import (
    create_xpk_k8s_service_account,
    get_cluster_credentials,
)
from ..core.commands import run_command_with_full_controls
from ..core.gcloud_context import add_zone_and_project
from ..core.kjob import (
    AppProfileDefaults,
    JobTemplateDefaults,
    Kueue_TAS_annotation,
    get_gcsfuse_annotations,
    prepare_kjob,
)
from ..core.kueue import LOCAL_QUEUE_NAME
from ..utils.console import xpk_exit, xpk_print
<<<<<<< HEAD
=======
from .common import set_cluster_command
from ..core.kjob import JobTemplateDefaults, AppProfileDefaults, prepare_kjob, Kueue_TAS_annotation, get_storage_annotations
from .kjob_common import add_gpu_networking_annotations_to_command
>>>>>>> 0573de8d
from .kind import set_local_cluster_command
from .kjob_common import add_gpu_networking_annotations_to_command


def run(args: Namespace) -> None:
  """Run task.
     This function runs passed script in non-blocking manner.
  Args:
    args: user provided arguments for running the command.
  Returns:
    None
  """
  if not args.kind_cluster:
    add_zone_and_project(args)
    get_cluster_credentials(args)
  else:
    set_cluster_command_code = set_local_cluster_command(args)
    if set_cluster_command_code != 0:
      xpk_exit(set_cluster_command_code)

  err_code = prepare_kjob(args)
  if err_code > 0:
    xpk_exit(err_code)
  create_xpk_k8s_service_account()

  submit_job(args)


def submit_job(args: Namespace) -> None:
  cmd = (
      'kubectl kjob create slurm --profile'
      f' {AppProfileDefaults.NAME.value} '
      f' --localqueue {LOCAL_QUEUE_NAME} '
      f" --pod-template-annotation '{Kueue_TAS_annotation}'"
      f' --stream-container {JobTemplateDefaults.CONTAINER_NAME.value}'
      f' --worker-container {JobTemplateDefaults.CONTAINER_NAME.value}'
      ' --wait --rm  --first-node-ip'
  )
  cmd = add_gpu_networking_annotations_to_command(args, cmd)

  for annotation in get_storage_annotations(args):
    cmd += f' --pod-template-annotation {annotation}'

  if args.timeout:
    cmd += f' --wait-timeout {args.timeout}s'

  if args.ignore_unknown_flags:
    cmd += ' --ignore-unknown-flags'

  cmd += f' -- {args.script} --partition {LOCAL_QUEUE_NAME}'

  if args.array is not None:
    cmd += f' --array {args.array}'

  if args.cpus_per_task is not None:
    cmd += f' --cpus-per-task {args.cpus_per_task}'

  if args.gpus_per_task is not None:
    cmd += f' --gpus-per-task {args.gpus_per_task}'

  if args.mem is not None:
    cmd += f' --mem {args.mem}'

  if args.mem_per_task is not None:
    cmd += f' --mem-per-task {args.mem_per_task}'

  if args.mem_per_cpu is not None:
    cmd += f' --mem-per-cpu {args.mem_per_cpu}'

  if args.mem_per_gpu is not None:
    cmd += f' --mem-per-gpu {args.mem_per_gpu}'

  if args.nodes is not None:
    cmd += f' --nodes {args.nodes}'

  if args.ntasks is not None:
    cmd += f' --ntasks {args.ntasks}'

  if args.output is not None:
    cmd += f' --output {args.output}'

  if args.error is not None:
    cmd += f' --error {args.error}'

  if args.input is not None:
    cmd += f' --input {args.input}'

  if args.job_name is not None:
    cmd += f' --job-name {args.job_name}'

  if args.chdir is not None:
    cmd += f' --chdir {args.chdir}'

  if args.time is not None:
    cmd += f' --time {args.time}'

  return_code = run_command_with_full_controls(cmd, 'run task', args)

  if return_code != 0:
    xpk_print(f'Running task returned ERROR {return_code}')
    xpk_exit(return_code)<|MERGE_RESOLUTION|>--- conflicted
+++ resolved
@@ -26,17 +26,11 @@
     AppProfileDefaults,
     JobTemplateDefaults,
     Kueue_TAS_annotation,
-    get_gcsfuse_annotations,
+    get_storage_annotations,
     prepare_kjob,
 )
 from ..core.kueue import LOCAL_QUEUE_NAME
 from ..utils.console import xpk_exit, xpk_print
-<<<<<<< HEAD
-=======
-from .common import set_cluster_command
-from ..core.kjob import JobTemplateDefaults, AppProfileDefaults, prepare_kjob, Kueue_TAS_annotation, get_storage_annotations
-from .kjob_common import add_gpu_networking_annotations_to_command
->>>>>>> 0573de8d
 from .kind import set_local_cluster_command
 from .kjob_common import add_gpu_networking_annotations_to_command
 
