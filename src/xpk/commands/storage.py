--- conflicted
+++ resolved
@@ -21,23 +21,15 @@
 
 from ..core import gcsfuse
 from ..core.cluster import (
+    DEFAULT_NAMESPACE,
     add_zone_and_project,
     get_cluster_network,
     setup_k8s_env,
     update_cluster_with_gcpfilestore_driver_if_necessary,
     update_cluster_with_gcsfuse_driver_if_necessary,
     update_cluster_with_workload_identity_if_necessary,
-<<<<<<< HEAD
 )
-from ..core.config import DEFAULT_NAMESPACE
 from ..core.filestore import FilestoreClient, get_storage_class_name
-=======
-    update_cluster_with_gcpfilestore_driver_if_necessary,
-    add_zone_and_project,
-    get_cluster_network,
-    DEFAULT_NAMESPACE,
-)
->>>>>>> 05efeb55
 from ..core.kjob import (
     KJOB_API_GROUP_NAME,
     KJOB_API_GROUP_VERSION,
