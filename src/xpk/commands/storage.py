"""
Copyright 2024 Google LLC

Licensed under the Apache License, Version 2.0 (the "License");
you may not use this file except in compliance with the License.
You may obtain a copy of the License at

     https://www.apache.org/licenses/LICENSE-2.0

Unless required by applicable law or agreed to in writing, software
distributed under the License is distributed on an "AS IS" BASIS,
WITHOUT WARRANTIES OR CONDITIONS OF ANY KIND, either express or implied.
See the License for the specific language governing permissions and
limitations under the License.
"""

from argparse import Namespace

from kubernetes import client as k8s_client
from kubernetes.client.rest import ApiException

from ..core import gcsfuse
from ..core.cluster import (
    DEFAULT_NAMESPACE,
    add_zone_and_project,
    get_cluster_network,
    setup_k8s_env,
    update_cluster_with_gcpfilestore_driver_if_necessary,
    update_cluster_with_gcsfuse_driver_if_necessary,
    update_cluster_with_workload_identity_if_necessary,
)
from ..core.filestore import FilestoreClient, get_storage_class_name
from ..core.kjob import (
    KJOB_API_GROUP_NAME,
    KJOB_API_GROUP_VERSION,
    KJOB_API_VOLUME_BUNDLE_PLURAL,
    create_volume_bundle_instance,
)
from ..core.storage import (
    GCP_FILESTORE_TYPE,
    GCS_FUSE_TYPE,
    STORAGE_CRD_PLURAL,
    XPK_API_GROUP_NAME,
    XPK_API_GROUP_VERSION,
    create_storage_crds,
    get_storage,
    list_storages,
    print_storages_for_cluster,
)
from ..utils.console import xpk_exit, xpk_print
from ..utils.kubectl import apply_kubectl_manifest


def storage_create(args: Namespace) -> None:
  add_zone_and_project(args)
  if args.type == GCP_FILESTORE_TYPE:
<<<<<<< HEAD
    if args.instance is None:
      args.instance = args.name

    filestore_client = FilestoreClient(args.zone, args.instance, args.project)
    filestore_exists = filestore_client.check_filestore_instance_exists()
=======
    filestore_client = FilestoreClient(args.zone, args.name, args.project)
    filestore_exists = filestore_client.check_instance_exists()
>>>>>>> ad83ef6a
    if filestore_exists:
      xpk_print(f"Filestore instance {args.instance} already exists.")
      xpk_exit(1)
    filestore_network = get_cluster_network(args)
    xpk_print(
        f"Creating Filestore instance {args.instance} in network:"
        f" {filestore_network}"
    )
<<<<<<< HEAD
    filestore_client.create_filestore_instance(
=======
    filestore_client.create_instance(
>>>>>>> ad83ef6a
        vol=args.vol, size=args.size, tier=args.tier, network=filestore_network
    )
    manifest = filestore_client.manifest(
        args.name, args.vol, args.access_mode, filestore_network
    )

    k8s_api_client = setup_k8s_env(args)
    create_storage_crds(k8s_api_client, args, manifest)
    create_volume_bundle_instance(
        k8s_api_client, args.name, manifest, args.readonly, args.mount_point
    )
    return_code = update_cluster_with_workload_identity_if_necessary(args)
    if return_code > 0:
      xpk_exit(return_code)
    return_code = update_cluster_with_gcpfilestore_driver_if_necessary(args)
    if return_code > 0:
      xpk_exit(return_code)
    apply_kubectl_manifest(k8s_api_client, manifest)
<<<<<<< HEAD


def storage_delete(args: Namespace) -> None:
  add_zone_and_project(args)
  k8s_api_client = setup_k8s_env(args)
  storages = list_storages(k8s_api_client)
  filestore_client = FilestoreClient(args.zone, args.name, args.project)

  if not filestore_client.check_filestore_instance_exists():
    xpk_print(f"Filestore instance {args.name} does not exist.")
    xpk_exit(1)

  filestore_instance_name = filestore_client.get_instance_fullname()

  children = [
      storage.name
      for storage in storages
      if storage.bucket.startswith(filestore_instance_name)
  ]

  if children and not args.force:
    xpk_print(
        "Stopping filestore deletion. This instance has attached following"
        f" storages: {', '.join(children)}. You need to detach them before"
        " deleting the instance."
    )
    xpk_exit(1)

  filestore_client.delete_filestore_instance()
=======
>>>>>>> ad83ef6a


def storage_attach(args: Namespace) -> None:
  add_zone_and_project(args)
  if args.type == GCP_FILESTORE_TYPE:
    if args.instance is None:
      args.instance = args.name

    filestore_client = FilestoreClient(args.zone, args.instance, args.project)

<<<<<<< HEAD
    filestore_exists = filestore_client.check_filestore_instance_exists()
=======
    filestore_exists = filestore_client.check_instance_exists()
>>>>>>> ad83ef6a
    if not filestore_exists:
      xpk_print(f"Filestore instance {args.instance} does not exists.")
      xpk_exit(1)

<<<<<<< HEAD
    filestore_client.load_instance()
=======
>>>>>>> ad83ef6a
    filestore_network = get_cluster_network(args)
    manifest = filestore_client.manifest(
        args.name, args.vol, args.access_mode, filestore_network
    )

  else:  # args.type == GCS_FUSE_TYPE:
    if args.size is None:
      xpk_print("--size is required when attaching gcsfuse storage.")
      xpk_exit(1)

    if args.bucket is None:
      args.bucket = args.name

    manifest = gcsfuse.manifest(
        name=args.name, bucket=args.bucket, size=args.size
    )

  k8s_api_client = setup_k8s_env(args)
  create_storage_crds(k8s_api_client, args, manifest)
  create_volume_bundle_instance(
      k8s_api_client, args.name, manifest, args.readonly, args.mount_point
  )
  return_code = update_cluster_with_workload_identity_if_necessary(args)
  if return_code > 0:
    xpk_exit(return_code)

  # args.type can have only two values after parsing
  return_code = (
      update_cluster_with_gcsfuse_driver_if_necessary(args)
      if args.type == GCS_FUSE_TYPE
      else update_cluster_with_gcpfilestore_driver_if_necessary(args)
  )
  if return_code > 0:
    xpk_exit(return_code)

  apply_kubectl_manifest(k8s_api_client, manifest)


def storage_list(args: Namespace) -> None:
  k8s_api_client = setup_k8s_env(args)
  storages = list_storages(k8s_api_client)
  print_storages_for_cluster(storages)


def delete_resource(api_call, resource_name: str, resource_kind: str) -> None:
  """
  Deletes a Kubernetes resource and handles potential API exceptions.

  Args:
    api_call: The function to call for deleting the resource.
    resource_name: The name of the resource to delete.
    resource_type: The type of the resource (e.g., "Persistent Volume Claim").
  """
  xpk_print(f"Deleting {resource_kind}:{resource_name}")
  try:
    api_call(resource_name)
  except ApiException as e:
    if e.status == 404:
      xpk_print(
          f"{resource_kind}: {resource_name} not found. "
          f"Might be already deleted. Error: {e}"
      )
      return
    else:
      xpk_print(f"Encountered error during {resource_kind} deletion: {e}")
      xpk_exit(1)
  xpk_print(f"Deleted {resource_kind}:{resource_name}")


def storage_detach(args: Namespace) -> None:
  k8s_api_client = setup_k8s_env(args)
  api_instance = k8s_client.CustomObjectsApi(k8s_api_client)
  core_api = k8s_client.CoreV1Api()
  storage_api = k8s_client.StorageV1Api()
  storage = get_storage(k8s_api_client, args.name)
  delete_resource(
      lambda name: core_api.delete_namespaced_persistent_volume_claim(
          name, "default"
      ),
      storage.pvc,
      "Persistent Volume Claim",
  )
  delete_resource(
      core_api.delete_persistent_volume, storage.pv, "Persistent Volume"
  )

  if storage.type == GCP_FILESTORE_TYPE:
    delete_resource(
        storage_api.delete_storage_class,
        get_storage_class_name(args.name),
        "Storage Class",
    )

  delete_resource(
      lambda name: api_instance.delete_namespaced_custom_object(
          namespace=DEFAULT_NAMESPACE,
          name=name,
          group=KJOB_API_GROUP_NAME,
          version=KJOB_API_GROUP_VERSION,
          plural=KJOB_API_VOLUME_BUNDLE_PLURAL,
      ),
      args.name,
      "VolumeBundle",
  )

  delete_resource(
      lambda name: api_instance.delete_cluster_custom_object(
          name=name,
          group=XPK_API_GROUP_NAME,
          version=XPK_API_GROUP_VERSION,
          plural=STORAGE_CRD_PLURAL,
      ),
      args.name,
      "Storage",
  )<|MERGE_RESOLUTION|>--- conflicted
+++ resolved
@@ -54,16 +54,11 @@
 def storage_create(args: Namespace) -> None:
   add_zone_and_project(args)
   if args.type == GCP_FILESTORE_TYPE:
-<<<<<<< HEAD
     if args.instance is None:
       args.instance = args.name
 
     filestore_client = FilestoreClient(args.zone, args.instance, args.project)
     filestore_exists = filestore_client.check_filestore_instance_exists()
-=======
-    filestore_client = FilestoreClient(args.zone, args.name, args.project)
-    filestore_exists = filestore_client.check_instance_exists()
->>>>>>> ad83ef6a
     if filestore_exists:
       xpk_print(f"Filestore instance {args.instance} already exists.")
       xpk_exit(1)
@@ -72,11 +67,7 @@
         f"Creating Filestore instance {args.instance} in network:"
         f" {filestore_network}"
     )
-<<<<<<< HEAD
-    filestore_client.create_filestore_instance(
-=======
     filestore_client.create_instance(
->>>>>>> ad83ef6a
         vol=args.vol, size=args.size, tier=args.tier, network=filestore_network
     )
     manifest = filestore_client.manifest(
@@ -95,7 +86,6 @@
     if return_code > 0:
       xpk_exit(return_code)
     apply_kubectl_manifest(k8s_api_client, manifest)
-<<<<<<< HEAD
 
 
 def storage_delete(args: Namespace) -> None:
@@ -125,8 +115,6 @@
     xpk_exit(1)
 
   filestore_client.delete_filestore_instance()
-=======
->>>>>>> ad83ef6a
 
 
 def storage_attach(args: Namespace) -> None:
@@ -137,19 +125,11 @@
 
     filestore_client = FilestoreClient(args.zone, args.instance, args.project)
 
-<<<<<<< HEAD
-    filestore_exists = filestore_client.check_filestore_instance_exists()
-=======
     filestore_exists = filestore_client.check_instance_exists()
->>>>>>> ad83ef6a
     if not filestore_exists:
       xpk_print(f"Filestore instance {args.instance} does not exists.")
       xpk_exit(1)
 
-<<<<<<< HEAD
-    filestore_client.load_instance()
-=======
->>>>>>> ad83ef6a
     filestore_network = get_cluster_network(args)
     manifest = filestore_client.manifest(
         args.name, args.vol, args.access_mode, filestore_network
