--- conflicted
+++ resolved
@@ -47,7 +47,6 @@
     list_storages,
     print_storages_for_cluster,
 )
-<<<<<<< HEAD
 from ..parser.args import (
     StorageAttachArgs,
     StorageCreateArgs,
@@ -55,10 +54,7 @@
     StorageDetachArgs,
     StorageListArgs,
 )
-from ..utils.console import xpk_exit, xpk_print
-=======
 from ..utils.console import get_user_input, xpk_exit, xpk_print
->>>>>>> 9ce257c0
 from ..utils.kubectl import apply_kubectl_manifest
 
 
@@ -99,12 +95,7 @@
     apply_kubectl_manifest(k8s_api_client, manifest)
 
 
-<<<<<<< HEAD
 def storage_delete(args: StorageDeleteArgs) -> None:
-=======
-def storage_delete(args: Namespace) -> None:
-  add_zone_and_project(args)
->>>>>>> 9ce257c0
   k8s_api_client = setup_k8s_env(args)
   storages = list_storages(k8s_api_client)
   filestore_client = FilestoreClient(args.zone, args.name, args.project)
@@ -116,24 +107,12 @@
   filestore_instance_name = filestore_client.get_instance_fullname()
 
   children = [
-<<<<<<< HEAD
-      storage.name
-=======
       storage
->>>>>>> 9ce257c0
       for storage in storages
       if storage.bucket.startswith(filestore_instance_name)
   ]
 
   if children and not args.force:
-<<<<<<< HEAD
-    xpk_print(
-        "Stopping filestore deletion. This instance has attached following"
-        f" storages: {', '.join(children)}. You need to detach them before"
-        " deleting the instance."
-    )
-    xpk_exit(1)
-=======
     detach = get_user_input(
         "Deleting a filestore storage will destroy your filestore instance and"
         " all its data in all volumes will be lost. Do you wish to delete the"
@@ -145,17 +124,11 @@
 
   for child in children:
     delete_storage_resources(k8s_api_client, child)
->>>>>>> 9ce257c0
 
   filestore_client.delete_filestore_instance()
 
 
-<<<<<<< HEAD
 def storage_attach(args: StorageAttachArgs) -> None:
-=======
-def storage_attach(args: Namespace) -> None:
-  add_zone_and_project(args)
->>>>>>> 9ce257c0
   if args.type == GCP_FILESTORE_TYPE:
     if args.instance is None:
       args.instance = args.name
@@ -211,7 +184,7 @@
   print_storages_for_cluster(storages)
 
 
-def storage_detach(args: Namespace) -> None:
+def storage_detach(args: StorageDetachArgs) -> None:
   k8s_api_client = setup_k8s_env(args)
   storage = get_storage(k8s_api_client, args.name)
   delete_storage_resources(k8s_api_client, storage)
@@ -242,10 +215,6 @@
   xpk_print(f"Deleted {resource_kind}:{resource_name}")
 
 
-<<<<<<< HEAD
-def storage_detach(args: StorageDetachArgs) -> None:
-  k8s_api_client = setup_k8s_env(args)
-=======
 def delete_storage_resources(k8s_api_client: ApiClient, storage: Storage):
   """
   Deletes storage PV, PVC, SC and custom resources (if they exist).
@@ -254,7 +223,6 @@
     k8s_api_client: An ApiClient object for interacting with the Kubernetes API.
     storage: Storage to delete
   """
->>>>>>> 9ce257c0
   api_instance = k8s_client.CustomObjectsApi(k8s_api_client)
   core_api = k8s_client.CoreV1Api()
   storage_api = k8s_client.StorageV1Api()
