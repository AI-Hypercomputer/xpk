--- conflicted
+++ resolved
@@ -35,7 +35,6 @@
     get_storage,
     list_storages,
     print_storages_for_cluster,
-    # create_new_filestore_instance,
 )
 from ..utils import apply_kubectl_manifest, xpk_exit, xpk_print
 
@@ -60,10 +59,6 @@
     if return_code > 0:
       xpk_exit(return_code)
     apply_kubectl_manifest(k8s_api_client, args.manifest)
-<<<<<<< HEAD
-    # create_new_filestore_instance(args)
-=======
->>>>>>> 93c72c18
 
 
 def storage_list(args: Namespace) -> None:
