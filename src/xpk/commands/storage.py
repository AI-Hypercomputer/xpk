--- conflicted
+++ resolved
@@ -14,12 +14,9 @@
 limitations under the License.
 """
 
-<<<<<<< HEAD
-=======
 from argparse import Namespace
 
 import yaml
->>>>>>> ea5ff775
 from kubernetes import client as k8s_client
 from kubernetes.client import ApiClient
 from kubernetes.client.rest import ApiException
@@ -145,13 +142,8 @@
   filestore_client.delete_filestore_instance()
 
 
-<<<<<<< HEAD
 def storage_attach(args: StorageAttachArgs) -> None:
-=======
-def storage_attach(args: Namespace) -> None:
-  add_zone_and_project(args)
   manifest = [{}]
->>>>>>> ea5ff775
   if args.type == GCP_FILESTORE_TYPE:
     if args.instance is None:
       args.instance = args.name
@@ -222,10 +214,7 @@
   apply_kubectl_manifest(k8s_api_client, manifest)
 
 
-<<<<<<< HEAD
-def storage_list(args: StorageListArgs) -> None:
-=======
-def enable_csi_drivers_if_necessary(args: Namespace) -> None:
+def enable_csi_drivers_if_necessary(args: StorageAttachArgs) -> None:
   if args.type == GCS_FUSE_TYPE:
     return_code = update_cluster_with_workload_identity_if_necessary(args)
     if return_code > 0:
@@ -251,8 +240,7 @@
       xpk_exit(return_code)
 
 
-def storage_list(args: Namespace) -> None:
->>>>>>> ea5ff775
+def storage_list(args: StorageListArgs) -> None:
   k8s_api_client = setup_k8s_env(args)
   storages = list_storages(k8s_api_client)
   print_storages_for_cluster(storages)
