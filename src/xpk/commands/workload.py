"""
Copyright 2024 Google LLC

Licensed under the Apache License, Version 2.0 (the "License");
you may not use this file except in compliance with the License.
You may obtain a copy of the License at

     https://www.apache.org/licenses/LICENSE-2.0

Unless required by applicable law or agreed to in writing, software
distributed under the License is distributed on an "AS IS" BASIS,
WITHOUT WARRANTIES OR CONDITIONS OF ANY KIND, either express or implied.
See the License for the specific language governing permissions and
limitations under the License.
"""

from ..core.commands import (
    run_command_with_updates,
    run_commands,
)
from ..core.core import (
    CLUSTER_METADATA_CONFIGMAP,
    GCS_FUSE_ANNOTATION,
    VERTEX_TENSORBOARD_FEATURE_FLAG,
    AcceleratorTypeToAcceleratorCharacteristics,
    add_zone_and_project,
    check_if_workload_can_schedule,
    check_if_workload_exists,
    create_accelerator_label,
    create_k8s_service_account,
    create_machine_label,
    create_vertex_experiment,
    get_cluster_configmap,
    get_cluster_credentials,
    get_cpu_affinity,
    get_gke_outlier_dashboard,
    get_gpu_rxdm_cmd,
    get_gpu_rxdm_image,
    get_gpu_scheduler,
    get_gpu_tcp_volume,
    get_gpu_volume,
    get_main_container_docker_image,
    get_user_workload_container,
    get_volumes,
    parse_env_config,
    setup_k8s_env,
    wait_for_job_completion,
    xpk_current_version,
    zone_to_region,
)
from ..core.kueue import LOCAL_QUEUE_NAME
from ..core.nap import (
    get_autoprovisioning_node_selector_args,
    is_autoprovisioning_enabled,
)
from ..core.pathways import (
    ensure_pathways_workload_prerequisites,
    get_pathways_proxy_args,
    get_pathways_rm_args,
    get_pathways_sidecar_container,
    get_pathways_unified_query_link,
    get_pathways_worker_args,
    get_user_workload_for_pathways,
)
from ..core.storage import (
    GCS_FUSE_TYPE,
<<<<<<< HEAD
    GCP_FILESTORE_TYPE,
=======
>>>>>>> c4e64e44
    XPK_SA,
    Storage,
    add_bucket_iam_members,
    get_storage_volume_mounts_yaml,
    get_storage_volume_mounts_yaml_for_gpu,
    get_storage_volumes_yaml,
    get_storage_volumes_yaml_for_gpu,
    get_storages_to_mount,
)
from ..core.system_characteristics import (
    AcceleratorType,
    get_system_characteristics,
)
from ..core.workload import get_workload_list
from ..utils.console import get_user_input, xpk_exit, xpk_print
from ..utils.file import write_tmp_file
from ..core.workload_decorators import tcpxo_decorator, rdma_decorator
from . import cluster_gcluster

workload_create_yaml = """apiVersion: jobset.x-k8s.io/v1alpha2
kind: JobSet
metadata:
  name: {args.workload}
  labels:
    kueue.x-k8s.io/queue-name: {local_queue_name}  # Name of the LocalQueue
    xpk.google.com/workload: {args.workload}
  annotations:
    alpha.jobset.sigs.k8s.io/exclusive-topology: cloud.google.com/gke-nodepool # 1:1 job replica to node pool assignment
spec:
  ttlSecondsAfterFinished: {args.ttl_seconds_after_finished}
  failurePolicy:
    {failure_policy_rules}
    maxRestarts: {args.max_restarts}
  replicatedJobs:
    - name: slice-job
      replicas: {args.num_slices}
      template:
        spec:
          parallelism: {system.vms_per_slice}    # Equal to the number of VMs per slice
          completions: {system.vms_per_slice}    # Same as the above.
          backoffLimit: 0   # When any pod fails, the job is failed
          {pod_failure_policy}
          template:
            metadata:
              labels:
                xpk.google.com/workload: {args.workload}
              annotations:
                {storage_annotations}
            spec:
              schedulerName: {args.scheduler}
              restartPolicy: Never
              {affinity}
              nodeSelector:
                {accelerator_label}
                {machine_label}
                {autoprovisioning_args}
              priorityClassName: {args.priority}
              hostNetwork: true
              dnsPolicy: ClusterFirstWithHostNet
              terminationGracePeriodSeconds: {args.termination_grace_period_seconds}
              containers:
              {container}
              serviceAccountName: {service_account}
              volumes:
              {volumes}
"""


gpu_workload_create_yaml = """apiVersion: jobset.x-k8s.io/v1alpha2
kind: JobSet
metadata:
  name: {args.workload}
  annotations: {storage_annotations}
  labels:
    kueue.x-k8s.io/queue-name: multislice-queue  # Name of the LocalQueue
    xpk.google.com/workload: {args.workload}
spec:
  ttlSecondsAfterFinished: {args.ttl_seconds_after_finished}
  failurePolicy:
    {failure_policy_rules}
    maxRestarts: {args.max_restarts}
  replicatedJobs:
    - name: slice-job
      replicas: 1
      template:
        metadata:
          annotations:
            {storage_annotations}
        spec:
          parallelism: {args.num_nodes}
          completions: {args.num_nodes}
          backoffLimit: 0   # When any pod fails, the job is failed
          {pod_failure_policy}
          template:
            metadata:
              labels:
                xpk.google.com/workload: {args.workload}
            spec:
              {gpu_scheduler}
              priorityClassName: {args.priority}
              restartPolicy: Never
              hostNetwork: true
              dnsPolicy: ClusterFirstWithHostNet
              terminationGracePeriodSeconds: {args.termination_grace_period_seconds}
              serviceAccountName: {service_account}
              tolerations:
              - operator: "Exists"
                key: nvidia.com/gpu
              volumes:
              {gpu_volume}
              {storage_volumes}
              containers:
              {gpu_rxdm_image}
                imagePullPolicy: Always
                command:
                - "bash"
                - "-c"
                - |
                  {gpu_rxdm_cmd} &
                  while [ ! -e "/usr/share/workload/workload_terminated" ]; do sleep 10; echo "sleeping"; done
                securityContext:
                  privileged: true
                volumeMounts:
                {gpu_tcp_volume}
                {storage_volume_mounts}
                - name: nvidia-install-dir-host
                  mountPath: /usr/local/nvidia/lib64
                - name: workload-terminated-volume
                  mountPath: /usr/share/workload
                env:
                - name: LD_LIBRARY_PATH
                  value: /usr/local/nvidia/lib64
              {container}
"""

a3_gpu_workload_create_yaml = """apiVersion: jobset.x-k8s.io/v1alpha2
kind: JobSet
metadata:
  name: {args.workload}
  labels:
    kueue.x-k8s.io/queue-name: multislice-queue  # Name of the LocalQueue
    xpk.google.com/workload: {args.workload}
spec:
  ttlSecondsAfterFinished: {args.ttl_seconds_after_finished}
  failurePolicy:
    {failure_policy_rules}
    maxRestarts: {args.max_restarts}
  replicatedJobs:
    - name: slice-job
      replicas: 1
      template:
        spec:
          parallelism: {args.num_nodes}
          completions: {args.num_nodes}
          backoffLimit: 0   # When any pod fails, the job is failed
          {pod_failure_policy}
          template:
            metadata:
              labels:
                xpk.google.com/workload: {args.workload}
              annotations:
                kueue.x-k8s.io/podset-preferred-topology: "cloud.google.com/gce-topology-host"
            spec:
              priorityClassName: {args.priority}
              restartPolicy: Never
              dnsPolicy: ClusterFirstWithHostNet
              terminationGracePeriodSeconds: {args.termination_grace_period_seconds}
              serviceAccountName: {service_account}
              tolerations:
              - operator: "Exists"
                key: nvidia.com/gpu
              volumes:
              {storage_volumes}
              containers:
              {container}
"""

pw_workload_create_yaml = """apiVersion: jobset.x-k8s.io/v1alpha2
kind: JobSet
metadata:
  name: {args.workload}
  labels:
    kueue.x-k8s.io/queue-name: {local_queue_name}  # Name of the LocalQueue
    xpk.google.com/workload: {args.workload}
spec:
  ttlSecondsAfterFinished: {args.ttl_seconds_after_finished}
  failurePolicy:
    {failure_policy_rules}
    maxRestarts: {args.max_restarts}
  successPolicy:
    operator: "All"
    targetReplicatedJobs:
    - {args.targetReplicatedJob}
  replicatedJobs:
    - name: worker
      replicas: {args.num_slices}
      template:
        metadata:
          annotations:
            alpha.jobset.sigs.k8s.io/exclusive-topology: cloud.google.com/gke-nodepool
          labels:
            xpk.google.com/workload: {args.workload}
        spec:
          backoffLimit: {backoff_limit}
          completions: {system.vms_per_slice}
          parallelism: {system.vms_per_slice}
          template:
            metadata:
              annotations:
                {storage_annotations}
            spec:
              terminationGracePeriodSeconds: {args.termination_grace_period_seconds}
              serviceAccountName: {service_account}
              containers:
              - args:
                {pathways_worker_args}
                image: {args.server_image}
                imagePullPolicy: Always
                name: pathways-worker
                ports:
                - containerPort: 29001
                - containerPort: 8471
                - containerPort: 8080
                resources:
                  limits:
                    {resource_type}: {system.chips_per_vm}
                securityContext:
                  privileged: true
                volumeMounts:
                - mountPath: /tmp
                  name: shared-tmp
                {storage_volume_mounts}
              {pathways_sidecar_container}
              nodeSelector:
                {accelerator_label}
                {machine_label}
                {autoprovisioning_args}
              priorityClassName: {args.priority}
              hostNetwork: true
              dnsPolicy: ClusterFirstWithHostNet
              volumes:
              - hostPath:
                  path: /tmp
                  type: DirectoryOrCreate
                name: shared-tmp
              {storage_volumes}
    - name: rm
      replicas: 1
      template:
        metadata:
          labels:
            xpk.google.com/workload: {args.workload}
        spec:
          backoffLimit: 0
          completions: 1
          parallelism: 1
          template:
            spec:
              containers:
              - args:
                {pathways_rm_args}
                env:
                - name: REPLICATED_JOB_NAME
                  valueFrom:
                    fieldRef:
                      fieldPath: metadata.annotations['jobset.sigs.k8s.io/replicatedjob-name']
                - name: JOBSET_NAME
                  valueFrom:
                    fieldRef:
                      fieldPath: metadata.annotations['jobset.sigs.k8s.io/jobset-name']
                - name: HOST_ADDRESS
                  value: $(JOBSET_NAME)-$(REPLICATED_JOB_NAME)-0-0.$(JOBSET_NAME)
                - name: TPU_SKIP_MDS_QUERY
                  value: "true"
                image: {args.server_image}
                imagePullPolicy: Always
                name: pathways-rm
                ports:
                - containerPort: 29001
                securityContext:
                  privileged: true
                volumeMounts:
                - mountPath: /tmp
                  name: shared-tmp
              nodeSelector:
                cloud.google.com/gke-nodepool: cpu-rm-np
              hostNetwork: true
              dnsPolicy: ClusterFirstWithHostNet
              volumes:
              - hostPath:
                  path: /tmp
                  type: DirectoryOrCreate
                name: shared-tmp
    - name: proxy
      replicas: 1
      template:
        metadata:
          labels:
            xpk.google.com/workload: {args.workload}
        spec:
          backoffLimit: 0
          completions: 1
          parallelism: 1
          template:
            spec:
              containers:
              - args:
                {pathways_proxy_args}
                image: {args.proxy_server_image}
                imagePullPolicy: Always
                name: pathways-proxy
                ports:
                - containerPort: 29000
              hostNetwork: true
              dnsPolicy: ClusterFirstWithHostNet
              nodeSelector:
                cloud.google.com/gke-nodepool: cpu-proxy-np
    {user_workload}
"""


def workload_create_pathways(args) -> None:
  """Run jobset apply command for a file, specifically for Pathways.

  Args:
    args: user provided arguments for running the command.

  Returns:
    0 if successful and 1 otherwise.
  """
  args.use_pathways = True
  workload_create(args)


def workload_create(args) -> None:
  """Run jobset apply command for a file.

  Args:
    args: user provided arguments for running the command.

  Returns:
    0 if successful and 1 otherwise.
  """
  k8s_api_client = setup_k8s_env(args)
  create_k8s_service_account(XPK_SA, 'default')

  if args.headless:
    xpk_print(
        'Please use kubectl port forwarding to connect to the Pathways proxy.'
        ' kubectl get pods kubectl port-forward <proxy-pod-name> 29000:29000'
        ' JAX_PLATFORMS=proxy JAX_BACKEND_TARGET=grpc://127.0.0.1:29000 python'
        " -c 'import pathwaysutils; import jax; print(jax.devices())'"
    )

  workload_exists = check_if_workload_exists(args)

  if workload_exists:
    xpk_print(
        f'{args.workload} already exists, XPK will not create this workload.'
        ' Please pick a new workload name'
    )
    xpk_exit(1)

  xpk_print('Starting workload create', flush=True)
  system, return_code = get_system_characteristics(args)

  if return_code > 0:
    xpk_print('Fetching system characteristics failed!')
    xpk_exit(return_code)

  if not check_if_workload_can_schedule(args, system):
    xpk_exit(1)

  xpk_print('Starting workload create', flush=True)

  metadata_configmap_name = f'{args.cluster}-{CLUSTER_METADATA_CONFIGMAP}'
  cluster_config_map = get_cluster_configmap(args, metadata_configmap_name)
  cluster_xpk_version = None
  if cluster_config_map is None:
    xpk_print(
        f'Warning: Unable to find ConfigMap: {metadata_configmap_name} for the'
        ' cluster. We recommend to upgrade your cluster by running `xpk'
        ' cluster create`.'
    )
  else:
    cluster_xpk_version = cluster_config_map.get('xpk_version')
  if (
      cluster_xpk_version is not None
      and cluster_xpk_version != xpk_current_version
  ):
    xpk_print(
        'Warning: Cluster has been created using XPK version:'
        f' {cluster_config_map["xpk_version"]} but the XPK version you are'
        f' using to schedule workload is: {xpk_current_version}. Some features'
        ' might not be available for this cluster. We recommend to'
        ' upgrade/downgrade your XPK version or cluster by running `xpk'
        ' cluster create`.'
    )

  debugging_dashboard_id = None

  tensorboard_config = {}
  if VERTEX_TENSORBOARD_FEATURE_FLAG and args.use_vertex_tensorboard:
    tensorboard_config = create_vertex_experiment(args)
    # exit if failed to create Experiment in Vertex AI
    if not tensorboard_config:
      xpk_exit(1)

  parse_env_config(args, tensorboard_config, system)

  # Currently autoprovisioning is not enabled for Pathways workloads.
  autoprovisioning_args = ''
  autoprovisioning_enabled, return_code = is_autoprovisioning_enabled(
      args, system
  )
  if return_code != 0:
    xpk_exit(return_code)
  if autoprovisioning_enabled:
    # Determine NAP capacity type
    autoprovisioning_args, return_code = (
        get_autoprovisioning_node_selector_args(args)
    )
    if return_code != 0:
      xpk_exit(return_code)

  storages: list[Storage] = get_storages_to_mount(k8s_api_client, args.storage)
  gcs_fuse_storages = list(
      filter(lambda storage: storage.type == GCS_FUSE_TYPE, storages)
  )
<<<<<<< HEAD
  gcpfilestore_storages: list[Storage] = list(
      filter(lambda storage: storage.type == GCP_FILESTORE_TYPE, storages)
  )
=======
>>>>>>> c4e64e44
  storage_annotations = ''
  service_account = ''
  if len(gcs_fuse_storages) > 0:
    storage_annotations = GCS_FUSE_ANNOTATION
    service_account = XPK_SA
    xpk_print(f'Detected gcsfuse Storages to add: {gcs_fuse_storages}')
  else:
    xpk_print('No gcsfuse Storages to add detected')
  failure_policy_rules = """rules:
      - action: FailJobSet
        onJobFailureReasons: 
        - PodFailurePolicy"""
  restart_on_exit_codes = get_restart_exit_codes(args)
  restart_on_exit_codes = ','.join(map(str, restart_on_exit_codes))
  pod_failure_policy = f"""
          podFailurePolicy:
            rules:
            - action: FailJob
              onExitCodes:
                containerName: {get_main_container_docker_image(args, system)}
                operator: NotIn
                values: [{restart_on_exit_codes}]"""

  if len(gcpfilestore_storages) > 0:
    xpk_print(
        f'Detected gcp filestores instances to add: {gcpfilestore_storages}'
    )
  else:
    xpk_print('No gcp filestore instances to add detected.')

  # Create the workload file based on accelerator type or workload type.
  if system.accelerator_type == AcceleratorType['GPU']:
    container, debugging_dashboard_id = get_user_workload_container(
        args, system
    )
    gpu_scheduler, return_code = get_gpu_scheduler(
        args, system, autoprovisioning_args
    )
    if return_code != 0:
      xpk_exit(return_code)

    if system.device_type in cluster_gcluster.supported_device_types:
      yml_string = a3_gpu_workload_create_yaml.format(
          args=args,
          container=container,
          service_account=XPK_SA,
          storage_volumes=get_storage_volumes_yaml_for_gpu(gcs_fuse_storages),
          failure_policy_rules=failure_policy_rules,
          pod_failure_policy=pod_failure_policy,
      )

      if args.device_type == cluster_gcluster.a3mega_device_type:
        sub_networks = [f'{args.cluster}-gpunet-{i}-subnet' for i in range(8)]
        yml_string = tcpxo_decorator.decorate_jobset(yml_string, sub_networks)
        if len(gcs_fuse_storages) > 0:
          yml_string = tcpxo_decorator.decorate_jobset_with_storages(
              yml_string, gcs_fuse_storages
          )

      if args.device_type == cluster_gcluster.a3ultra_device_type:
        sub_networks = [f'{args.cluster}-sub-1'] + [
            f'{args.cluster}-rdma-sub-{i}' for i in range(8)
        ]
        yml_string = rdma_decorator.decorate_jobset(yml_string, sub_networks)
        if len(gcs_fuse_storages) > 0:
          yml_string = rdma_decorator.decorate_jobset_with_storages(
              yml_string, gcs_fuse_storages
          )
    else:
      yml_string = gpu_workload_create_yaml.format(
          args=args,
          container=container,
          command=args.command,
          chips_per_vm=system.chips_per_vm,
          gpu_scheduler=gpu_scheduler,
          gpu_volume=get_gpu_volume(system),
          gpu_rxdm_image=get_gpu_rxdm_image(system),
          gpu_rxdm_cmd=get_gpu_rxdm_cmd(system),
          gpu_tcp_volume=get_gpu_tcp_volume(system),
<<<<<<< HEAD
          storage_volumes=get_storage_volumes_yaml_for_gpu(
              gcs_fuse_storages + gcpfilestore_storages
          ),
          storage_volume_mounts=get_storage_volume_mounts_yaml_for_gpu(
              gcs_fuse_storages + gcpfilestore_storages
=======
          storage_volumes=get_storage_volumes_yaml_for_gpu(gcs_fuse_storages),
          storage_volume_mounts=get_storage_volume_mounts_yaml_for_gpu(
              gcs_fuse_storages
>>>>>>> c4e64e44
          ),
          storage_annotations=storage_annotations,
          service_account=service_account,
          failure_policy_rules=failure_policy_rules,
          pod_failure_policy=pod_failure_policy,
      )

  elif args.use_pathways and ensure_pathways_workload_prerequisites(
      args, system
  ):
    yml_string = pw_workload_create_yaml.format(
        args=args,
        system=system,
        accelerator_label=create_accelerator_label(
            system.accelerator_type, system
        ),
        machine_label=create_machine_label(system.accelerator_type, system),
        pathways_worker_args=get_pathways_worker_args(args),
        pathways_proxy_args=get_pathways_proxy_args(args),
        pathways_sidecar_container=get_pathways_sidecar_container(args),
        user_workload=get_user_workload_for_pathways(
            args, system, pod_failure_policy, storages
        ),
        resource_type=AcceleratorTypeToAcceleratorCharacteristics[
            system.accelerator_type
        ].resource_type,
        local_queue_name=LOCAL_QUEUE_NAME,
        autoprovisioning_args=autoprovisioning_args,
        backoff_limit=system.vms_per_slice * 4,
        storage_annotations=storage_annotations,
<<<<<<< HEAD
        storage_volumes=get_storage_volumes_yaml(
            gcs_fuse_storages + gcpfilestore_storages
        ),
        storage_volume_mounts=get_storage_volume_mounts_yaml(
            gcs_fuse_storages + gcpfilestore_storages
        ),
        pathways_rm_args=get_pathways_rm_args(args, system),
=======
        storage_volumes=get_storage_volumes_yaml(gcs_fuse_storages),
        pathways_rm_args=get_pathways_rm_args(args, system),
        storage_volume_mounts=get_storage_volume_mounts_yaml(gcs_fuse_storages),
>>>>>>> c4e64e44
        service_account=service_account,
        failure_policy_rules=failure_policy_rules,
        pod_failure_policy=pod_failure_policy,
    )
  else:
    container, debugging_dashboard_id = get_user_workload_container(
        args, system
    )
    yml_string = workload_create_yaml.format(
        args=args,
        system=system,
        container=container,
        affinity=get_cpu_affinity(system.accelerator_type),
        accelerator_label=create_accelerator_label(
            system.accelerator_type, system
        ),
        machine_label=create_machine_label(system.accelerator_type, system),
        local_queue_name=LOCAL_QUEUE_NAME,
        autoprovisioning_args=autoprovisioning_args,
        volumes=get_volumes(args, system),
        storage_annotations=storage_annotations,
        service_account=service_account,
        failure_policy_rules=failure_policy_rules,
        pod_failure_policy=pod_failure_policy,
    )
  tmp = write_tmp_file(yml_string)
  command = f'kubectl apply -f {str(tmp.file.name)}'
  return_code = run_command_with_updates(command, 'Creating Workload', args)

  if return_code != 0:
    xpk_print(f'Create Workload request returned ERROR {return_code}')
    xpk_exit(return_code)

  add_bucket_iam_members(args, storages)
<<<<<<< HEAD
=======

>>>>>>> c4e64e44
  # Get GKE outlier dashboard for TPU
  outlier_dashboard_id = None
  if system.accelerator_type == AcceleratorType['TPU']:
    outlier_dashboard_id = get_gke_outlier_dashboard(args)

  # Outlier and debugging dashboards
  if outlier_dashboard_id is not None:
    xpk_print(
        'Check statistics and outlier mode of GKE metrics here:'
        # pylint: disable=line-too-long
        f' https://console.cloud.google.com/monitoring/dashboards/builder/{outlier_dashboard_id}?project={args.project}&f.rlabel.cluster_name.ClusterName={args.cluster}.'
        ' To view the metric data for your workload, select'
        f' {args.workload} from the JobName filter on the dashboard.'
    )

  if debugging_dashboard_id is not None:
    xpk_print(
        'Check stack traces collected in Cloud Logging here:'
        # pylint: disable=line-too-long
        f' https://console.cloud.google.com/monitoring/dashboards/builder/{debugging_dashboard_id}?project={args.project}&f.rlabel.cluster_name.ClusterName={args.cluster}.'
        ' To view the stack traces for your workload, select'
        f' {args.workload} from the JobName filter on the dashboard.'
    )

  if args.use_pathways:
    if args.headless:
      xpk_print(
          ' \n ******* Please connect to your Pathways proxy at'
          f' {args.pathways_proxy_address}, once you see "IFRT proxy server'
          ' started with status OK" on the proxy link below.'
          ' Remember to delete the workload once done! ****** \n'
      )
      pathways_proxy_link = f'https://console.cloud.google.com/kubernetes/job/{zone_to_region(args.zone)}/{args.cluster}/default/{args.workload}-proxy-0/details?project={args.project}'
      xpk_print(
          'Follow the proxy here:'
          # pylint: disable=line-too-long)
          f' {pathways_proxy_link} '
      )
    xpk_print(
        'Follow your Pathways workload and other resources here : '
        f'{get_pathways_unified_query_link(args)}'
    )
  else:
    xpk_print(
        'Follow your workload here:'
        # pylint: disable=line-too-long
        f' https://console.cloud.google.com/kubernetes/service/{zone_to_region(args.zone)}/{args.cluster}/default/{args.workload}/details?project={args.project}'
    )
    duration_of_logs = 'P1D'  # Past 1 Day
    xpk_print(
        'Follow your worker 0, slice 0 logs here:'
        ' Adjust the pod name'
        ' ([prefix]-slice-job-[slice_number]-[worker_number])'
        ' after clicking the url if you want other worker logs.'
        # pylint: disable=line-too-long
        f' https://console.cloud.google.com/logs/query;query=resource.type%3D%22k8s_container%22%0Aresource.labels.project_id%3D%22{args.project}%22%0Aresource.labels.location%3D%22{zone_to_region(args.zone)}%22%0Aresource.labels.cluster_name%3D%22{args.cluster}%22%0Aresource.labels.namespace_name%3D%22default%22%0Aresource.labels.pod_name:%22{args.workload}-slice-job-0-0-%22%20severity%3E%3DDEFAULT;storageScope=project;duration={duration_of_logs}?e=13802955&mods=allow_workbench_image_override&project={args.project}'
    )

  xpk_exit(0)


def get_restart_exit_codes(args) -> list:
  exit_codes = [42]
  exit_codes.extend(range(127, 256, 1))

  if args.restart_on_exit_codes is not None:
    items = args.restart_on_exit_codes.split(',')
    for item in items:
      item = item.strip()
      if '-' in item:
        start, end = map(int, item.split('-'))
        exit_codes.extend(range(start, end + 1))
      else:
        exit_codes.append(int(item))

  return exit_codes


def workload_delete(args) -> None:
  """Function around workload delete.

  Args:
    args: user provided arguments for running the command.

  Returns:
    0 if successful and 1 otherwise.
  """
  xpk_print('Starting Workload delete', flush=True)
  add_zone_and_project(args)
  get_cluster_credentials(args)

  will_delete = True
  if not args.workload:
    xpk_print('Get the name of the workloads in the cluster.')
    return_code, return_value = get_workload_list(args)

    if return_code != 0:
      xpk_print(f'List Job request returned ERROR {return_code}')
      xpk_exit(return_code)
    # Skip the header
    workloads = [x.split(' ')[0] for x in return_value.splitlines()][1:]
    if workloads and not args.force:
      will_delete = get_user_input(
          f'Planning to delete {len(workloads)} workloads in the cluster'
          f' {args.cluster} including {workloads}. \nDo you wish to delete: y'
          ' (yes) / n (no):\n'
      )
  else:
    workloads = [args.workload]

  if not workloads:
    xpk_print(
        'There are no workloads to delete matching the filter in the cluster.'
    )
  elif not will_delete:
    xpk_print('Skipping delete command.')
  else:
    commands = []
    task_names = []
    for workload in workloads:
      args.workload = workload
      command = f'kubectl delete jobset {workload} -n default'
      task_name = f'WorkloadDelete-{workload}'
      commands.append(command)
      task_names.append(task_name)

    # Not batching deletion for single workload
    if len(workloads) == 1:
      return_code = run_command_with_updates(
          commands[0], 'Delete Workload', args
      )
    else:
      return_code = run_commands(
          commands, 'Delete Workload', task_names, batch=100
      )

    if return_code != 0:
      xpk_print(f'Delete Workload request returned ERROR {return_code}')
      xpk_exit(return_code)
  xpk_exit(0)


def workload_list(args) -> None:
  """Function around workload list.

  Args:
    args: user provided arguments for running the command.

  Returns:
    0 if successful and 1 otherwise.
  """
  xpk_print(args)

  xpk_print('Starting workload list', flush=True)
  add_zone_and_project(args)
  get_cluster_credentials(args)

  if args.wait_for_job_completion:
    return_code = wait_for_job_completion(args)
    if return_code != 0:
      xpk_print(f'Wait for job completion returned ERROR {return_code}')
      xpk_exit(return_code)
    args.filter_by_job = args.wait_for_job_completion

  return_code, return_value = get_workload_list(args)

  if return_code != 0:
    xpk_print(f'List Job request returned ERROR {return_code}')
    xpk_exit(return_code)
  xpk_print(f'Workload List Output:\n{return_value}')
  xpk_exit(0)<|MERGE_RESOLUTION|>--- conflicted
+++ resolved
@@ -64,10 +64,7 @@
 )
 from ..core.storage import (
     GCS_FUSE_TYPE,
-<<<<<<< HEAD
     GCP_FILESTORE_TYPE,
-=======
->>>>>>> c4e64e44
     XPK_SA,
     Storage,
     add_bucket_iam_members,
@@ -497,12 +494,9 @@
   gcs_fuse_storages = list(
       filter(lambda storage: storage.type == GCS_FUSE_TYPE, storages)
   )
-<<<<<<< HEAD
   gcpfilestore_storages: list[Storage] = list(
       filter(lambda storage: storage.type == GCP_FILESTORE_TYPE, storages)
   )
-=======
->>>>>>> c4e64e44
   storage_annotations = ''
   service_account = ''
   if len(gcs_fuse_storages) > 0:
@@ -582,17 +576,11 @@
           gpu_rxdm_image=get_gpu_rxdm_image(system),
           gpu_rxdm_cmd=get_gpu_rxdm_cmd(system),
           gpu_tcp_volume=get_gpu_tcp_volume(system),
-<<<<<<< HEAD
           storage_volumes=get_storage_volumes_yaml_for_gpu(
               gcs_fuse_storages + gcpfilestore_storages
           ),
           storage_volume_mounts=get_storage_volume_mounts_yaml_for_gpu(
               gcs_fuse_storages + gcpfilestore_storages
-=======
-          storage_volumes=get_storage_volumes_yaml_for_gpu(gcs_fuse_storages),
-          storage_volume_mounts=get_storage_volume_mounts_yaml_for_gpu(
-              gcs_fuse_storages
->>>>>>> c4e64e44
           ),
           storage_annotations=storage_annotations,
           service_account=service_account,
@@ -623,7 +611,6 @@
         autoprovisioning_args=autoprovisioning_args,
         backoff_limit=system.vms_per_slice * 4,
         storage_annotations=storage_annotations,
-<<<<<<< HEAD
         storage_volumes=get_storage_volumes_yaml(
             gcs_fuse_storages + gcpfilestore_storages
         ),
@@ -631,11 +618,6 @@
             gcs_fuse_storages + gcpfilestore_storages
         ),
         pathways_rm_args=get_pathways_rm_args(args, system),
-=======
-        storage_volumes=get_storage_volumes_yaml(gcs_fuse_storages),
-        pathways_rm_args=get_pathways_rm_args(args, system),
-        storage_volume_mounts=get_storage_volume_mounts_yaml(gcs_fuse_storages),
->>>>>>> c4e64e44
         service_account=service_account,
         failure_policy_rules=failure_policy_rules,
         pod_failure_policy=pod_failure_policy,
@@ -670,10 +652,6 @@
     xpk_exit(return_code)
 
   add_bucket_iam_members(args, storages)
-<<<<<<< HEAD
-=======
-
->>>>>>> c4e64e44
   # Get GKE outlier dashboard for TPU
   outlier_dashboard_id = None
   if system.accelerator_type == AcceleratorType['TPU']:
