"""
Copyright 2024 Google LLC

Licensed under the Apache License, Version 2.0 (the "License");
you may not use this file except in compliance with the License.
You may obtain a copy of the License at

     https://www.apache.org/licenses/LICENSE-2.0

Unless required by applicable law or agreed to in writing, software
distributed under the License is distributed on an "AS IS" BASIS,
WITHOUT WARRANTIES OR CONDITIONS OF ANY KIND, either express or implied.
See the License for the specific language governing permissions and
limitations under the License.
"""

from ..core.commands import (
    run_command_with_updates,
    run_commands,
)
from ..core.core import (
    CLUSTER_METADATA_CONFIGMAP,
    GCS_FUSE_ANNOTATION,
    VERTEX_TENSORBOARD_FEATURE_FLAG,
    AcceleratorTypeToAcceleratorCharacteristics,
    add_zone_and_project,
    check_if_workload_can_schedule,
    check_if_workload_exists,
    create_accelerator_label,
    create_k8s_service_account,
    create_machine_label,
    create_vertex_experiment,
    get_cluster_configmap,
    get_cluster_credentials,
    get_cpu_affinity,
    get_gke_outlier_dashboard,
    get_gpu_rxdm_cmd,
    get_gpu_rxdm_image,
    get_gpu_scheduler,
    get_gpu_tcp_volume,
    get_gpu_volume,
    get_main_container_docker_image,
    get_user_workload_container,
    get_volumes,
    parse_env_config,
    setup_k8s_env,
    wait_for_job_completion,
    xpk_current_version,
    zone_to_region,
)
from ..core.kueue import LOCAL_QUEUE_NAME
from ..core.nap import (
    get_autoprovisioning_node_selector_args,
    is_autoprovisioning_enabled,
)
from ..core.pathways import (
    ensure_pathways_workload_prerequisites,
    get_pathways_proxy_args,
    get_pathways_rm_args,
    get_pathways_sidecar_container,
    get_pathways_unified_query_link,
    get_pathways_worker_args,
    get_user_workload_for_pathways,
)
from ..core.storage import (
    GCS_FUSE_TYPE,
    GCP_FILESTORE_TYPE,
    XPK_SA,
    Storage,
    add_bucket_iam_members,
    get_storage_volume_mounts_yaml,
    get_storage_volume_mounts_yaml_for_gpu,
    get_storage_volumes_yaml,
    get_storage_volumes_yaml_for_gpu,
    get_storages_to_mount,
)
from ..core.system_characteristics import (
    AcceleratorType,
    get_system_characteristics,
)
from ..core.workload import get_workload_list
from ..utils.console import get_user_input, xpk_exit, xpk_print
from ..utils.file import write_tmp_file
from ..core.workload_decorators import tcpxo_decorator, rdma_decorator
from . import cluster_gcluster

workload_create_yaml = """apiVersion: jobset.x-k8s.io/v1alpha2
kind: JobSet
metadata:
  name: {args.workload}
  labels:
    kueue.x-k8s.io/queue-name: {local_queue_name}  # Name of the LocalQueue
    xpk.google.com/workload: {args.workload}
  annotations:
    alpha.jobset.sigs.k8s.io/exclusive-topology: cloud.google.com/gke-nodepool # 1:1 job replica to node pool assignment
spec:
  ttlSecondsAfterFinished: {args.ttl_seconds_after_finished}
  failurePolicy:
    {failure_policy_rules}
    maxRestarts: {args.max_restarts}
  replicatedJobs:
    - name: slice-job
      replicas: {args.num_slices}
      template:
        spec:
          parallelism: {system.vms_per_slice}    # Equal to the number of VMs per slice
          completions: {system.vms_per_slice}    # Same as the above.
          backoffLimit: 0   # When any pod fails, the job is failed
          {pod_failure_policy}
          template:
            metadata:
              labels:
                xpk.google.com/workload: {args.workload}
              annotations:
                {storage_annotations}
            spec:
              schedulerName: {args.scheduler}
              restartPolicy: Never
              {affinity}
              nodeSelector:
                {accelerator_label}
                {machine_label}
                {autoprovisioning_args}
              priorityClassName: {args.priority}
              hostNetwork: true
              dnsPolicy: ClusterFirstWithHostNet
              terminationGracePeriodSeconds: {args.termination_grace_period_seconds}
              containers:
              {container}
              serviceAccountName: {service_account}
              volumes:
              {volumes}
"""


gpu_workload_create_yaml = """apiVersion: jobset.x-k8s.io/v1alpha2
kind: JobSet
metadata:
  name: {args.workload}
  annotations: {storage_annotations}
  labels:
    kueue.x-k8s.io/queue-name: multislice-queue  # Name of the LocalQueue
    xpk.google.com/workload: {args.workload}
spec:
  ttlSecondsAfterFinished: {args.ttl_seconds_after_finished}
  failurePolicy:
    {failure_policy_rules}
    maxRestarts: {args.max_restarts}
  replicatedJobs:
    - name: slice-job
      replicas: 1
      template:
        metadata:
          annotations:
            {storage_annotations}
        spec:
          parallelism: {args.num_nodes}
          completions: {args.num_nodes}
          backoffLimit: 0   # When any pod fails, the job is failed
          {pod_failure_policy}
          template:
            metadata:
              labels:
                xpk.google.com/workload: {args.workload}
            spec:
              {gpu_scheduler}
              priorityClassName: {args.priority}
              restartPolicy: Never
              hostNetwork: true
              dnsPolicy: ClusterFirstWithHostNet
              terminationGracePeriodSeconds: {args.termination_grace_period_seconds}
              serviceAccountName: {service_account}
              tolerations:
              - operator: "Exists"
                key: nvidia.com/gpu
              volumes:
              {gpu_volume}
              {storage_volumes}
              containers:
              {gpu_rxdm_image}
                imagePullPolicy: Always
                command:
                - "bash"
                - "-c"
                - |
                  {gpu_rxdm_cmd} &
                  while [ ! -e "/usr/share/workload/workload_terminated" ]; do sleep 10; echo "sleeping"; done
                securityContext:
                  privileged: true
                volumeMounts:
                {gpu_tcp_volume}
                {storage_volume_mounts}
                - name: nvidia-install-dir-host
                  mountPath: /usr/local/nvidia/lib64
                - name: workload-terminated-volume
                  mountPath: /usr/share/workload
                env:
                - name: LD_LIBRARY_PATH
                  value: /usr/local/nvidia/lib64
              {container}
"""

a3_gpu_workload_create_yaml = """apiVersion: jobset.x-k8s.io/v1alpha2
kind: JobSet
metadata:
  name: {args.workload}
  labels:
    kueue.x-k8s.io/queue-name: multislice-queue  # Name of the LocalQueue
    xpk.google.com/workload: {args.workload}
spec:
  ttlSecondsAfterFinished: {args.ttl_seconds_after_finished}
  failurePolicy:
    {failure_policy_rules}
    maxRestarts: {args.max_restarts}
  replicatedJobs:
    - name: slice-job
      replicas: 1
      template:
        spec:
          parallelism: {args.num_nodes}
          completions: {args.num_nodes}
          backoffLimit: 0   # When any pod fails, the job is failed
          {pod_failure_policy}
          template:
            metadata:
              labels:
                xpk.google.com/workload: {args.workload}
              annotations:
                kueue.x-k8s.io/podset-preferred-topology: "cloud.google.com/gce-topology-host"
            spec:
              priorityClassName: {args.priority}
              restartPolicy: Never
              dnsPolicy: ClusterFirstWithHostNet
              terminationGracePeriodSeconds: {args.termination_grace_period_seconds}
              serviceAccountName: {service_account}
              tolerations:
              - operator: "Exists"
                key: nvidia.com/gpu
              volumes:
              {storage_volumes}
              containers:
              {container}
"""

pw_workload_create_yaml = """apiVersion: jobset.x-k8s.io/v1alpha2
kind: JobSet
metadata:
  name: {args.workload}
  labels:
    kueue.x-k8s.io/queue-name: {local_queue_name}  # Name of the LocalQueue
    xpk.google.com/workload: {args.workload}
spec:
  ttlSecondsAfterFinished: {args.ttl_seconds_after_finished}
  failurePolicy:
    {failure_policy_rules}
    maxRestarts: {args.max_restarts}
  successPolicy:
    operator: "All"
    targetReplicatedJobs:
    - {args.targetReplicatedJob}
  replicatedJobs:
  - name: worker
    replicas: {args.num_slices}
    template:
      metadata:
        annotations:
          alpha.jobset.sigs.k8s.io/exclusive-topology: cloud.google.com/gke-nodepool
        labels:
          xpk.google.com/workload: {args.workload}
      spec:
        backoffLimit: {backoff_limit}
        completions: {system.vms_per_slice}
        parallelism: {system.vms_per_slice}
        template:
          metadata:
            annotations:
              {storage_annotations}
          spec:
            terminationGracePeriodSeconds: {args.termination_grace_period_seconds}
            serviceAccountName: {service_account}
            containers:
            - args:
              {pathways_worker_args}
              image: {args.server_image}
              imagePullPolicy: Always
              name: pathways-worker
              ports:
              - containerPort: 29001
              - containerPort: 8471
              - containerPort: 8080
              resources:
                limits:
                  {resource_type}: {system.chips_per_vm}
              securityContext:
                privileged: true
              volumeMounts:
              - mountPath: /tmp
                name: shared-tmp
              {storage_volume_mounts}
            {pathways_sidecar_container}
            nodeSelector:
              {accelerator_label}
              {machine_label}
              {autoprovisioning_args}
            priorityClassName: {args.priority}
            hostNetwork: true
            dnsPolicy: ClusterFirstWithHostNet
            volumes:
            - hostPath:
                path: /tmp
                type: DirectoryOrCreate
              name: shared-tmp
            {storage_volumes}
  - name: rm
    replicas: 1
    template:
      metadata:
        labels:
          xpk.google.com/workload: {args.workload}
      spec:
        backoffLimit: 0
        completions: 1
        parallelism: 1
        template:
          spec:
            containers:
            - args:
              {pathways_rm_args}
              env:
              - name: REPLICATED_JOB_NAME
                valueFrom:
                  fieldRef:
                    fieldPath: metadata.annotations['jobset.sigs.k8s.io/replicatedjob-name']
              - name: JOBSET_NAME
                valueFrom:
                  fieldRef:
                    fieldPath: metadata.annotations['jobset.sigs.k8s.io/jobset-name']
              - name: HOST_ADDRESS
                value: $(JOBSET_NAME)-$(REPLICATED_JOB_NAME)-0-0.$(JOBSET_NAME)
              - name: TPU_SKIP_MDS_QUERY
                value: "true"
              image: {args.server_image}
              imagePullPolicy: Always
              name: pathways-rm
              ports:
              - containerPort: 29001
              securityContext:
                privileged: true
              volumeMounts:
              - mountPath: /tmp
                name: shared-tmp
    - name: proxy
      replicas: 1
      template:
        metadata:
          labels:
            xpk.google.com/workload: {args.workload}
        spec:
          backoffLimit: 0
          completions: 1
          parallelism: 1
          template:
            spec:
              containers:
              - args:
                {pathways_proxy_args}
                image: {args.proxy_server_image}
                imagePullPolicy: Always
                name: pathways-proxy
                ports:
                - containerPort: 29000
              hostNetwork: true
              dnsPolicy: ClusterFirstWithHostNet
              nodeSelector:
                cloud.google.com/gke-nodepool: cpu-proxy-np
    {user_workload}
"""


def workload_create_pathways(args) -> None:
  """Run jobset apply command for a file, specifically for Pathways.

  Args:
    args: user provided arguments for running the command.

  Returns:
    0 if successful and 1 otherwise.
  """
  args.use_pathways = True
  workload_create(args)


def workload_create(args) -> None:
  """Run jobset apply command for a file.

  Args:
    args: user provided arguments for running the command.

  Returns:
    0 if successful and 1 otherwise.
  """
  k8s_api_client = setup_k8s_env(args)
  create_k8s_service_account(XPK_SA, 'default')

  if args.headless:
    xpk_print(
        'Please use kubectl port forwarding to connect to the Pathways proxy.'
        ' kubectl get pods kubectl port-forward <proxy-pod-name> 29000:29000'
        ' JAX_PLATFORMS=proxy JAX_BACKEND_TARGET=grpc://127.0.0.1:29000 python'
        " -c 'import pathwaysutils; import jax; print(jax.devices())'"
    )

  workload_exists = check_if_workload_exists(args)

  if workload_exists:
    xpk_print(
        f'{args.workload} already exists, XPK will not create this workload.'
        ' Please pick a new workload name'
    )
    xpk_exit(1)

  xpk_print('Starting workload create', flush=True)
  system, return_code = get_system_characteristics(args)

  if return_code > 0:
    xpk_print('Fetching system characteristics failed!')
    xpk_exit(return_code)

  if not check_if_workload_can_schedule(args, system):
    xpk_exit(1)

  xpk_print('Starting workload create', flush=True)

  metadata_configmap_name = f'{args.cluster}-{CLUSTER_METADATA_CONFIGMAP}'
  cluster_config_map = get_cluster_configmap(args, metadata_configmap_name)
  cluster_xpk_version = None
  if cluster_config_map is None:
    xpk_print(
        f'Warning: Unable to find ConfigMap: {metadata_configmap_name} for the'
        ' cluster. We recommend to upgrade your cluster by running `xpk'
        ' cluster create`.'
    )
  else:
    cluster_xpk_version = cluster_config_map.get('xpk_version')
  if (
      cluster_xpk_version is not None
      and cluster_xpk_version != xpk_current_version
  ):
    xpk_print(
        'Warning: Cluster has been created using XPK version:'
        f' {cluster_config_map["xpk_version"]} but the XPK version you are'
        f' using to schedule workload is: {xpk_current_version}. Some features'
        ' might not be available for this cluster. We recommend to'
        ' upgrade/downgrade your XPK version or cluster by running `xpk'
        ' cluster create`.'
    )

  debugging_dashboard_id = None

  tensorboard_config = {}
  if VERTEX_TENSORBOARD_FEATURE_FLAG and args.use_vertex_tensorboard:
    tensorboard_config = create_vertex_experiment(args)
    # exit if failed to create Experiment in Vertex AI
    if not tensorboard_config:
      xpk_exit(1)

  parse_env_config(args, tensorboard_config, system)

  # Currently autoprovisioning is not enabled for Pathways workloads.
  autoprovisioning_args = ''
  autoprovisioning_enabled, return_code = is_autoprovisioning_enabled(
      args, system
  )
  if return_code != 0:
    xpk_exit(return_code)
  if autoprovisioning_enabled:
    # Determine NAP capacity type
    autoprovisioning_args, return_code = (
        get_autoprovisioning_node_selector_args(args)
    )
    if return_code != 0:
      xpk_exit(return_code)

  storages: list[Storage] = get_storages_to_mount(k8s_api_client, args.storage)
  gcs_fuse_storages = list(
      filter(lambda storage: storage.type == GCS_FUSE_TYPE, storages)
  )
  gcpfilestore_storages: list[Storage] = list(
      filter(lambda storage: storage.type == GCP_FILESTORE_TYPE, storages)
  )
  storage_annotations = ''
  service_account = ''
  if len(gcs_fuse_storages) > 0:
    storage_annotations = GCS_FUSE_ANNOTATION
    service_account = XPK_SA
    xpk_print(f'Detected gcsfuse Storages to add: {gcs_fuse_storages}')
  else:
    xpk_print('No gcsfuse Storages to add detected')
  failure_policy_rules = """rules:
      - action: FailJobSet
        onJobFailureReasons: 
        - PodFailurePolicy"""
  restart_on_exit_codes = get_restart_exit_codes(args)
  restart_on_exit_codes = ','.join(map(str, restart_on_exit_codes))
  pod_failure_policy = f"""
          podFailurePolicy:
            rules:
            - action: FailJob
              onExitCodes:
                containerName: {get_main_container_docker_image(args, system)}
                operator: NotIn
                values: [{restart_on_exit_codes}]"""

  if len(gcpfilestore_storages) > 0:
    xpk_print(
        f'Detected gcp filestores instances to add: {gcpfilestore_storages}'
    )
  else:
    xpk_print('No gcp filestore instances to add detected.')

  # Create the workload file based on accelerator type or workload type.
  if system.accelerator_type == AcceleratorType['GPU']:
    container, debugging_dashboard_id = get_user_workload_container(
        args, system
    )
    gpu_scheduler, return_code = get_gpu_scheduler(
        args, system, autoprovisioning_args
    )
    if return_code != 0:
      xpk_exit(return_code)

    if system.device_type in cluster_gcluster.supported_device_types:
      yml_string = a3_gpu_workload_create_yaml.format(
          args=args,
          container=container,
          service_account=XPK_SA,
          storage_volumes=get_storage_volumes_yaml_for_gpu(gcs_fuse_storages),
          failure_policy_rules=failure_policy_rules,
          pod_failure_policy=pod_failure_policy,
      )

      if args.device_type == cluster_gcluster.a3mega_device_type:
        sub_networks = [f'{args.cluster}-gpunet-{i}-subnet' for i in range(8)]
        yml_string = tcpxo_decorator.decorate_jobset(yml_string, sub_networks)
        if len(gcs_fuse_storages) > 0:
          yml_string = tcpxo_decorator.decorate_jobset_with_storages(
              yml_string, gcs_fuse_storages
          )

      if args.device_type == cluster_gcluster.a3ultra_device_type:
        sub_networks = [f'{args.cluster}-sub-1'] + [
            f'{args.cluster}-rdma-sub-{i}' for i in range(8)
        ]
        yml_string = rdma_decorator.decorate_jobset(yml_string, sub_networks)
        if len(gcs_fuse_storages) > 0:
          yml_string = rdma_decorator.decorate_jobset_with_storages(
              yml_string, gcs_fuse_storages
          )
    else:
      yml_string = gpu_workload_create_yaml.format(
          args=args,
          container=container,
          command=args.command,
          chips_per_vm=system.chips_per_vm,
          gpu_scheduler=gpu_scheduler,
          gpu_volume=get_gpu_volume(system),
          gpu_rxdm_image=get_gpu_rxdm_image(system),
          gpu_rxdm_cmd=get_gpu_rxdm_cmd(system),
          gpu_tcp_volume=get_gpu_tcp_volume(system),
          storage_volumes=get_storage_volumes_yaml_for_gpu(
              gcs_fuse_storages + gcpfilestore_storages
          ),
          storage_volume_mounts=get_storage_volume_mounts_yaml_for_gpu(
              gcs_fuse_storages + gcpfilestore_storages
          ),
          storage_annotations=storage_annotations,
          service_account=service_account,
          failure_policy_rules=failure_policy_rules,
          pod_failure_policy=pod_failure_policy,
      )
  elif args.use_pathways and ensure_pathways_workload_prerequisites(
      args, system
  ):
    yml_string = pw_workload_create_yaml.format(
        args=args,
        system=system,
        accelerator_label=create_accelerator_label(
            system.accelerator_type, system
        ),
        machine_label=create_machine_label(system.accelerator_type, system),
        pathways_worker_args=get_pathways_worker_args(args),
        pathways_proxy_args=get_pathways_proxy_args(args),
        pathways_sidecar_container=get_pathways_sidecar_container(args),
        user_workload=get_user_workload_for_pathways(
            args, system, pod_failure_policy, storages
        ),
        resource_type=AcceleratorTypeToAcceleratorCharacteristics[
            system.accelerator_type
        ].resource_type,
        local_queue_name=LOCAL_QUEUE_NAME,
        autoprovisioning_args=autoprovisioning_args,
        backoff_limit=system.vms_per_slice * 4,
        storage_annotations=storage_annotations,
<<<<<<< HEAD
        storage_volumes=get_storage_volumes_yaml(
            gcs_fuse_storages + gcpfilestore_storages
        ),
        storage_volume_mounts=get_storage_volume_mounts_yaml(
            gcs_fuse_storages + gcpfilestore_storages
        ),
=======
        storage_volumes=get_storage_volumes_yaml(gcs_fuse_storages),
        pathways_rm_args=get_pathways_rm_args(args, system),
        storage_volume_mounts=get_storage_volume_mounts_yaml(gcs_fuse_storages),
>>>>>>> 84758bbd
        service_account=service_account,
        failure_policy_rules=failure_policy_rules,
        pod_failure_policy=pod_failure_policy,
    )
  else:
    container, debugging_dashboard_id = get_user_workload_container(
        args, system
    )
    yml_string = workload_create_yaml.format(
        args=args,
        system=system,
        container=container,
        affinity=get_cpu_affinity(system.accelerator_type),
        accelerator_label=create_accelerator_label(
            system.accelerator_type, system
        ),
        machine_label=create_machine_label(system.accelerator_type, system),
        local_queue_name=LOCAL_QUEUE_NAME,
        autoprovisioning_args=autoprovisioning_args,
        volumes=get_volumes(args, system),
        storage_annotations=storage_annotations,
        service_account=service_account,
        failure_policy_rules=failure_policy_rules,
        pod_failure_policy=pod_failure_policy,
    )
  tmp = write_tmp_file(yml_string)
  command = f'kubectl apply -f {str(tmp.file.name)}'
  return_code = run_command_with_updates(command, 'Creating Workload', args)

  if return_code != 0:
    xpk_print(f'Create Workload request returned ERROR {return_code}')
    xpk_exit(return_code)

  add_bucket_iam_members(args, storages)
  # Get GKE outlier dashboard for TPU
  outlier_dashboard_id = None
  if system.accelerator_type == AcceleratorType['TPU']:
    outlier_dashboard_id = get_gke_outlier_dashboard(args)

  # Outlier and debugging dashboards
  if outlier_dashboard_id is not None:
    xpk_print(
        'Check statistics and outlier mode of GKE metrics here:'
        # pylint: disable=line-too-long
        f' https://console.cloud.google.com/monitoring/dashboards/builder/{outlier_dashboard_id}?project={args.project}&f.rlabel.cluster_name.ClusterName={args.cluster}.'
        ' To view the metric data for your workload, select'
        f' {args.workload} from the JobName filter on the dashboard.'
    )

  if debugging_dashboard_id is not None:
    xpk_print(
        'Check stack traces collected in Cloud Logging here:'
        # pylint: disable=line-too-long
        f' https://console.cloud.google.com/monitoring/dashboards/builder/{debugging_dashboard_id}?project={args.project}&f.rlabel.cluster_name.ClusterName={args.cluster}.'
        ' To view the stack traces for your workload, select'
        f' {args.workload} from the JobName filter on the dashboard.'
    )

  if args.use_pathways:
    if args.headless:
      xpk_print(
          ' \n ******* Please connect to your Pathways proxy at'
          f' {args.pathways_proxy_address}, once you see "IFRT proxy server'
          ' started with status OK" on the proxy link below.'
          ' Remember to delete the workload once done! ****** \n'
      )
      pathways_proxy_link = f'https://console.cloud.google.com/kubernetes/job/{zone_to_region(args.zone)}/{args.cluster}/default/{args.workload}-proxy-0/details?project={args.project}'
      xpk_print(
          'Follow the proxy here:'
          # pylint: disable=line-too-long)
          f' {pathways_proxy_link} '
      )
    xpk_print(
        'Follow your Pathways workload and other resources here : '
        f'{get_pathways_unified_query_link(args)}'
    )
  else:
    xpk_print(
        'Follow your workload here:'
        # pylint: disable=line-too-long
        f' https://console.cloud.google.com/kubernetes/service/{zone_to_region(args.zone)}/{args.cluster}/default/{args.workload}/details?project={args.project}'
    )
    duration_of_logs = 'P1D'  # Past 1 Day
    xpk_print(
        'Follow your worker 0, slice 0 logs here:'
        ' Adjust the pod name'
        ' ([prefix]-slice-job-[slice_number]-[worker_number])'
        ' after clicking the url if you want other worker logs.'
        # pylint: disable=line-too-long
        f' https://console.cloud.google.com/logs/query;query=resource.type%3D%22k8s_container%22%0Aresource.labels.project_id%3D%22{args.project}%22%0Aresource.labels.location%3D%22{zone_to_region(args.zone)}%22%0Aresource.labels.cluster_name%3D%22{args.cluster}%22%0Aresource.labels.namespace_name%3D%22default%22%0Aresource.labels.pod_name:%22{args.workload}-slice-job-0-0-%22%20severity%3E%3DDEFAULT;storageScope=project;duration={duration_of_logs}?e=13802955&mods=allow_workbench_image_override&project={args.project}'
    )

  xpk_exit(0)


def get_restart_exit_codes(args) -> list:
  exit_codes = [42]
  exit_codes.extend(range(127, 256, 1))

  if args.restart_on_exit_codes is not None:
    items = args.restart_on_exit_codes.split(',')
    for item in items:
      item = item.strip()
      if '-' in item:
        start, end = map(int, item.split('-'))
        exit_codes.extend(range(start, end + 1))
      else:
        exit_codes.append(int(item))

  return exit_codes


def workload_delete(args) -> None:
  """Function around workload delete.

  Args:
    args: user provided arguments for running the command.

  Returns:
    0 if successful and 1 otherwise.
  """
  xpk_print('Starting Workload delete', flush=True)
  add_zone_and_project(args)
  get_cluster_credentials(args)

  will_delete = True
  if not args.workload:
    xpk_print('Get the name of the workloads in the cluster.')
    return_code, return_value = get_workload_list(args)

    if return_code != 0:
      xpk_print(f'List Job request returned ERROR {return_code}')
      xpk_exit(return_code)
    # Skip the header
    workloads = [x.split(' ')[0] for x in return_value.splitlines()][1:]
    if workloads and not args.force:
      will_delete = get_user_input(
          f'Planning to delete {len(workloads)} workloads in the cluster'
          f' {args.cluster} including {workloads}. \nDo you wish to delete: y'
          ' (yes) / n (no):\n'
      )
  else:
    workloads = [args.workload]

  if not workloads:
    xpk_print(
        'There are no workloads to delete matching the filter in the cluster.'
    )
  elif not will_delete:
    xpk_print('Skipping delete command.')
  else:
    commands = []
    task_names = []
    for workload in workloads:
      args.workload = workload
      command = f'kubectl delete jobset {workload} -n default'
      task_name = f'WorkloadDelete-{workload}'
      commands.append(command)
      task_names.append(task_name)

    # Not batching deletion for single workload
    if len(workloads) == 1:
      return_code = run_command_with_updates(
          commands[0], 'Delete Workload', args
      )
    else:
      return_code = run_commands(
          commands, 'Delete Workload', task_names, batch=100
      )

    if return_code != 0:
      xpk_print(f'Delete Workload request returned ERROR {return_code}')
      xpk_exit(return_code)
  xpk_exit(0)


def workload_list(args) -> None:
  """Function around workload list.

  Args:
    args: user provided arguments for running the command.

  Returns:
    0 if successful and 1 otherwise.
  """
  xpk_print(args)

  xpk_print('Starting workload list', flush=True)
  add_zone_and_project(args)
  get_cluster_credentials(args)

  if args.wait_for_job_completion:
    return_code = wait_for_job_completion(args)
    if return_code != 0:
      xpk_print(f'Wait for job completion returned ERROR {return_code}')
      xpk_exit(return_code)
    args.filter_by_job = args.wait_for_job_completion

  return_code, return_value = get_workload_list(args)

  if return_code != 0:
    xpk_print(f'List Job request returned ERROR {return_code}')
    xpk_exit(return_code)
  xpk_print(f'Workload List Output:\n{return_value}')
  xpk_exit(0)<|MERGE_RESOLUTION|>--- conflicted
+++ resolved
@@ -601,18 +601,13 @@
         autoprovisioning_args=autoprovisioning_args,
         backoff_limit=system.vms_per_slice * 4,
         storage_annotations=storage_annotations,
-<<<<<<< HEAD
         storage_volumes=get_storage_volumes_yaml(
             gcs_fuse_storages + gcpfilestore_storages
         ),
         storage_volume_mounts=get_storage_volume_mounts_yaml(
             gcs_fuse_storages + gcpfilestore_storages
         ),
-=======
-        storage_volumes=get_storage_volumes_yaml(gcs_fuse_storages),
         pathways_rm_args=get_pathways_rm_args(args, system),
-        storage_volume_mounts=get_storage_volume_mounts_yaml(gcs_fuse_storages),
->>>>>>> 84758bbd
         service_account=service_account,
         failure_policy_rules=failure_policy_rules,
         pod_failure_policy=pod_failure_policy,
