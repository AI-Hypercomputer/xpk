"""
Copyright 2024 Google LLC

Licensed under the Apache License, Version 2.0 (the "License");
you may not use this file except in compliance with the License.
You may obtain a copy of the License at

     https://www.apache.org/licenses/LICENSE-2.0

Unless required by applicable law or agreed to in writing, software
distributed under the License is distributed on an "AS IS" BASIS,
WITHOUT WARRANTIES OR CONDITIONS OF ANY KIND, either express or implied.
See the License for the specific language governing permissions and
limitations under the License.
"""

from ..core.commands import (
    run_command_with_updates,
    run_commands,
)
from ..core.core import (
    CLUSTER_METADATA_CONFIGMAP,
    GCS_FUSE_ANNOTATION,
    VERTEX_TENSORBOARD_FEATURE_FLAG,
    AcceleratorTypeToAcceleratorCharacteristics,
    add_zone_and_project,
    check_if_workload_can_schedule,
    check_if_workload_exists,
    create_accelerator_label,
    create_k8s_service_account,
    create_machine_label,
    create_vertex_experiment,
    get_cluster_configmap,
    get_cluster_credentials,
    get_cpu_affinity,
    get_gke_outlier_dashboard,
    get_gpu_rxdm_cmd,
    get_gpu_rxdm_image,
    get_gpu_scheduler,
    get_gpu_tcp_volume,
    get_gpu_volume,
    get_user_workload_container,
    get_volumes,
    parse_env_config,
    setup_k8s_env,
    wait_for_job_completion,
    xpk_current_version,
    zone_to_region,
)
from ..core.kueue import LOCAL_QUEUE_NAME
from ..core.nap import (
    get_autoprovisioning_node_selector_args,
    is_autoprovisioning_enabled,
)
from ..core.pathways import (
    ensure_pathways_workload_prerequisites,
    get_pathways_proxy_args,
    get_pathways_rm_args,
    get_pathways_unified_query_link,
    get_pathways_worker_args,
    get_user_workload_for_pathways,
)
from ..core.storage import (
    GCS_FUSE_TYPE,
    GCP_FILESTORE_TYPE,
    XPK_SA,
    Storage,
    add_bucket_iam_members,
    get_storage_volume_mounts_yaml,
    get_storage_volume_mounts_yaml_for_gpu,
    get_storage_volumes_yaml,
    get_storage_volumes_yaml_for_gpu,
    get_storages_to_mount,
)
from ..core.system_characteristics import (
    AcceleratorType,
    get_system_characteristics,
)
<<<<<<< HEAD
from ..core.workload import get_workload_list
from ..utils.console import get_user_input, xpk_exit, xpk_print
from ..utils.file import write_tmp_file
from .cluster import set_cluster_command
from ..core.workload_decorators import tcpxo_decorator, rdma_decorator
from . import cluster_gcluster
=======
from ..utils import get_user_input, write_tmp_file, xpk_exit, xpk_print
>>>>>>> de55aefd

workload_create_yaml = """apiVersion: jobset.x-k8s.io/v1alpha2
kind: JobSet
metadata:
  name: {args.workload}
  labels:
    kueue.x-k8s.io/queue-name: {local_queue_name}  # Name of the LocalQueue
    xpk.google.com/workload: {args.workload}
  annotations:
    alpha.jobset.sigs.k8s.io/exclusive-topology: cloud.google.com/gke-nodepool # 1:1 job replica to node pool assignment
spec:
  ttlSecondsAfterFinished: {args.ttl_seconds_after_finished}
  failurePolicy:
    maxRestarts: {args.max_restarts}
  replicatedJobs:
    - name: slice-job
      replicas: {args.num_slices}
      template:
        spec:
          parallelism: {system.vms_per_slice}    # Equal to the number of VMs per slice
          completions: {system.vms_per_slice}    # Same as the above.
          backoffLimit: 0   # When any pod fails, the job is failed
          template:
            metadata:
              labels:
                xpk.google.com/workload: {args.workload}
              annotations:
                {storage_annotations}
            spec:
              schedulerName: {args.scheduler}
              restartPolicy: Never
              {affinity}
              nodeSelector:
                {accelerator_label}
                {machine_label}
                {autoprovisioning_args}
              priorityClassName: {args.priority}
              hostNetwork: true
              dnsPolicy: ClusterFirstWithHostNet
              terminationGracePeriodSeconds: {args.termination_grace_period_seconds}
              containers:
              {container}
              serviceAccountName: {service_account}
              volumes:
              {volumes}
"""


gpu_workload_create_yaml = """apiVersion: jobset.x-k8s.io/v1alpha2
kind: JobSet
metadata:
  name: {args.workload}
  labels:
    kueue.x-k8s.io/queue-name: multislice-queue  # Name of the LocalQueue
    xpk.google.com/workload: {args.workload}
spec:
  ttlSecondsAfterFinished: {args.ttl_seconds_after_finished}
  failurePolicy:
    maxRestarts: {args.max_restarts}
  replicatedJobs:
    - name: slice-job
      replicas: 1
      template:
        metadata:
          annotations:
            {storage_annotations}
        spec:
          parallelism: {args.num_nodes}
          completions: {args.num_nodes}
          backoffLimit: 0   # When any pod fails, the job is failed
          template:
            metadata:
              labels:
                xpk.google.com/workload: {args.workload}
            spec:
              {gpu_scheduler}
              priorityClassName: {args.priority}
              restartPolicy: Never
              hostNetwork: true
              dnsPolicy: ClusterFirstWithHostNet
              terminationGracePeriodSeconds: {args.termination_grace_period_seconds}
              serviceAccountName: {service_account}
              tolerations:
              - operator: "Exists"
                key: nvidia.com/gpu
              volumes:
              {gpu_volume}
              {storage_volumes}
              containers:
              {gpu_rxdm_image}
                imagePullPolicy: Always
                command:
                - "bash"
                - "-c"
                - |
                  {gpu_rxdm_cmd} &
                  while [ ! -e "/usr/share/workload/workload_terminated" ]; do sleep 10; echo "sleeping"; done
                securityContext:
                  privileged: true
                volumeMounts:
                {gpu_tcp_volume}
                {storage_volume_mounts}
                - name: nvidia-install-dir-host
                  mountPath: /usr/local/nvidia/lib64
                - name: workload-terminated-volume
                  mountPath: /usr/share/workload
                env:
                - name: LD_LIBRARY_PATH
                  value: /usr/local/nvidia/lib64
              {container}
"""

a3_gpu_workload_create_yaml = """apiVersion: jobset.x-k8s.io/v1alpha2
kind: JobSet
metadata:
  name: {args.workload}
  labels:
    kueue.x-k8s.io/queue-name: multislice-queue  # Name of the LocalQueue
    xpk.google.com/workload: {args.workload}
spec:
  ttlSecondsAfterFinished: {args.ttl_seconds_after_finished}
  failurePolicy:
    maxRestarts: {args.max_restarts}
  replicatedJobs:
    - name: slice-job
      replicas: 1
      template:
        spec:
          parallelism: {args.num_nodes}
          completions: {args.num_nodes}
          backoffLimit: 0   # When any pod fails, the job is failed
          template:
            metadata:
              labels:
                xpk.google.com/workload: {args.workload}
              annotations:
                kueue.x-k8s.io/podset-preferred-topology: "cloud.google.com/gce-topology-host"
            spec:
              priorityClassName: {args.priority}
              restartPolicy: Never
              dnsPolicy: ClusterFirstWithHostNet
              terminationGracePeriodSeconds: {args.termination_grace_period_seconds}
              tolerations:
              - operator: "Exists"
                key: nvidia.com/gpu
              containers:
              {container}
"""

pw_workload_create_yaml = """apiVersion: jobset.x-k8s.io/v1alpha2
kind: JobSet
metadata:
  name: {args.workload}
  labels:
    kueue.x-k8s.io/queue-name: {local_queue_name}  # Name of the LocalQueue
    xpk.google.com/workload: {args.workload}
spec:
  failurePolicy:
    maxRestarts: {args.max_restarts}
  successPolicy:
    operator: "All"
    targetReplicatedJobs:
    - {args.targetReplicatedJob}
  replicatedJobs:
  - name: worker
    replicas: {args.num_slices}
    template:
      metadata:
        annotations:
          alpha.jobset.sigs.k8s.io/exclusive-topology: cloud.google.com/gke-nodepool
        labels:
          xpk.google.com/workload: {args.workload}
      spec:
        backoffLimit: {backoff_limit}
        completions: {system.vms_per_slice}
        parallelism: {system.vms_per_slice}
        template:
          metadata:
            annotations:
              {storage_annotations}
          spec:
            terminationGracePeriodSeconds: {args.termination_grace_period_seconds}
            serviceAccountName: {service_account}
            containers:
            - args:
              {pathways_worker_args}
              image: {args.server_image}
              imagePullPolicy: Always
              name: pathways-worker
              ports:
              - containerPort: 29001
              - containerPort: 8471
              - containerPort: 8080
              resources:
                limits:
                  {resource_type}: {system.chips_per_vm}
              securityContext:
                privileged: true
              volumeMounts:
              - mountPath: /tmp
                name: shared-tmp
              {storage_volume_mounts}
            nodeSelector:
              {accelerator_label}
              {machine_label}
              {autoprovisioning_args}
            priorityClassName: {args.priority}
            hostNetwork: true
            dnsPolicy: ClusterFirstWithHostNet
            volumes:
            - hostPath:
                path: /tmp
                type: DirectoryOrCreate
              name: shared-tmp
            {storage_volumes}
  - name: rm
    replicas: 1
    template:
      metadata:
        labels:
          xpk.google.com/workload: {args.workload}
      spec:
        backoffLimit: 0
        completions: 1
        parallelism: 1
        template:
          spec:
            containers:
            - args:
              {pathways_rm_args}
              env:
              - name: REPLICATED_JOB_NAME
                valueFrom:
                  fieldRef:
                    fieldPath: metadata.annotations['jobset.sigs.k8s.io/replicatedjob-name']
              - name: JOBSET_NAME
                valueFrom:
                  fieldRef:
                    fieldPath: metadata.annotations['jobset.sigs.k8s.io/jobset-name']
              - name: HOST_ADDRESS
                value: $(JOBSET_NAME)-$(REPLICATED_JOB_NAME)-0-0.$(JOBSET_NAME)
              - name: TPU_SKIP_MDS_QUERY
                value: "true"
              image: {args.server_image}
              imagePullPolicy: Always
              name: pathways-rm
              ports:
              - containerPort: 29001
<<<<<<< HEAD
=======
              resources:
                limits:
                  cpu: "4"
                  memory: 8G
>>>>>>> de55aefd
              securityContext:
                privileged: true
              volumeMounts:
              - mountPath: /tmp
                name: shared-tmp
            nodeSelector:
              cloud.google.com/gke-nodepool: cpu-rm-np
            hostNetwork: true
            dnsPolicy: ClusterFirstWithHostNet
            volumes:
            - hostPath:
                path: /tmp
                type: DirectoryOrCreate
              name: shared-tmp
  - name: proxy
    replicas: 1
    template:
      metadata:
        labels:
          xpk.google.com/workload: {args.workload}
      spec:
        backoffLimit: 0
        completions: 1
        parallelism: 1
        template:
          spec:
            containers:
            - args:
              {pathways_proxy_args}
              image: {args.proxy_server_image}
              imagePullPolicy: Always
              name: pathways-proxy
              ports:
              - containerPort: 29000
            hostNetwork: true
            dnsPolicy: ClusterFirstWithHostNet
            nodeSelector:
              cloud.google.com/gke-nodepool: cpu-proxy-np
  {user_workload}
"""


def workload_create_pathways(args) -> None:
  """Run jobset apply command for a file, specifically for Pathways.

  Args:
    args: user provided arguments for running the command.

  Returns:
    0 if successful and 1 otherwise.
  """
  args.use_pathways = True
  workload_create(args)


def workload_create(args) -> None:
  """Run jobset apply command for a file.

  Args:
    args: user provided arguments for running the command.

  Returns:
    0 if successful and 1 otherwise.
  """
  k8s_api_client = setup_k8s_env(args)
  create_k8s_service_account(XPK_SA, 'default')

  if args.headless:
    xpk_print(
        'Please use kubectl port forwarding to connect to the Pathways proxy.'
        ' kubectl get pods kubectl port-forward <proxy-pod-name> 29000:29000'
        ' JAX_PLATFORMS=proxy JAX_BACKEND_TARGET=grpc://127.0.0.1:29000 python'
        " -c 'import pathwaysutils; import jax; print(jax.devices())'"
    )

  workload_exists = check_if_workload_exists(args)

  if workload_exists:
    xpk_print(
        f'{args.workload} already exists, XPK will not create this workload.'
        ' Please pick a new workload name'
    )
    xpk_exit(1)

  xpk_print('Starting workload create', flush=True)
  system, return_code = get_system_characteristics(args)

  if return_code > 0:
    xpk_print('Fetching system characteristics failed!')
    xpk_exit(return_code)

  if not check_if_workload_can_schedule(args, system):
    xpk_exit(1)

  xpk_print('Starting workload create', flush=True)

  metadata_configmap_name = f'{args.cluster}-{CLUSTER_METADATA_CONFIGMAP}'
  cluster_config_map = get_cluster_configmap(args, metadata_configmap_name)
  cluster_xpk_version = None
  if cluster_config_map is None:
    xpk_print(
        f'Warning: Unable to find ConfigMap: {metadata_configmap_name} for the'
        ' cluster. We recommend to upgrade your cluster by running `xpk'
        ' cluster create`.'
    )
  else:
    cluster_xpk_version = cluster_config_map.get('xpk_version')
  if (
      cluster_xpk_version is not None
      and cluster_xpk_version != xpk_current_version
  ):
    xpk_print(
        'Warning: Cluster has been created using XPK version:'
        f' {cluster_config_map["xpk_version"]} but the XPK version you are'
        f' using to schedule workload is: {xpk_current_version}. Some features'
        ' might not be available for this cluster. We recommend to'
        ' upgrade/downgrade your XPK version or cluster by running `xpk'
        ' cluster create`.'
    )

  debugging_dashboard_id = None

  tensorboard_config = {}
  if VERTEX_TENSORBOARD_FEATURE_FLAG and args.use_vertex_tensorboard:
    tensorboard_config = create_vertex_experiment(args)
    # exit if failed to create Experiment in Vertex AI
    if not tensorboard_config:
      xpk_exit(1)

  parse_env_config(args, tensorboard_config, system)

  # Currently autoprovisioning is not enabled for Pathways workloads.
  autoprovisioning_args = ''
  autoprovisioning_enabled, return_code = is_autoprovisioning_enabled(
      args, system
  )
  if return_code != 0:
    xpk_exit(return_code)
  if autoprovisioning_enabled:
    # Determine NAP capacity type
    autoprovisioning_args, return_code = (
        get_autoprovisioning_node_selector_args(args)
    )
    if return_code != 0:
      xpk_exit(return_code)

  storages: list[Storage] = get_storages_to_mount(k8s_api_client, args.storage)
  gcs_fuse_storages = list(
      filter(lambda storage: storage.type == GCS_FUSE_TYPE, storages)
  )
  gcpfilestore_storages: list[Storage] = list(
      filter(lambda storage: storage.type == GCP_FILESTORE_TYPE, storages)
  )
  storage_annotations = ''
  service_account = ''
  if len(gcs_fuse_storages) > 0:
    storage_annotations = GCS_FUSE_ANNOTATION
    service_account = XPK_SA
    xpk_print(f'Detected gcsfuse Storages to add: {gcs_fuse_storages}')
  else:
    xpk_print('No gcsfuse Storages to add detected')

  if len(gcpfilestore_storages) > 0:
    xpk_print(
        f'Detected gcp filestores instances to add: {gcpfilestore_storages}'
    )
  else:
    xpk_print('No gcp filestore instances to add detected.')

  # Create the workload file based on accelerator type or workload type.
  if system.accelerator_type == AcceleratorType['GPU']:
    container, debugging_dashboard_id = get_user_workload_container(
        args, system
    )
    gpu_scheduler, return_code = get_gpu_scheduler(
        args, system, autoprovisioning_args
    )
    if return_code != 0:
      xpk_exit(return_code)

<<<<<<< HEAD
    if system.device_type in cluster_gcluster.supported_device_types:
      yml_string = a3_gpu_workload_create_yaml.format(
          args=args, container=container
      )

      if args.device_type == cluster_gcluster.a3mega_device_type:
        sub_networks = [f'{args.cluster}-gpunet-{i}-subnet' for i in range(8)]
        yml_string = tcpxo_decorator.decorate_jobset(yml_string, sub_networks)

      if args.device_type == cluster_gcluster.a3ultra_device_type:
        sub_networks = [f'{args.cluster}-sub-1'] + [
            f'{args.cluster}-rdma-sub-{i}' for i in range(8)
        ]
        yml_string = rdma_decorator.decorate_jobset(yml_string, sub_networks)
    else:
      yml_string = gpu_workload_create_yaml.format(
          args=args,
          container=container,
          command=args.command,
          chips_per_vm=system.chips_per_vm,
          gpu_scheduler=gpu_scheduler,
          gpu_volume=get_gpu_volume(system),
          gpu_rxdm_image=get_gpu_rxdm_image(system),
          gpu_rxdm_cmd=get_gpu_rxdm_cmd(system),
          gpu_tcp_volume=get_gpu_tcp_volume(system),
      )
=======
    yml_string = gpu_workload_create_yaml.format(
        args=args,
        container=container,
        command=args.command,
        chips_per_vm=system.chips_per_vm,
        gpu_scheduler=gpu_scheduler,
        gpu_volume=get_gpu_volume(system),
        gpu_rxdm_image=get_gpu_rxdm_image(system),
        gpu_rxdm_cmd=get_gpu_rxdm_cmd(system),
        gpu_tcp_volume=get_gpu_tcp_volume(system),
        storage_volumes=get_storage_volumes_yaml_for_gpu(
            gcs_fuse_storages + gcpfilestore_storages
        ),
        storage_volume_mounts=get_storage_volume_mounts_yaml_for_gpu(
            gcs_fuse_storages + gcpfilestore_storages
        ),
        storage_annotations=storage_annotations,
        service_account=service_account,
    )
>>>>>>> de55aefd
  elif args.use_pathways and ensure_pathways_workload_prerequisites(
      args, system
  ):
    yml_string = pw_workload_create_yaml.format(
        args=args,
        system=system,
        accelerator_label=create_accelerator_label(
            system.accelerator_type, system
        ),
        machine_label=create_machine_label(system.accelerator_type, system),
        pathways_rm_args=get_pathways_rm_args(args, system),
        pathways_worker_args=get_pathways_worker_args(args),
        pathways_proxy_args=get_pathways_proxy_args(args),
        user_workload=get_user_workload_for_pathways(args, system, storages),
        resource_type=AcceleratorTypeToAcceleratorCharacteristics[
            system.accelerator_type
        ].resource_type,
        local_queue_name=LOCAL_QUEUE_NAME,
        autoprovisioning_args=autoprovisioning_args,
        backoff_limit=system.vms_per_slice * 4,
        storage_annotations=storage_annotations,
        storage_volumes=get_storage_volumes_yaml(
            gcs_fuse_storages + gcpfilestore_storages
        ),
        storage_volume_mounts=get_storage_volume_mounts_yaml(
            gcs_fuse_storages + gcpfilestore_storages
        ),
        service_account=service_account,
    )
  else:
    container, debugging_dashboard_id = get_user_workload_container(
        args, system
    )
    yml_string = workload_create_yaml.format(
        args=args,
        system=system,
        container=container,
        affinity=get_cpu_affinity(system.accelerator_type),
        accelerator_label=create_accelerator_label(
            system.accelerator_type, system
        ),
        machine_label=create_machine_label(system.accelerator_type, system),
        local_queue_name=LOCAL_QUEUE_NAME,
        autoprovisioning_args=autoprovisioning_args,
        volumes=get_volumes(args, system),
        storage_annotations=storage_annotations,
        service_account=service_account,
    )
  tmp = write_tmp_file(yml_string)
  command = f'kubectl apply -f {str(tmp.file.name)}'
  return_code = run_command_with_updates(command, 'Creating Workload', args)

  if return_code != 0:
    xpk_print(f'Create Workload request returned ERROR {return_code}')
    xpk_exit(return_code)

  add_bucket_iam_members(args, storages)
  # Get GKE outlier dashboard for TPU
  outlier_dashboard_id = None
  if system.accelerator_type == AcceleratorType['TPU']:
    outlier_dashboard_id = get_gke_outlier_dashboard(args)

  # Outlier and debugging dashboards
  if outlier_dashboard_id is not None:
    xpk_print(
        'Check statistics and outlier mode of GKE metrics here:'
        # pylint: disable=line-too-long
        f' https://console.cloud.google.com/monitoring/dashboards/builder/{outlier_dashboard_id}?project={args.project}&f.rlabel.cluster_name.ClusterName={args.cluster}.'
        ' To view the metric data for your workload, select'
        f' {args.workload} from the JobName filter on the dashboard.'
    )

  if debugging_dashboard_id is not None:
    xpk_print(
        'Check stack traces collected in Cloud Logging here:'
        # pylint: disable=line-too-long
        f' https://console.cloud.google.com/monitoring/dashboards/builder/{debugging_dashboard_id}?project={args.project}&f.rlabel.cluster_name.ClusterName={args.cluster}.'
        ' To view the stack traces for your workload, select'
        f' {args.workload} from the JobName filter on the dashboard.'
    )

  if args.use_pathways:
    if args.headless:
      xpk_print(
          ' \n ******* Please connect to your Pathways proxy at'
          f' {args.pathways_proxy_address}, once you see "IFRT proxy server'
          ' started with status OK" on the proxy link below.'
          ' Remember to delete the workload once done! ****** \n'
      )
      pathways_proxy_link = f'https://console.cloud.google.com/kubernetes/job/{zone_to_region(args.zone)}/{args.cluster}/default/{args.workload}-proxy-0/details?project={args.project}'
      xpk_print(
          'Follow the proxy here:'
          # pylint: disable=line-too-long)
          f' {pathways_proxy_link} '
      )
    xpk_print(
        'Follow your Pathways workload and other resources here : '
        f'{get_pathways_unified_query_link(args)}'
    )
  else:
    xpk_print(
        'Follow your workload here:'
        # pylint: disable=line-too-long
        f' https://console.cloud.google.com/kubernetes/service/{zone_to_region(args.zone)}/{args.cluster}/default/{args.workload}/details?project={args.project}'
    )
    duration_of_logs = 'P1D'  # Past 1 Day
    xpk_print(
        'Follow your worker 0, slice 0 logs here:'
        ' Adjust the pod name'
        ' ([prefix]-slice-job-[slice_number]-[worker_number])'
        ' after clicking the url if you want other worker logs.'
        # pylint: disable=line-too-long
        f' https://console.cloud.google.com/logs/query;query=resource.type%3D%22k8s_container%22%0Aresource.labels.project_id%3D%22{args.project}%22%0Aresource.labels.location%3D%22{zone_to_region(args.zone)}%22%0Aresource.labels.cluster_name%3D%22{args.cluster}%22%0Aresource.labels.namespace_name%3D%22default%22%0Aresource.labels.pod_name:%22{args.workload}-slice-job-0-0-%22%20severity%3E%3DDEFAULT;storageScope=project;duration={duration_of_logs}?e=13802955&mods=allow_workbench_image_override&project={args.project}'
    )

  xpk_exit(0)


def workload_delete(args) -> None:
  """Function around workload delete.

  Args:
    args: user provided arguments for running the command.

  Returns:
    0 if successful and 1 otherwise.
  """
  xpk_print('Starting Workload delete', flush=True)
  add_zone_and_project(args)
  get_cluster_credentials(args)

  will_delete = True
  if not args.workload:
    xpk_print('Get the name of the workloads in the cluster.')
    return_code, return_value = get_workload_list(args)

    if return_code != 0:
      xpk_print(f'List Job request returned ERROR {return_code}')
      xpk_exit(return_code)
    # Skip the header
    workloads = [x.split(' ')[0] for x in return_value.splitlines()][1:]
    if workloads and not args.force:
      will_delete = get_user_input(
          f'Planning to delete {len(workloads)} workloads in the cluster'
          f' {args.cluster} including {workloads}. \nDo you wish to delete: y'
          ' (yes) / n (no):\n'
      )
  else:
    workloads = [args.workload]

  if not workloads:
    xpk_print(
        'There are no workloads to delete matching the filter in the cluster.'
    )
  elif not will_delete:
    xpk_print('Skipping delete command.')
  else:
    commands = []
    task_names = []
    for workload in workloads:
      args.workload = workload
      command = f'kubectl delete jobset {workload} -n default'
      task_name = f'WorkloadDelete-{workload}'
      commands.append(command)
      task_names.append(task_name)

    # Not batching deletion for single workload
    if len(workloads) == 1:
      return_code = run_command_with_updates(
          commands[0], 'Delete Workload', args
      )
    else:
      return_code = run_commands(
          commands, 'Delete Workload', task_names, batch=100
      )

    if return_code != 0:
      xpk_print(f'Delete Workload request returned ERROR {return_code}')
      xpk_exit(return_code)
  xpk_exit(0)


def workload_list(args) -> None:
  """Function around workload list.

  Args:
    args: user provided arguments for running the command.

  Returns:
    0 if successful and 1 otherwise.
  """
  xpk_print(args)

  xpk_print('Starting workload list', flush=True)
  add_zone_and_project(args)
  get_cluster_credentials(args)

  if args.wait_for_job_completion:
    return_code = wait_for_job_completion(args)
    if return_code != 0:
      xpk_print(f'Wait for job completion returned ERROR {return_code}')
      xpk_exit(return_code)
    args.filter_by_job = args.wait_for_job_completion

  return_code, return_value = get_workload_list(args)

  if return_code != 0:
    xpk_print(f'List Job request returned ERROR {return_code}')
    xpk_exit(return_code)
  xpk_print(f'Workload List Output:\n{return_value}')
  xpk_exit(0)<|MERGE_RESOLUTION|>--- conflicted
+++ resolved
@@ -76,16 +76,11 @@
     AcceleratorType,
     get_system_characteristics,
 )
-<<<<<<< HEAD
 from ..core.workload import get_workload_list
 from ..utils.console import get_user_input, xpk_exit, xpk_print
 from ..utils.file import write_tmp_file
-from .cluster import set_cluster_command
 from ..core.workload_decorators import tcpxo_decorator, rdma_decorator
 from . import cluster_gcluster
-=======
-from ..utils import get_user_input, write_tmp_file, xpk_exit, xpk_print
->>>>>>> de55aefd
 
 workload_create_yaml = """apiVersion: jobset.x-k8s.io/v1alpha2
 kind: JobSet
@@ -334,13 +329,6 @@
               name: pathways-rm
               ports:
               - containerPort: 29001
-<<<<<<< HEAD
-=======
-              resources:
-                limits:
-                  cpu: "4"
-                  memory: 8G
->>>>>>> de55aefd
               securityContext:
                 privileged: true
               volumeMounts:
@@ -416,6 +404,8 @@
         " -c 'import pathwaysutils; import jax; print(jax.devices())'"
     )
 
+  get_cluster_credentials(args)
+
   workload_exists = check_if_workload_exists(args)
 
   if workload_exists:
@@ -521,7 +511,6 @@
     if return_code != 0:
       xpk_exit(return_code)
 
-<<<<<<< HEAD
     if system.device_type in cluster_gcluster.supported_device_types:
       yml_string = a3_gpu_workload_create_yaml.format(
           args=args, container=container
@@ -547,28 +536,15 @@
           gpu_rxdm_image=get_gpu_rxdm_image(system),
           gpu_rxdm_cmd=get_gpu_rxdm_cmd(system),
           gpu_tcp_volume=get_gpu_tcp_volume(system),
+          storage_volumes=get_storage_volumes_yaml_for_gpu(
+              gcs_fuse_storages + gcpfilestore_storages
+          ),
+          storage_volume_mounts=get_storage_volume_mounts_yaml_for_gpu(
+              gcs_fuse_storages + gcpfilestore_storages
+          ),
+          storage_annotations=storage_annotations,
+          service_account=service_account,
       )
-=======
-    yml_string = gpu_workload_create_yaml.format(
-        args=args,
-        container=container,
-        command=args.command,
-        chips_per_vm=system.chips_per_vm,
-        gpu_scheduler=gpu_scheduler,
-        gpu_volume=get_gpu_volume(system),
-        gpu_rxdm_image=get_gpu_rxdm_image(system),
-        gpu_rxdm_cmd=get_gpu_rxdm_cmd(system),
-        gpu_tcp_volume=get_gpu_tcp_volume(system),
-        storage_volumes=get_storage_volumes_yaml_for_gpu(
-            gcs_fuse_storages + gcpfilestore_storages
-        ),
-        storage_volume_mounts=get_storage_volume_mounts_yaml_for_gpu(
-            gcs_fuse_storages + gcpfilestore_storages
-        ),
-        storage_annotations=storage_annotations,
-        service_account=service_account,
-    )
->>>>>>> de55aefd
   elif args.use_pathways and ensure_pathways_workload_prerequisites(
       args, system
   ):
