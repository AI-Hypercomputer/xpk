"""
Copyright 2024 Google LLC

Licensed under the Apache License, Version 2.0 (the "License");
you may not use this file except in compliance with the License.
You may obtain a copy of the License at

     https://www.apache.org/licenses/LICENSE-2.0

Unless required by applicable law or agreed to in writing, software
distributed under the License is distributed on an "AS IS" BASIS,
WITHOUT WARRANTIES OR CONDITIONS OF ANY KIND, either express or implied.
See the License for the specific language governing permissions and
limitations under the License.
"""

from ..core.cluster import (
    XPK_SA,
    create_xpk_k8s_service_account,
    get_cluster_credentials,
    setup_k8s_env,
)
from ..core.commands import run_command_with_updates, run_commands
from ..core.config import (
    VERTEX_TENSORBOARD_FEATURE_FLAG,
    XPK_CURRENT_VERSION,
    parse_env_config,
)
from ..core.docker_container import (
    get_main_container_docker_image,
    get_user_workload_container,
)
from ..core.docker_resources import get_volumes
from ..core.gcloud_context import add_zone_and_project
from ..core.kueue import LOCAL_QUEUE_NAME
from ..core.monitoring import get_gke_outlier_dashboard
from ..core.nap import (
    get_autoprovisioning_node_selector_args,
    is_autoprovisioning_enabled,
)
from ..core.network import get_cluster_subnetworks
from ..core.pathways import (
    append_custom_colocated_python_sidecar,
    append_custom_pathways_proxy_server,
    append_custom_pathways_server,
    append_custom_pathways_worker,
    check_if_pathways_job_is_installed,
    ensure_pathways_workload_prerequisites,
    get_pathways_unified_query_link,
    get_user_workload_for_pathways,
    try_to_delete_pathwaysjob_first,
)
from ..core.resources import CLUSTER_METADATA_CONFIGMAP, get_cluster_configmap
from ..core.scheduling import (
    check_if_workload_can_schedule,
    create_accelerator_label,
    create_machine_label,
    create_tpu_machine_type,
    create_tpu_topology,
    get_cpu_affinity,
    get_gpu_scheduler,
)
from ..core.storage import (
    GCE_PD_TYPE,
    GCP_FILESTORE_TYPE,
    GCS_FUSE_TYPE,
    PARALLELSTORE_TYPE,
    Storage,
    add_bucket_iam_members,
    get_storage_annotations,
    get_storages_to_mount,
)
from ..core.system_characteristics import (
    AcceleratorType,
    get_system_characteristics,
)
from ..core.vertex import create_vertex_experiment
from ..core.workload import (
    add_gpu_rxdm_container,
    check_if_workload_exists,
    get_workload_list,
    wait_for_job_completion,
    zone_to_region,
)
from ..core.workload_decorators import (
    rdma_decorator,
    storage_decorator,
    tcpxo_decorator,
)
from ..utils.console import get_user_input, xpk_exit, xpk_print
from ..utils.file import write_tmp_file
from .common import is_TAS_possible
from . import cluster_gcluster

WORKLOAD_CREATE_YAML = """apiVersion: jobset.x-k8s.io/v1alpha2
kind: JobSet
metadata:
  name: {args.workload}
  labels:
    kueue.x-k8s.io/queue-name: {local_queue_name}  # Name of the LocalQueue
    xpk.google.com/workload: {args.workload}
  annotations:
    alpha.jobset.sigs.k8s.io/exclusive-topology: cloud.google.com/gke-nodepool # 1:1 job replica to node pool assignment
spec:
  ttlSecondsAfterFinished: {args.ttl_seconds_after_finished}
  failurePolicy:
    {failure_policy_rules}
    maxRestarts: {args.max_restarts}
  replicatedJobs:
    - name: slice-job
      replicas: {args.num_slices}
      template:
        spec:
          parallelism: {system.vms_per_slice}    # Equal to the number of VMs per slice
          completions: {system.vms_per_slice}    # Same as the above.
          backoffLimit: 0   # When any pod fails, the job is failed
          {pod_failure_policy}
          template:
            metadata:
              labels:
                xpk.google.com/workload: {args.workload}
              annotations:
                {storage_annotations}
            spec:
              schedulerName: {args.scheduler}
              restartPolicy: Never
              {affinity}
              nodeSelector:
                {accelerator_label}
                {machine_label}
                {autoprovisioning_args}
              priorityClassName: {args.priority}
              hostNetwork: true
              dnsPolicy: ClusterFirstWithHostNet
              terminationGracePeriodSeconds: {args.termination_grace_period_seconds}
              containers:
              {container}
              serviceAccountName: {service_account}
              volumes:
              {volumes}
"""


GPU_WORKLOAD_CREATE_YAML = """apiVersion: jobset.x-k8s.io/v1alpha2
kind: JobSet
metadata:
  name: {args.workload}
  annotations:
    {storage_annotations}
  labels:
    kueue.x-k8s.io/queue-name: multislice-queue  # Name of the LocalQueue
    xpk.google.com/workload: {args.workload}
spec:
  ttlSecondsAfterFinished: {args.ttl_seconds_after_finished}
  failurePolicy:
    {failure_policy_rules}
    maxRestarts: {args.max_restarts}
  replicatedJobs:
    - name: slice-job
      replicas: 1
      template:
        metadata:
          annotations:
            {storage_annotations}
        spec:
          parallelism: {args.num_nodes}
          completions: {args.num_nodes}
          backoffLimit: 0   # When any pod fails, the job is failed
          {pod_failure_policy}
          template:
            metadata:
              labels:
                xpk.google.com/workload: {args.workload}
            spec:
              {gpu_scheduler}
              priorityClassName: {args.priority}
              restartPolicy: Never
              hostNetwork: true
              dnsPolicy: ClusterFirstWithHostNet
              terminationGracePeriodSeconds: {args.termination_grace_period_seconds}
              serviceAccountName: {service_account}
              tolerations:
              - operator: "Exists"
                key: nvidia.com/gpu
              volumes:
              {volumes}
              containers:
              {container}
"""

A3_GPU_WORKLOAD_CREATE_YAML = """apiVersion: jobset.x-k8s.io/v1alpha2
kind: JobSet
metadata:
  name: {args.workload}
  labels:
    kueue.x-k8s.io/queue-name: multislice-queue  # Name of the LocalQueue
    xpk.google.com/workload: {args.workload}
spec:
  ttlSecondsAfterFinished: {args.ttl_seconds_after_finished}
  failurePolicy:
    {failure_policy_rules}
    maxRestarts: {args.max_restarts}
  replicatedJobs:
    - name: slice-job
      replicas: 1
      template:
        spec:
          parallelism: {args.num_nodes}
          completions: {args.num_nodes}
          backoffLimit: 0   # When any pod fails, the job is failed
          {pod_failure_policy}
          template:
            metadata:
              labels:
                xpk.google.com/workload: {args.workload}
<<<<<<< HEAD
              annotations: {annotations}
=======
              annotations:
                {kueue_TAS_annotation}
>>>>>>> 78d1a313
            spec:
              priorityClassName: {args.priority}
              restartPolicy: Never
              dnsPolicy: ClusterFirstWithHostNet
              terminationGracePeriodSeconds: {args.termination_grace_period_seconds}
              serviceAccountName: {service_account}
              tolerations:
              - operator: "Exists"
                key: nvidia.com/gpu
              containers:
              {container}
"""
# The indentation of PW_WORKLOAD_CREATE_YAML is intentional to allow reusing the user workload container YAML.
PW_WORKLOAD_CREATE_YAML = """
    apiVersion: pathways-job.pathways.domain/v1
    kind: PathwaysJob
    metadata:
      name: {args.workload}
      labels:
        kueue.x-k8s.io/queue-name: {local_queue_name}  # Name of the LocalQueue
        xpk.google.com/workload: {args.workload}
    spec:
      maxRestarts: {args.max_restarts}
      customComponents:
      {custom_pathways_proxy_server}
      {custom_pathways_server}
      {custom_pathways_worker}
      {colocated_python_sidecar}
      workers:
      - type: {machine_type}
        topology: {topology}
        numSlices: {args.num_slices}
        maxSliceRestarts: {args.max_slice_restarts}
        terminationGracePeriodSeconds: {args.termination_grace_period_seconds}
        priorityClassName: {args.priority}
      pathwaysDir: {args.pathways_gcs_location} #This bucket needs to be created in advance.
      controller:
        # #Pod template for training, default mode.
        deploymentMode: default
        mainContainerName: {args.docker_name}
        elasticSlices: {args.elastic_slices}
        template:
      {user_workload}
"""


def workload_create_pathways(args) -> None:
  """Run jobset apply command for a file, specifically for Pathways.

  Args:
    args: user provided arguments for running the command.

  Returns:
    0 if successful and 1 otherwise.
  """
  args.use_pathways = True
  if args.headless:
    xpk_print(
        'Please use kubectl port forwarding to connect to the Pathways proxy.'
        ' kubectl get pods kubectl port-forward <proxy-pod-name> 29000:29000'
        ' JAX_PLATFORMS=proxy JAX_BACKEND_TARGET=grpc://127.0.0.1:29000 python'
        " -c 'import pathwaysutils; import jax; print(jax.devices())'"
    )
  workload_create(args)


def workload_create(args) -> None:
  """Run jobset apply command for a file.

  Args:
    args: user provided arguments for running the command.

  Returns:
    0 if successful and 1 otherwise.
  """
  k8s_api_client = setup_k8s_env(args)
  create_xpk_k8s_service_account()

  workload_exists = check_if_workload_exists(args)

  if workload_exists:
    xpk_print(
        f'{args.workload} already exists, XPK will not create this workload.'
        ' Please pick a new workload name'
    )
    xpk_exit(1)

  xpk_print('Starting workload create', flush=True)
  system, return_code = get_system_characteristics(args)

  if return_code > 0:
    xpk_print('Fetching system characteristics failed!')
    xpk_exit(return_code)

  if not check_if_workload_can_schedule(args, system):
    xpk_exit(1)

  xpk_print('Starting workload create', flush=True)

  metadata_configmap_name = f'{args.cluster}-{CLUSTER_METADATA_CONFIGMAP}'
  cluster_config_map = get_cluster_configmap(args, metadata_configmap_name)
  cluster_xpk_version = None
  if cluster_config_map is None:
    xpk_print(
        f'Warning: Unable to find ConfigMap: {metadata_configmap_name} for the'
        ' cluster. We recommend to upgrade your cluster by running `xpk'
        ' cluster create`.'
    )
  else:
    cluster_xpk_version = cluster_config_map.get('xpk_version')
  if (
      cluster_xpk_version is not None
      and cluster_xpk_version != XPK_CURRENT_VERSION
  ):
    xpk_print(
        'Warning: Cluster has been created using XPK version:'
        f' {cluster_config_map["xpk_version"]} but the XPK version you are'
        f' using to schedule workload is: {XPK_CURRENT_VERSION}. Some features'
        ' might not be available for this cluster. We recommend to'
        ' upgrade/downgrade your XPK version or cluster by running `xpk'
        ' cluster create`.'
    )

  debugging_dashboard_id = None

  tensorboard_config = {}
  if VERTEX_TENSORBOARD_FEATURE_FLAG and args.use_vertex_tensorboard:
    tensorboard_config = create_vertex_experiment(args)
    # exit if failed to create Experiment in Vertex AI
    if not tensorboard_config:
      xpk_exit(1)

  parse_env_config(args, tensorboard_config, system)

  autoprovisioning_args = ''
  autoprovisioning_enabled, return_code = is_autoprovisioning_enabled(
      args, system
  )
  if return_code != 0:
    xpk_exit(return_code)
  if autoprovisioning_enabled:
    # Determine NAP capacity type
    autoprovisioning_args, return_code = (
        get_autoprovisioning_node_selector_args(args)
    )
    if return_code != 0:
      xpk_exit(return_code)

  service_account = ''
  all_storages = []
  # Currently storage customization is not supported for Pathways workloads. b/408468941
  if not args.use_pathways:
    storages: list[Storage] = get_storages_to_mount(
        k8s_api_client, args.storage
    )
    gcs_fuse_storages = list(
        filter(lambda storage: storage.type == GCS_FUSE_TYPE, storages)
    )
    gcpfilestore_storages: list[Storage] = list(
        filter(lambda storage: storage.type == GCP_FILESTORE_TYPE, storages)
    )
    parallelstore_storages: list[Storage] = list(
        filter(lambda storage: storage.type == PARALLELSTORE_TYPE, storages)
    )
    pd_storages: list[Storage] = list(
        filter(lambda storage: storage.type == GCE_PD_TYPE, storages)
    )
    if len(gcs_fuse_storages) > 0:
      service_account = XPK_SA
      xpk_print(f'Detected gcsfuse Storages to add: {gcs_fuse_storages}')
    else:
      xpk_print('No gcsfuse Storages to add detected')

    if len(gcpfilestore_storages) > 0:
      service_account = XPK_SA
      xpk_print(
          f'Detected gcp filestores instances to add: {gcpfilestore_storages}'
      )
    else:
      xpk_print('No gcp filestore instances to add detected.')

    if len(parallelstore_storages) > 0:
      service_account = XPK_SA
      xpk_print(
          'Detected gcp parallelstore instances to add:'
          f' {parallelstore_storages}'
      )
    else:
      xpk_print('No gcp parallelstore instances to add detected.')

    if len(pd_storages) > 0:
      service_account = XPK_SA
      xpk_print(f'Detected gce persistent disk instances to add: {pd_storages}')
    else:
      xpk_print('No gce persistent disk instances to add detected.')

    all_storages = (
        gcs_fuse_storages
        + gcpfilestore_storages
        + parallelstore_storages
        + pd_storages
    )

  # Currently failure policy rules are supported for Pathways workloads. b/408465881
  failure_policy_rules = ''
  pod_failure_policy = ''
  if not args.use_pathways:
    failure_policy_rules = """rules:
      - action: FailJobSet
        onJobFailureReasons:
        - PodFailurePolicy"""
    restart_on_exit_codes = get_restart_exit_codes(args)
    restart_on_exit_codes = ','.join(map(str, restart_on_exit_codes))
    pod_failure_policy = f"""
          podFailurePolicy:
            rules:
            - action: FailJob
              onExitCodes:
                containerName: {get_main_container_docker_image(args, system)}
                operator: NotIn
                values: [{restart_on_exit_codes}]"""

  # Create the workload file based on accelerator type or workload type.
  if system.accelerator_type == AcceleratorType['GPU']:
    container, debugging_dashboard_id = get_user_workload_container(
        args, system
    )
    gpu_scheduler, return_code = get_gpu_scheduler(
        args, system, autoprovisioning_args
    )
    if return_code != 0:
      xpk_exit(return_code)
<<<<<<< HEAD
    annotations = (
        ''
        if args.flex_start
        else (
            'kueue.x-k8s.io/podset-preferred-topology:'
            ' "cloud.google.com/gce-topology-host"'
        )
    )
=======

    kueue_TAS_annotation = (
        'kueue.x-k8s.io/podset-preferred-topology:'
        ' "cloud.google.com/gce-topology-host"'
    )
    if not is_TAS_possible(args):
      kueue_TAS_annotation = ''

>>>>>>> 78d1a313
    if system.device_type in cluster_gcluster.supported_device_types:
      yml_string = A3_GPU_WORKLOAD_CREATE_YAML.format(
          args=args,
          container=container,
          service_account=XPK_SA,
          failure_policy_rules=failure_policy_rules,
          pod_failure_policy=pod_failure_policy,
<<<<<<< HEAD
          annotations=annotations,
=======
          kueue_TAS_annotation=kueue_TAS_annotation,
>>>>>>> 78d1a313
      )

      sub_networks = get_cluster_subnetworks(args)
      if args.device_type == cluster_gcluster.a3mega_device_type:
        yml_string = tcpxo_decorator.decorate_jobset(yml_string, sub_networks)
      elif args.device_type in [
          cluster_gcluster.a3ultra_device_type,
          cluster_gcluster.a4_device_type,
      ]:
        yml_string = rdma_decorator.decorate_jobset(yml_string, sub_networks)

      if all_storages:
        yml_string = storage_decorator.decorate_jobset(yml_string, all_storages)
    else:
      yml_string = GPU_WORKLOAD_CREATE_YAML.format(
          args=args,
          container=container,
          gpu_scheduler=gpu_scheduler,
          volumes=get_volumes(args, system),
          storage_annotations=('\n' + (' ' * 12)).join(
              get_storage_annotations(all_storages)
          ),
          service_account=service_account,
          failure_policy_rules=failure_policy_rules,
          pod_failure_policy=pod_failure_policy,
      )
      yml_string = add_gpu_rxdm_container(yml_string, system, all_storages)

  elif args.use_pathways and ensure_pathways_workload_prerequisites(
      args, system
  ):
    yml_string = PW_WORKLOAD_CREATE_YAML.format(
        args=args,
        system=system,
        topology=create_tpu_topology(system.accelerator_type, system),
        machine_type=create_tpu_machine_type(system.accelerator_type, system),
        custom_pathways_proxy_server=append_custom_pathways_proxy_server(args),
        custom_pathways_server=append_custom_pathways_server(args),
        custom_pathways_worker=append_custom_pathways_worker(args),
        colocated_python_sidecar=append_custom_colocated_python_sidecar(args),
        user_workload=get_user_workload_for_pathways(args, system),
        local_queue_name=LOCAL_QUEUE_NAME,
    )
  else:
    container, debugging_dashboard_id = get_user_workload_container(
        args, system
    )
    yml_string = WORKLOAD_CREATE_YAML.format(
        args=args,
        system=system,
        container=container,
        affinity=get_cpu_affinity(system.accelerator_type),
        accelerator_label=create_accelerator_label(
            system.accelerator_type, system
        ),
        machine_label=create_machine_label(system.accelerator_type, system),
        local_queue_name=LOCAL_QUEUE_NAME,
        autoprovisioning_args=autoprovisioning_args,
        volumes=get_volumes(args, system),
        storage_annotations=('\n' + (' ' * 16)).join(
            get_storage_annotations(all_storages)
        ),
        service_account=service_account,
        failure_policy_rules=failure_policy_rules,
        pod_failure_policy=pod_failure_policy,
    )
  tmp = write_tmp_file(yml_string)
  command = f'kubectl apply -f {str(tmp.file.name)}'
  return_code = run_command_with_updates(command, 'Creating Workload', args)

  if return_code != 0:
    xpk_print(f'Create Workload request returned ERROR {return_code}')
    xpk_exit(return_code)

  if not args.use_pathways:
    add_bucket_iam_members(args, storages)

  # Get GKE outlier dashboard for TPU
  outlier_dashboard_id = None
  if system.accelerator_type == AcceleratorType['TPU']:
    outlier_dashboard_id = get_gke_outlier_dashboard(args)

  # Outlier and debugging dashboards
  if outlier_dashboard_id is not None:
    xpk_print(
        'Check statistics and outlier mode of GKE metrics here:'
        # pylint: disable=line-too-long
        f' https://console.cloud.google.com/monitoring/dashboards/builder/{outlier_dashboard_id}?project={args.project}&f.rlabel.cluster_name.ClusterName={args.cluster}.'
        ' To view the metric data for your workload, select'
        f' {args.workload} from the JobName filter on the dashboard.'
    )

  if debugging_dashboard_id is not None:
    xpk_print(
        'Check stack traces collected in Cloud Logging here:'
        # pylint: disable=line-too-long
        f' https://console.cloud.google.com/monitoring/dashboards/builder/{debugging_dashboard_id}?project={args.project}&f.rlabel.cluster_name.ClusterName={args.cluster}.'
        ' To view the stack traces for your workload, select'
        f' {args.workload} from the JobName filter on the dashboard.'
    )

  if args.use_pathways:
    if args.headless:
      xpk_print(
          '******* Please use kubectl port forwarding to connect to the'
          ' Pathways proxy, once you see "IFRT proxy server started with status'
          ' OK" on the proxy link below. Remember to delete the workload once'
          ' done! ******* '
      )
      xpk_print(
          'Steps to connect to the proxy: kubectl get pods | grep proxy ;'
          ' kubectl port-forward <proxy-pod-name> 29000:29000; '
          ' JAX_PLATFORMS=proxy; JAX_BACKEND_TARGET=grpc://127.0.0.1:29000;'
          " python -c 'import pathwaysutils; import jax; print(jax.devices())'"
      )
      pathways_proxy_link = f'https://console.cloud.google.com/kubernetes/job/{zone_to_region(args.zone)}/{args.cluster}/default/{args.workload}-proxy-0/details?project={args.project}'
      xpk_print(
          'Follow the proxy here:'
          # pylint: disable=line-too-long)
          f' {pathways_proxy_link} '
      )
    xpk_print(
        'Follow your Pathways workload and other resources here : '
        f'{get_pathways_unified_query_link(args)}'
    )
  else:
    xpk_print(
        'Follow your workload here:'
        # pylint: disable=line-too-long
        f' https://console.cloud.google.com/kubernetes/service/{zone_to_region(args.zone)}/{args.cluster}/default/{args.workload}/details?project={args.project}'
    )
    duration_of_logs = 'P1D'  # Past 1 Day
    xpk_print(
        'Follow your worker 0, slice 0 logs here:'
        ' Adjust the pod name'
        ' ([prefix]-slice-job-[slice_number]-[worker_number])'
        ' after clicking the url if you want other worker logs.'
        # pylint: disable=line-too-long
        f' https://console.cloud.google.com/logs/query;query=resource.type%3D%22k8s_container%22%0Aresource.labels.project_id%3D%22{args.project}%22%0Aresource.labels.location%3D%22{zone_to_region(args.zone)}%22%0Aresource.labels.cluster_name%3D%22{args.cluster}%22%0Aresource.labels.namespace_name%3D%22default%22%0Aresource.labels.pod_name:%22{args.workload}-slice-job-0-0-%22%20severity%3E%3DDEFAULT;storageScope=project;duration={duration_of_logs}?e=13802955&mods=allow_workbench_image_override&project={args.project}'
    )

  xpk_exit(0)


def get_restart_exit_codes(args) -> list:
  exit_codes = [42]
  exit_codes.extend(range(127, 256, 1))

  if args.restart_on_exit_codes is not None:
    items = args.restart_on_exit_codes.split(',')
    for item in items:
      item = item.strip()
      if '-' in item:
        start, end = map(int, item.split('-'))
        exit_codes.extend(range(start, end + 1))
      else:
        exit_codes.append(int(item))

  # Remove duplicates that the user may have added.
  return list(set(exit_codes))


def workload_delete(args) -> None:
  """Function around workload delete.

  Args:
    args: user provided arguments for running the command.

  Returns:
    0 if successful and 1 otherwise.
  """
  xpk_print('Starting Workload delete', flush=True)
  add_zone_and_project(args)
  get_cluster_credentials(args)

  will_delete = True
  if not args.workload:
    xpk_print('Get the name of the workloads in the cluster.')
    return_code, return_value = get_workload_list(args)

    if return_code != 0:
      xpk_print(f'List Job request returned ERROR {return_code}')
      xpk_exit(return_code)
    # Skip the header
    workloads = [x.split(' ')[0] for x in return_value.splitlines()][1:]
    if workloads and not args.force:
      will_delete = get_user_input(
          f'Planning to delete {len(workloads)} workloads in the cluster'
          f' {args.cluster} including {workloads}. \nDo you wish to delete: y'
          ' (yes) / n (no):\n'
      )
  else:
    workloads = [args.workload]

  if not workloads:
    xpk_print(
        'There are no workloads to delete matching the filter in the cluster.'
    )
  elif not will_delete:
    xpk_print('Skipping delete command.')
  else:
    # If PathwaysJob exists, delete it.
    if check_if_pathways_job_is_installed(
        args
    ) and try_to_delete_pathwaysjob_first(args, workloads):
      xpk_exit(0)
    # PathwaysJob workload does not exist, delete JobSet
    commands = []
    task_names = []
    for workload in workloads:
      args.workload = workload
      command = f'kubectl delete jobset {workload} -n default'
      task_name = f'WorkloadDelete-{workload}'
      commands.append(command)
      task_names.append(task_name)

    # Not batching deletion for single workload
    if len(workloads) == 1:
      return_code = run_command_with_updates(
          commands[0], 'Delete Workload', args
      )
    else:
      return_code = run_commands(
          commands, 'Delete Workload', task_names, batch=100
      )

    if return_code != 0:
      xpk_print(f'Delete Workload request returned ERROR {return_code}')
      xpk_exit(return_code)
  xpk_exit(0)


def workload_list(args) -> None:
  """Function around workload list.

  Args:
    args: user provided arguments for running the command.

  Returns:
    0 if successful and 1 otherwise.
  """
  xpk_print(args)

  xpk_print('Starting workload list', flush=True)
  add_zone_and_project(args)
  get_cluster_credentials(args)

  if args.wait_for_job_completion:
    return_code = wait_for_job_completion(args)
    if return_code != 0:
      xpk_print(f'Wait for job completion returned ERROR {return_code}')
      xpk_exit(return_code)
    args.filter_by_job = args.wait_for_job_completion

  return_code, return_value = get_workload_list(args)

  if return_code != 0:
    xpk_print(f'List Job request returned ERROR {return_code}')
    xpk_exit(return_code)
  xpk_print(f'Workload List Output:\n{return_value}')
  xpk_exit(0)<|MERGE_RESOLUTION|>--- conflicted
+++ resolved
@@ -213,12 +213,7 @@
             metadata:
               labels:
                 xpk.google.com/workload: {args.workload}
-<<<<<<< HEAD
               annotations: {annotations}
-=======
-              annotations:
-                {kueue_TAS_annotation}
->>>>>>> 78d1a313
             spec:
               priorityClassName: {args.priority}
               restartPolicy: Never
@@ -451,25 +446,15 @@
     )
     if return_code != 0:
       xpk_exit(return_code)
-<<<<<<< HEAD
     annotations = (
         ''
-        if args.flex_start
+        if args.flex_start or not is_TAS_possible(args)
         else (
             'kueue.x-k8s.io/podset-preferred-topology:'
             ' "cloud.google.com/gce-topology-host"'
         )
     )
-=======
-
-    kueue_TAS_annotation = (
-        'kueue.x-k8s.io/podset-preferred-topology:'
-        ' "cloud.google.com/gce-topology-host"'
-    )
-    if not is_TAS_possible(args):
-      kueue_TAS_annotation = ''
-
->>>>>>> 78d1a313
+
     if system.device_type in cluster_gcluster.supported_device_types:
       yml_string = A3_GPU_WORKLOAD_CREATE_YAML.format(
           args=args,
@@ -477,11 +462,7 @@
           service_account=XPK_SA,
           failure_policy_rules=failure_policy_rules,
           pod_failure_policy=pod_failure_policy,
-<<<<<<< HEAD
           annotations=annotations,
-=======
-          kueue_TAS_annotation=kueue_TAS_annotation,
->>>>>>> 78d1a313
       )
 
       sub_networks = get_cluster_subnetworks(args)
