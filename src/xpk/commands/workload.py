"""
Copyright 2024 Google LLC

Licensed under the Apache License, Version 2.0 (the "License");
you may not use this file except in compliance with the License.
You may obtain a copy of the License at

     https://www.apache.org/licenses/LICENSE-2.0

Unless required by applicable law or agreed to in writing, software
distributed under the License is distributed on an "AS IS" BASIS,
WITHOUT WARRANTIES OR CONDITIONS OF ANY KIND, either express or implied.
See the License for the specific language governing permissions and
limitations under the License.
"""

from ..core.commands import (
    run_command_with_updates,
    run_commands,
)
from ..core.core import (
    CLUSTER_METADATA_CONFIGMAP,
    GCS_FUSE_ANNOTATION,
    VERTEX_TENSORBOARD_FEATURE_FLAG,
    AcceleratorTypeToAcceleratorCharacteristics,
    add_zone_and_project,
    check_if_workload_can_schedule,
    check_if_workload_exists,
    create_accelerator_label,
    create_k8s_service_account,
    create_machine_label,
    create_vertex_experiment,
    get_cluster_configmap,
    get_cluster_credentials,
    get_cpu_affinity,
    get_gke_outlier_dashboard,
    get_gpu_rxdm_cmd,
    get_gpu_rxdm_image,
    get_gpu_scheduler,
    get_gpu_tcp_volume,
    get_gpu_volume,
    get_user_workload_container,
    get_volumes,
    parse_env_config,
    setup_k8s_env,
    wait_for_job_completion,
    xpk_current_version,
    zone_to_region,
)
from ..core.kueue import LOCAL_QUEUE_NAME
from ..core.nap import (
    get_autoprovisioning_node_selector_args,
    is_autoprovisioning_enabled,
)
from ..core.pathways import (
    ensure_pathways_workload_prerequisites,
    get_pathways_proxy_args,
    get_pathways_rm_args,
    get_pathways_sidecar_container,
    get_pathways_unified_query_link,
    get_pathways_worker_args,
    get_user_workload_for_pathways,
)
from ..core.storage import (
    GCS_FUSE_TYPE,
    XPK_SA,
    Storage,
    add_bucket_iam_members,
    get_storage_volume_mounts_yaml,
    get_storage_volume_mounts_yaml_for_gpu,
    get_storage_volumes_yaml,
    get_storage_volumes_yaml_for_gpu,
    get_storages_to_mount,
)
from ..core.system_characteristics import (
    AcceleratorType,
    get_system_characteristics,
)
from ..core.workload import get_workload_list
from ..utils.console import get_user_input, xpk_exit, xpk_print
from ..utils.file import write_tmp_file

from ..core.workload_decorators import tcpxo_decorator, rdma_decorator
from . import cluster_gcluster

workload_create_yaml = """apiVersion: jobset.x-k8s.io/v1alpha2
kind: JobSet
metadata:
  name: {args.workload}
  labels:
    kueue.x-k8s.io/queue-name: {local_queue_name}  # Name of the LocalQueue
    xpk.google.com/workload: {args.workload}
  annotations:
    alpha.jobset.sigs.k8s.io/exclusive-topology: cloud.google.com/gke-nodepool # 1:1 job replica to node pool assignment
spec:
  ttlSecondsAfterFinished: {args.ttl_seconds_after_finished}
  failurePolicy:
    maxRestarts: {args.max_restarts}
  replicatedJobs:
    - name: slice-job
      replicas: {args.num_slices}
      template:
        spec:
          parallelism: {system.vms_per_slice}    # Equal to the number of VMs per slice
          completions: {system.vms_per_slice}    # Same as the above.
          backoffLimit: 0   # When any pod fails, the job is failed
          template:
            metadata:
              labels:
                xpk.google.com/workload: {args.workload}
              annotations:
                {storage_annotations}
            spec:
              schedulerName: {args.scheduler}
              restartPolicy: Never
              {affinity}
              nodeSelector:
                {accelerator_label}
                {machine_label}
                {autoprovisioning_args}
              priorityClassName: {args.priority}
              hostNetwork: true
              dnsPolicy: ClusterFirstWithHostNet
              terminationGracePeriodSeconds: {args.termination_grace_period_seconds}
              containers:
              {container}
              serviceAccountName: {service_account}
              volumes:
              {volumes}
"""


gpu_workload_create_yaml = """apiVersion: jobset.x-k8s.io/v1alpha2
kind: JobSet
metadata:
  name: {args.workload}
  labels:
    kueue.x-k8s.io/queue-name: multislice-queue  # Name of the LocalQueue
    xpk.google.com/workload: {args.workload}
spec:
  ttlSecondsAfterFinished: {args.ttl_seconds_after_finished}
  failurePolicy:
    maxRestarts: {args.max_restarts}
  replicatedJobs:
    - name: slice-job
      replicas: 1
      template:
        metadata:
          annotations:
            {storage_annotations}
        spec:
          parallelism: {args.num_nodes}
          completions: {args.num_nodes}
          backoffLimit: 0   # When any pod fails, the job is failed
          template:
            metadata:
              labels:
                xpk.google.com/workload: {args.workload}
            spec:
              {gpu_scheduler}
              priorityClassName: {args.priority}
              restartPolicy: Never
              hostNetwork: true
              dnsPolicy: ClusterFirstWithHostNet
              terminationGracePeriodSeconds: {args.termination_grace_period_seconds}
              serviceAccountName: {service_account}
              tolerations:
              - operator: "Exists"
                key: nvidia.com/gpu
              volumes:
              {gpu_volume}
              {storage_volumes}
              containers:
              {gpu_rxdm_image}
                imagePullPolicy: Always
                command:
                - "bash"
                - "-c"
                - |
                  {gpu_rxdm_cmd} &
                  while [ ! -e "/usr/share/workload/workload_terminated" ]; do sleep 10; echo "sleeping"; done
                securityContext:
                  privileged: true
                volumeMounts:
                {gpu_tcp_volume}
                {storage_volume_mounts}
                - name: nvidia-install-dir-host
                  mountPath: /usr/local/nvidia/lib64
                - name: workload-terminated-volume
                  mountPath: /usr/share/workload
                env:
                - name: LD_LIBRARY_PATH
                  value: /usr/local/nvidia/lib64
              {container}
"""

a3_gpu_workload_create_yaml = """apiVersion: jobset.x-k8s.io/v1alpha2
kind: JobSet
metadata:
  name: {args.workload}
  labels:
    kueue.x-k8s.io/queue-name: multislice-queue  # Name of the LocalQueue
    xpk.google.com/workload: {args.workload}
spec:
  ttlSecondsAfterFinished: {args.ttl_seconds_after_finished}
  failurePolicy:
    maxRestarts: {args.max_restarts}
  replicatedJobs:
    - name: slice-job
      replicas: 1
      template:
        metadata:
          annotations:
            {storage_annotations}
        spec:
          parallelism: {args.num_nodes}
          completions: {args.num_nodes}
          backoffLimit: 0   # When any pod fails, the job is failed
          template:
            metadata:
              labels:
                xpk.google.com/workload: {args.workload}
              annotations:
                kueue.x-k8s.io/podset-preferred-topology: "cloud.google.com/gce-topology-host"
            spec:
              priorityClassName: {args.priority}
              restartPolicy: Never
              dnsPolicy: ClusterFirstWithHostNet
              terminationGracePeriodSeconds: {args.termination_grace_period_seconds}
              serviceAccountName: {service_account}
              tolerations:
              - operator: "Exists"
                key: nvidia.com/gpu
              volumes:
              {storage_volumes}
              containers:
              {container}
"""

pw_workload_create_yaml = """apiVersion: jobset.x-k8s.io/v1alpha2
kind: JobSet
metadata:
  name: {args.workload}
  labels:
    kueue.x-k8s.io/queue-name: {local_queue_name}  # Name of the LocalQueue
    xpk.google.com/workload: {args.workload}
spec:
  ttlSecondsAfterFinished: {args.ttl_seconds_after_finished}
  failurePolicy:
    maxRestarts: {args.max_restarts}
  successPolicy:
    operator: "All"
    targetReplicatedJobs:
    - {args.targetReplicatedJob}
  replicatedJobs:
  - name: worker
    replicas: {args.num_slices}
    template:
      metadata:
        annotations:
          alpha.jobset.sigs.k8s.io/exclusive-topology: cloud.google.com/gke-nodepool
        labels:
          xpk.google.com/workload: {args.workload}
      spec:
        backoffLimit: {backoff_limit}
        completions: {system.vms_per_slice}
        parallelism: {system.vms_per_slice}
        template:
          metadata:
            annotations:
              {storage_annotations}
          spec:
            terminationGracePeriodSeconds: {args.termination_grace_period_seconds}
            serviceAccountName: {service_account}
            containers:
            - args:
              {pathways_worker_args}
              image: {args.server_image}
              imagePullPolicy: Always
              name: pathways-worker
              ports:
              - containerPort: 29001
              - containerPort: 8471
              - containerPort: 8080
              resources:
                limits:
                  {resource_type}: {system.chips_per_vm}
              securityContext:
                privileged: true
              volumeMounts:
              - mountPath: /tmp
                name: shared-tmp
<<<<<<< HEAD
              {storage_volume_mounts}
=======
            {pathways_sidecar_container}
>>>>>>> 24ff1a25
            nodeSelector:
              {accelerator_label}
              {machine_label}
              {autoprovisioning_args}
            priorityClassName: {args.priority}
            hostNetwork: true
            dnsPolicy: ClusterFirstWithHostNet
            volumes:
            - hostPath:
                path: /tmp
                type: DirectoryOrCreate
              name: shared-tmp
            {storage_volumes}
  - name: rm
    replicas: 1
    template:
      metadata:
        labels:
          xpk.google.com/workload: {args.workload}
      spec:
        backoffLimit: 0
        completions: 1
        parallelism: 1
        template:
          spec:
            containers:
            - args:
              {pathways_rm_args}
              env:
              - name: REPLICATED_JOB_NAME
                valueFrom:
                  fieldRef:
                    fieldPath: metadata.annotations['jobset.sigs.k8s.io/replicatedjob-name']
              - name: JOBSET_NAME
                valueFrom:
                  fieldRef:
                    fieldPath: metadata.annotations['jobset.sigs.k8s.io/jobset-name']
              - name: HOST_ADDRESS
                value: $(JOBSET_NAME)-$(REPLICATED_JOB_NAME)-0-0.$(JOBSET_NAME)
              - name: TPU_SKIP_MDS_QUERY
                value: "true"
              image: {args.server_image}
              imagePullPolicy: Always
              name: pathways-rm
              ports:
              - containerPort: 29001
              securityContext:
                privileged: true
              volumeMounts:
              - mountPath: /tmp
                name: shared-tmp
            nodeSelector:
              cloud.google.com/gke-nodepool: cpu-rm-np
            hostNetwork: true
            dnsPolicy: ClusterFirstWithHostNet
            volumes:
            - hostPath:
                path: /tmp
                type: DirectoryOrCreate
              name: shared-tmp
  - name: proxy
    replicas: 1
    template:
      metadata:
        labels:
          xpk.google.com/workload: {args.workload}
      spec:
        backoffLimit: 0
        completions: 1
        parallelism: 1
        template:
          spec:
            containers:
            - args:
              {pathways_proxy_args}
              image: {args.proxy_server_image}
              imagePullPolicy: Always
              name: pathways-proxy
              ports:
              - containerPort: 29000
            hostNetwork: true
            dnsPolicy: ClusterFirstWithHostNet
            nodeSelector:
              cloud.google.com/gke-nodepool: cpu-proxy-np
  {user_workload}
"""


def workload_create_pathways(args) -> None:
  """Run jobset apply command for a file, specifically for Pathways.

  Args:
    args: user provided arguments for running the command.

  Returns:
    0 if successful and 1 otherwise.
  """
  args.use_pathways = True
  workload_create(args)


def workload_create(args) -> None:
  """Run jobset apply command for a file.

  Args:
    args: user provided arguments for running the command.

  Returns:
    0 if successful and 1 otherwise.
  """
  k8s_api_client = setup_k8s_env(args)
  create_k8s_service_account(XPK_SA, 'default')

  if args.headless:
    xpk_print(
        'Please use kubectl port forwarding to connect to the Pathways proxy.'
        ' kubectl get pods kubectl port-forward <proxy-pod-name> 29000:29000'
        ' JAX_PLATFORMS=proxy JAX_BACKEND_TARGET=grpc://127.0.0.1:29000 python'
        " -c 'import pathwaysutils; import jax; print(jax.devices())'"
    )

  workload_exists = check_if_workload_exists(args)

  if workload_exists:
    xpk_print(
        f'{args.workload} already exists, XPK will not create this workload.'
        ' Please pick a new workload name'
    )
    xpk_exit(1)

  xpk_print('Starting workload create', flush=True)
  system, return_code = get_system_characteristics(args)

  if return_code > 0:
    xpk_print('Fetching system characteristics failed!')
    xpk_exit(return_code)

  if not check_if_workload_can_schedule(args, system):
    xpk_exit(1)

  xpk_print('Starting workload create', flush=True)

  metadata_configmap_name = f'{args.cluster}-{CLUSTER_METADATA_CONFIGMAP}'
  cluster_config_map = get_cluster_configmap(args, metadata_configmap_name)
  cluster_xpk_version = None
  if cluster_config_map is None:
    xpk_print(
        f'Warning: Unable to find ConfigMap: {metadata_configmap_name} for the'
        ' cluster. We recommend to upgrade your cluster by running `xpk'
        ' cluster create`.'
    )
  else:
    cluster_xpk_version = cluster_config_map.get('xpk_version')
  if (
      cluster_xpk_version is not None
      and cluster_xpk_version != xpk_current_version
  ):
    xpk_print(
        'Warning: Cluster has been created using XPK version:'
        f' {cluster_config_map["xpk_version"]} but the XPK version you are'
        f' using to schedule workload is: {xpk_current_version}. Some features'
        ' might not be available for this cluster. We recommend to'
        ' upgrade/downgrade your XPK version or cluster by running `xpk'
        ' cluster create`.'
    )

  debugging_dashboard_id = None

  tensorboard_config = {}
  if VERTEX_TENSORBOARD_FEATURE_FLAG and args.use_vertex_tensorboard:
    tensorboard_config = create_vertex_experiment(args)
    # exit if failed to create Experiment in Vertex AI
    if not tensorboard_config:
      xpk_exit(1)

  parse_env_config(args, tensorboard_config, system)

  # Currently autoprovisioning is not enabled for Pathways workloads.
  autoprovisioning_args = ''
  autoprovisioning_enabled, return_code = is_autoprovisioning_enabled(
      args, system
  )
  if return_code != 0:
    xpk_exit(return_code)
  if autoprovisioning_enabled:
    # Determine NAP capacity type
    autoprovisioning_args, return_code = (
        get_autoprovisioning_node_selector_args(args)
    )
    if return_code != 0:
      xpk_exit(return_code)

  storages: list[Storage] = get_storages_to_mount(k8s_api_client, args.storage)
  gcs_fuse_storages = list(
      filter(lambda storage: storage.type == GCS_FUSE_TYPE, storages)
  )
  storage_annotations = ''
  service_account = ''
  if len(gcs_fuse_storages) > 0:
    storage_annotations = GCS_FUSE_ANNOTATION
    service_account = XPK_SA
    xpk_print(f'Detected gcsfuse Storages to add: {gcs_fuse_storages}')
  else:
    xpk_print('No gcsfuse Storages to add detected')

  # Create the workload file based on accelerator type or workload type.
  if system.accelerator_type == AcceleratorType['GPU']:
    container, debugging_dashboard_id = get_user_workload_container(
        args, system
    )
    gpu_scheduler, return_code = get_gpu_scheduler(
        args, system, autoprovisioning_args
    )
    if return_code != 0:
      xpk_exit(return_code)

    if system.device_type in cluster_gcluster.supported_device_types:
      yml_string = a3_gpu_workload_create_yaml.format(
          args=args, container=container
      )

      if args.device_type == cluster_gcluster.a3mega_device_type:
        sub_networks = [f'{args.cluster}-gpunet-{i}-subnet' for i in range(8)]
        yml_string = tcpxo_decorator.decorate_jobset(yml_string, sub_networks)

      if args.device_type == cluster_gcluster.a3ultra_device_type:
        sub_networks = [f'{args.cluster}-sub-1'] + [
            f'{args.cluster}-rdma-sub-{i}' for i in range(8)
        ]
        yml_string = rdma_decorator.decorate_jobset(yml_string, sub_networks)
    else:
      yml_string = gpu_workload_create_yaml.format(
          args=args,
          container=container,
          command=args.command,
          chips_per_vm=system.chips_per_vm,
          gpu_scheduler=gpu_scheduler,
          gpu_volume=get_gpu_volume(system),
          gpu_rxdm_image=get_gpu_rxdm_image(system),
          gpu_rxdm_cmd=get_gpu_rxdm_cmd(system),
          gpu_tcp_volume=get_gpu_tcp_volume(system),
          storage_volumes=get_storage_volumes_yaml_for_gpu(gcs_fuse_storages),
          storage_volume_mounts=get_storage_volume_mounts_yaml_for_gpu(
              gcs_fuse_storages
          ),
          storage_annotations=storage_annotations,
          service_account=service_account,
      )

  elif args.use_pathways and ensure_pathways_workload_prerequisites(
      args, system
  ):
    yml_string = pw_workload_create_yaml.format(
        args=args,
        system=system,
        accelerator_label=create_accelerator_label(
            system.accelerator_type, system
        ),
        machine_label=create_machine_label(system.accelerator_type, system),
        pathways_rm_args=get_pathways_rm_args(args, system),
        pathways_worker_args=get_pathways_worker_args(args),
        pathways_proxy_args=get_pathways_proxy_args(args),
<<<<<<< HEAD
        user_workload=get_user_workload_for_pathways(args, system, storages),
=======
        pathways_sidecar_container=get_pathways_sidecar_container(args),
        user_workload=get_user_workload_for_pathways(args, system),
>>>>>>> 24ff1a25
        resource_type=AcceleratorTypeToAcceleratorCharacteristics[
            system.accelerator_type
        ].resource_type,
        local_queue_name=LOCAL_QUEUE_NAME,
        autoprovisioning_args=autoprovisioning_args,
        backoff_limit=system.vms_per_slice * 4,
        storage_annotations=storage_annotations,
        storage_volumes=get_storage_volumes_yaml(gcs_fuse_storages),
        storage_volume_mounts=get_storage_volume_mounts_yaml(gcs_fuse_storages),
        service_account=service_account,
    )
  else:
    container, debugging_dashboard_id = get_user_workload_container(
        args, system
    )
    yml_string = workload_create_yaml.format(
        args=args,
        system=system,
        container=container,
        affinity=get_cpu_affinity(system.accelerator_type),
        accelerator_label=create_accelerator_label(
            system.accelerator_type, system
        ),
        machine_label=create_machine_label(system.accelerator_type, system),
        local_queue_name=LOCAL_QUEUE_NAME,
        autoprovisioning_args=autoprovisioning_args,
        volumes=get_volumes(args, system),
        storage_annotations=storage_annotations,
        service_account=service_account,
    )
  tmp = write_tmp_file(yml_string)
  command = f'kubectl apply -f {str(tmp.file.name)}'
  return_code = run_command_with_updates(command, 'Creating Workload', args)

  if return_code != 0:
    xpk_print(f'Create Workload request returned ERROR {return_code}')
    xpk_exit(return_code)

  add_bucket_iam_members(args, storages)

  # Get GKE outlier dashboard for TPU
  outlier_dashboard_id = None
  if system.accelerator_type == AcceleratorType['TPU']:
    outlier_dashboard_id = get_gke_outlier_dashboard(args)

  # Outlier and debugging dashboards
  if outlier_dashboard_id is not None:
    xpk_print(
        'Check statistics and outlier mode of GKE metrics here:'
        # pylint: disable=line-too-long
        f' https://console.cloud.google.com/monitoring/dashboards/builder/{outlier_dashboard_id}?project={args.project}&f.rlabel.cluster_name.ClusterName={args.cluster}.'
        ' To view the metric data for your workload, select'
        f' {args.workload} from the JobName filter on the dashboard.'
    )

  if debugging_dashboard_id is not None:
    xpk_print(
        'Check stack traces collected in Cloud Logging here:'
        # pylint: disable=line-too-long
        f' https://console.cloud.google.com/monitoring/dashboards/builder/{debugging_dashboard_id}?project={args.project}&f.rlabel.cluster_name.ClusterName={args.cluster}.'
        ' To view the stack traces for your workload, select'
        f' {args.workload} from the JobName filter on the dashboard.'
    )

  if args.use_pathways:
    if args.headless:
      xpk_print(
          ' \n ******* Please connect to your Pathways proxy at'
          f' {args.pathways_proxy_address}, once you see "IFRT proxy server'
          ' started with status OK" on the proxy link below.'
          ' Remember to delete the workload once done! ****** \n'
      )
      pathways_proxy_link = f'https://console.cloud.google.com/kubernetes/job/{zone_to_region(args.zone)}/{args.cluster}/default/{args.workload}-proxy-0/details?project={args.project}'
      xpk_print(
          'Follow the proxy here:'
          # pylint: disable=line-too-long)
          f' {pathways_proxy_link} '
      )
    xpk_print(
        'Follow your Pathways workload and other resources here : '
        f'{get_pathways_unified_query_link(args)}'
    )
  else:
    xpk_print(
        'Follow your workload here:'
        # pylint: disable=line-too-long
        f' https://console.cloud.google.com/kubernetes/service/{zone_to_region(args.zone)}/{args.cluster}/default/{args.workload}/details?project={args.project}'
    )
    duration_of_logs = 'P1D'  # Past 1 Day
    xpk_print(
        'Follow your worker 0, slice 0 logs here:'
        ' Adjust the pod name'
        ' ([prefix]-slice-job-[slice_number]-[worker_number])'
        ' after clicking the url if you want other worker logs.'
        # pylint: disable=line-too-long
        f' https://console.cloud.google.com/logs/query;query=resource.type%3D%22k8s_container%22%0Aresource.labels.project_id%3D%22{args.project}%22%0Aresource.labels.location%3D%22{zone_to_region(args.zone)}%22%0Aresource.labels.cluster_name%3D%22{args.cluster}%22%0Aresource.labels.namespace_name%3D%22default%22%0Aresource.labels.pod_name:%22{args.workload}-slice-job-0-0-%22%20severity%3E%3DDEFAULT;storageScope=project;duration={duration_of_logs}?e=13802955&mods=allow_workbench_image_override&project={args.project}'
    )

  xpk_exit(0)


def workload_delete(args) -> None:
  """Function around workload delete.

  Args:
    args: user provided arguments for running the command.

  Returns:
    0 if successful and 1 otherwise.
  """
  xpk_print('Starting Workload delete', flush=True)
  add_zone_and_project(args)
  get_cluster_credentials(args)

  will_delete = True
  if not args.workload:
    xpk_print('Get the name of the workloads in the cluster.')
    return_code, return_value = get_workload_list(args)

    if return_code != 0:
      xpk_print(f'List Job request returned ERROR {return_code}')
      xpk_exit(return_code)
    # Skip the header
    workloads = [x.split(' ')[0] for x in return_value.splitlines()][1:]
    if workloads and not args.force:
      will_delete = get_user_input(
          f'Planning to delete {len(workloads)} workloads in the cluster'
          f' {args.cluster} including {workloads}. \nDo you wish to delete: y'
          ' (yes) / n (no):\n'
      )
  else:
    workloads = [args.workload]

  if not workloads:
    xpk_print(
        'There are no workloads to delete matching the filter in the cluster.'
    )
  elif not will_delete:
    xpk_print('Skipping delete command.')
  else:
    commands = []
    task_names = []
    for workload in workloads:
      args.workload = workload
      command = f'kubectl delete jobset {workload} -n default'
      task_name = f'WorkloadDelete-{workload}'
      commands.append(command)
      task_names.append(task_name)

    # Not batching deletion for single workload
    if len(workloads) == 1:
      return_code = run_command_with_updates(
          commands[0], 'Delete Workload', args
      )
    else:
      return_code = run_commands(
          commands, 'Delete Workload', task_names, batch=100
      )

    if return_code != 0:
      xpk_print(f'Delete Workload request returned ERROR {return_code}')
      xpk_exit(return_code)
  xpk_exit(0)


def workload_list(args) -> None:
  """Function around workload list.

  Args:
    args: user provided arguments for running the command.

  Returns:
    0 if successful and 1 otherwise.
  """
  xpk_print(args)

  xpk_print('Starting workload list', flush=True)
  add_zone_and_project(args)
  get_cluster_credentials(args)

  if args.wait_for_job_completion:
    return_code = wait_for_job_completion(args)
    if return_code != 0:
      xpk_print(f'Wait for job completion returned ERROR {return_code}')
      xpk_exit(return_code)
    args.filter_by_job = args.wait_for_job_completion

  return_code, return_value = get_workload_list(args)

  if return_code != 0:
    xpk_print(f'List Job request returned ERROR {return_code}')
    xpk_exit(return_code)
  xpk_print(f'Workload List Output:\n{return_value}')
  xpk_exit(0)<|MERGE_RESOLUTION|>--- conflicted
+++ resolved
@@ -290,11 +290,8 @@
               volumeMounts:
               - mountPath: /tmp
                 name: shared-tmp
-<<<<<<< HEAD
               {storage_volume_mounts}
-=======
             {pathways_sidecar_container}
->>>>>>> 24ff1a25
             nodeSelector:
               {accelerator_label}
               {machine_label}
@@ -557,12 +554,8 @@
         pathways_rm_args=get_pathways_rm_args(args, system),
         pathways_worker_args=get_pathways_worker_args(args),
         pathways_proxy_args=get_pathways_proxy_args(args),
-<<<<<<< HEAD
         user_workload=get_user_workload_for_pathways(args, system, storages),
-=======
         pathways_sidecar_container=get_pathways_sidecar_container(args),
-        user_workload=get_user_workload_for_pathways(args, system),
->>>>>>> 24ff1a25
         resource_type=AcceleratorTypeToAcceleratorCharacteristics[
             system.accelerator_type
         ].resource_type,
