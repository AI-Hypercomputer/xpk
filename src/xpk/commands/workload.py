--- conflicted
+++ resolved
@@ -98,15 +98,11 @@
 from ..utils.execution_context import is_dry_run
 from ..utils.validation import validate_dependencies_list, SystemDependency, should_validate_dependencies
 from . import cluster_gcluster
-<<<<<<< HEAD
 from .common import is_TAS_possible
-=======
-from .common import is_TAS_possible, validate_sub_slicing_system
 from ..utils.topology import is_topology_contained
 from ..utils.feature_flags import FeatureFlags
 from jinja2 import Environment, FileSystemLoader
 from ..utils.templates import get_templates_absolute_path
->>>>>>> 7e04b5f1
 
 WORKLOAD_CREATE_YAML = """apiVersion: jobset.x-k8s.io/v1alpha2
 kind: JobSet
@@ -293,12 +289,8 @@
       {user_workload}
 """
 
-<<<<<<< HEAD
-=======
-SUB_SLICING_MINIMUM_KUEUE_VERSION = Version('0.13.0')
 ARM_GPU_WORKLOAD_CREATE_JINJA_FILE = 'arm_gpu_workload_crate.yaml.j2'
 
->>>>>>> 7e04b5f1
 
 def workload_create_pathways(args) -> None:
   """Run jobset apply command for a file, specifically for Pathways.
@@ -543,16 +535,11 @@
     )
 
     if (
-<<<<<<< HEAD
         workload_system.device_type in cluster_gcluster.supported_device_types
         or workload_system.device_type == a3high_device_type
-=======
-        system.device_type in cluster_gcluster.supported_device_types
-        or system.device_type == a3high_device_type
-        or system.device_type in a4x_device_types
->>>>>>> 7e04b5f1
+        or workload_system.device_type in a4x_device_types
     ):
-      if system.device_type in a4x_device_types:
+      if workload_system.device_type in a4x_device_types:
         template_env = Environment(
             loader=FileSystemLoader(searchpath=get_templates_absolute_path())
         )
@@ -587,8 +574,10 @@
 
       sub_networks = get_cluster_subnetworks()
 
-      if system.gpu_config and callable(system.gpu_config.jobset_decorator_fn):
-        decorator_fn = system.gpu_config.jobset_decorator_fn
+      if workload_system.gpu_config and callable(
+          workload_system.gpu_config.jobset_decorator_fn
+      ):
+        decorator_fn = workload_system.gpu_config.jobset_decorator_fn
         yml_string = decorator_fn(yml_string, sub_networks)
 
       if all_storages:
