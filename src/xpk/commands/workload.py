--- conflicted
+++ resolved
@@ -14,74 +14,49 @@
 limitations under the License.
 """
 
-from ..core.blueprint.blueprint_generator import get_subnetworks_for_a3mega, get_subnetworks_for_a3ultra
-from ..core.cluster import (
-    create_xpk_k8s_service_account,
-    get_cluster_credentials,
-    setup_k8s_env,
-    XPK_SA,
-)
+from ..core.blueprint.blueprint_generator import (get_subnetworks_for_a3mega,
+                                                  get_subnetworks_for_a3ultra,
+                                                  get_subnetworks_for_a4)
+from ..core.cluster import (XPK_SA, create_xpk_k8s_service_account,
+                            get_cluster_credentials, setup_k8s_env)
 from ..core.commands import run_command_with_updates, run_commands
-from ..core.config import VERTEX_TENSORBOARD_FEATURE_FLAG, XPK_CURRENT_VERSION, parse_env_config
-from ..core.docker_container import (
-    get_main_container_docker_image,
-    get_user_workload_container,
-)
-
+from ..core.config import (VERTEX_TENSORBOARD_FEATURE_FLAG,
+                           XPK_CURRENT_VERSION, parse_env_config)
+from ..core.docker_container import (get_main_container_docker_image,
+                                     get_user_workload_container)
 from ..core.docker_resources import get_volumes
 from ..core.gcloud_context import add_zone_and_project
 from ..core.kueue import LOCAL_QUEUE_NAME
 from ..core.monitoring import get_gke_outlier_dashboard
-from ..core.nap import (
-    get_autoprovisioning_node_selector_args,
-    is_autoprovisioning_enabled,
-)
-from ..core.pathways import (
-    ensure_pathways_workload_prerequisites,
-    get_pathways_proxy_args,
-    get_pathways_rm_args,
-    get_pathways_sidecar_container,
-    get_pathways_unified_query_link,
-    get_pathways_worker_args,
-    get_user_workload_for_pathways,
-)
+from ..core.nap import (get_autoprovisioning_node_selector_args,
+                        is_autoprovisioning_enabled)
+from ..core.pathways import (ensure_pathways_workload_prerequisites,
+                             get_pathways_proxy_args, get_pathways_rm_args,
+                             get_pathways_sidecar_container,
+                             get_pathways_unified_query_link,
+                             get_pathways_worker_args,
+                             get_user_workload_for_pathways)
 from ..core.resources import CLUSTER_METADATA_CONFIGMAP, get_cluster_configmap
-from ..core.scheduling import (
-    check_if_workload_can_schedule,
-    create_accelerator_label,
-    create_machine_label,
-    get_cpu_affinity,
-    get_gpu_scheduler,
-)
-from ..core.storage import (
-    GCS_FUSE_TYPE,
-    GCP_FILESTORE_TYPE,
-    Storage,
-    add_bucket_iam_members,
-    get_storage_volume_mounts_yaml,
-    get_storage_volumes_yaml,
-    get_storages_to_mount,
-    get_storage_volume_mounts_yaml_for_gpu,
-    get_storage_volumes_yaml_for_gpu,
-    GCS_FUSE_ANNOTATION,
-)
+from ..core.scheduling import (check_if_workload_can_schedule,
+                               create_accelerator_label, create_machine_label,
+                               get_cpu_affinity, get_gpu_scheduler)
+from ..core.storage import (GCP_FILESTORE_TYPE, GCS_FUSE_ANNOTATION,
+                            GCS_FUSE_TYPE, Storage, add_bucket_iam_members,
+                            get_storage_volume_mounts_yaml,
+                            get_storage_volume_mounts_yaml_for_gpu,
+                            get_storage_volumes_yaml,
+                            get_storage_volumes_yaml_for_gpu,
+                            get_storages_to_mount)
 from ..core.system_characteristics import (
-    AcceleratorType,
-    AcceleratorTypeToAcceleratorCharacteristics,
-    get_system_characteristics,
-)
+    AcceleratorType, AcceleratorTypeToAcceleratorCharacteristics,
+    get_system_characteristics)
 from ..core.vertex import create_vertex_experiment
-from ..core.workload import (
-    check_if_workload_exists,
-    get_gpu_rxdm_cmd,
-    get_gpu_rxdm_image,
-    get_gpu_tcp_volume,
-    get_gpu_volume,
-    get_workload_list,
-    wait_for_job_completion,
-    zone_to_region,
-)
-from ..core.workload_decorators import rdma_decorator, tcpxo_decorator, storage_decorator
+from ..core.workload import (check_if_workload_exists, get_gpu_rxdm_cmd,
+                             get_gpu_rxdm_image, get_gpu_tcp_volume,
+                             get_gpu_volume, get_workload_list,
+                             wait_for_job_completion, zone_to_region)
+from ..core.workload_decorators import (rdma_decorator, storage_decorator,
+                                        tcpxo_decorator)
 from ..utils.console import get_user_input, xpk_exit, xpk_print
 from ..utils.file import write_tmp_file
 from . import cluster_gcluster
@@ -622,16 +597,12 @@
         sub_networks = get_subnetworks_for_a3mega(args.cluster)
         yml_string = tcpxo_decorator.decorate_jobset(yml_string, sub_networks)
 
-<<<<<<< HEAD
-      if args.device_type in (
-          cluster_gcluster.a3ultra_device_type,
-          cluster_gcluster.a4_device_type,
-      ):
-        sub_networks = ['gvnic-1'] + [f'rdma-{i}' for i in range(8)]
-=======
+      if args.device_type == cluster_gcluster.a4_device_type:
+        sub_networks = get_subnetworks_for_a4()
+        yml_string = rdma_decorator.decorate_jobset(yml_string, sub_networks)
+
       if args.device_type == cluster_gcluster.a3ultra_device_type:
         sub_networks = get_subnetworks_for_a3ultra(args.cluster)
->>>>>>> 2c480267
         yml_string = rdma_decorator.decorate_jobset(yml_string, sub_networks)
 
       if len(gcs_fuse_storages) + len(gcpfilestore_storages) > 0:
