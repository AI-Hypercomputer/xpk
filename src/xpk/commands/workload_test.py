"""
Copyright 2025 Google LLC

Licensed under the Apache License, Version 2.0 (the "License");
you may not use this file except in compliance with the License.
You may obtain a copy of the License at

     https://www.apache.org/licenses/LICENSE-2.0

Unless required by applicable law or agreed to in writing, software
distributed under the License is distributed on an "AS IS" BASIS,
WITHOUT WARRANTIES OR CONDITIONS OF ANY KIND, either express or implied.
See the License for the specific language governing permissions and
limitations under the License.
"""

import dataclasses
from unittest.mock import MagicMock, patch
import yaml
import pytest
<<<<<<< HEAD
from ..core.system_characteristics import DockerPlatform, SystemCharacteristics, AcceleratorType, UserFacingNameToSystemCharacteristics, GpuConfig
=======
from ..core.system_characteristics import SystemCharacteristics, AcceleratorType
>>>>>>> 5da6fda5
from .workload import _validate_sub_slicing_topology, _validate_sub_slicing_availability, workload_create
from packaging.version import Version
from .cluster_test import construct_args


SYSTEM_CHARACTERISTICS = SystemCharacteristics(
    topology='8x8',
    vms_per_slice=1,
    gke_accelerator='nvidia-l4',
    gce_machine_type='g2-standard-12',
    chips_per_vm=1,
    accelerator_type=AcceleratorType.TPU,
    device_type='l4-1',
    supports_sub_slicing=True,
    requires_workload_policy=False,
    docker_platform=DockerPlatform.AMD,
)


@dataclasses.dataclass
class _WorkloadCreateMocks:
  """Holds all the mocked dependencies for the workload_create function."""

  get_user_workload_container: MagicMock
  get_gpu_scheduler: MagicMock
  get_storages_to_mount: MagicMock
  add_bucket_iam_members: MagicMock
  get_gke_outlier_dashboard: MagicMock
  check_if_workload_exists: MagicMock
  get_cluster_configmap: MagicMock
  check_if_workload_can_schedule: MagicMock
  setup_k8s_env: MagicMock
  setup_k8s_service_accounts: MagicMock
  validate_dependencies_list: MagicMock
  write_tmp_file: MagicMock
  validate_sub_slicing_availability: MagicMock
  get_cluster_capacity_type: MagicMock
  is_TAS_possible: MagicMock
  validate_sub_slicing_topology: MagicMock
  get_cluster_location: MagicMock
  xpk_exit: MagicMock
  run_command_with_updates: MagicMock


@pytest.fixture
def xpk_print(mocker):
  return mocker.patch('xpk.commands.workload.xpk_print')


@pytest.fixture
def workload_create_mocks(mocker) -> _WorkloadCreateMocks:
  """Mocks all dependencies for the workload_create function."""
  return _WorkloadCreateMocks(
      get_user_workload_container=mocker.patch(
          'xpk.commands.workload.get_user_workload_container',
          return_value=('', None),
      ),
      get_gpu_scheduler=mocker.patch(
          'xpk.commands.workload.get_gpu_scheduler', return_value=('', 0)
      ),
      get_storages_to_mount=mocker.patch(
          'xpk.commands.workload.get_storages_to_mount', return_value=[]
      ),
      add_bucket_iam_members=mocker.patch(
          'xpk.commands.workload.add_bucket_iam_members'
      ),
      get_gke_outlier_dashboard=mocker.patch(
          'xpk.commands.workload.get_gke_outlier_dashboard'
      ),
      check_if_workload_exists=mocker.patch(
          'xpk.commands.workload.check_if_workload_exists', return_value=False
      ),
      get_cluster_configmap=mocker.patch(
          'xpk.commands.workload.get_cluster_configmap', return_value={}
      ),
      check_if_workload_can_schedule=mocker.patch(
          'xpk.commands.workload.check_if_workload_can_schedule',
          return_value=True,
      ),
      setup_k8s_env=mocker.patch('xpk.commands.workload.setup_k8s_env'),
      setup_k8s_service_accounts=mocker.patch(
          'xpk.commands.workload.setup_k8s_service_accounts'
      ),
      validate_dependencies_list=mocker.patch(
          'xpk.commands.workload.validate_dependencies_list'
      ),
      write_tmp_file=mocker.patch('xpk.commands.workload.write_tmp_file'),
      validate_sub_slicing_availability=mocker.patch(
          'xpk.commands.workload._validate_sub_slicing_availability'
      ),
      get_cluster_capacity_type=mocker.patch(
          'xpk.commands.workload.get_cluster_capacity_type',
          return_value='on-demand',
      ),
      is_TAS_possible=mocker.patch(
          'xpk.commands.workload.is_TAS_possible', return_value=False
      ),
      validate_sub_slicing_topology=mocker.patch(
          'xpk.commands.workload._validate_sub_slicing_topology'
      ),
      get_cluster_location=mocker.patch(
          'xpk.commands.workload.get_cluster_location',
          return_value='us-central1',
      ),
      xpk_exit=mocker.patch('xpk.commands.workload.xpk_exit'),
      run_command_with_updates=mocker.patch(
          'xpk.commands.workload.run_command_with_updates', return_value=0
      ),
  )


def test_validate_sub_slicing_topology_exits_for_unsupported_topology(
    xpk_print: MagicMock,
):
  with pytest.raises(SystemExit):
    _validate_sub_slicing_topology(SYSTEM_CHARACTERISTICS, '2x1')

  assert (
      'shape is invalid. It has to be one of' in xpk_print.mock_calls[0].args[0]
  )


def test_validate_sub_slicing_topology_exits_for_too_large_topology(
    xpk_print: MagicMock,
):
  with pytest.raises(SystemExit):
    _validate_sub_slicing_topology(SYSTEM_CHARACTERISTICS, '16x16')

  assert (
      'shape is too large. The shape cannot be'
      in xpk_print.mock_calls[0].args[0]
  )


def test_validate_sub_slicing_topology_does_nothing_for_supported_topology():
  _validate_sub_slicing_topology(SYSTEM_CHARACTERISTICS, '4x4')


def test_validate_sub_slicing_availability_exits_when_getting_topologies_fails(
    xpk_print: MagicMock, mocker
):
  mocker.patch(
      'xpk.commands.workload.has_sub_slicing_enabled',
      return_value=(1, None),
  )
  with pytest.raises(SystemExit):
    _validate_sub_slicing_availability()

  assert (
      'Unable to validate sub-slicing support'
      in xpk_print.mock_calls[0].args[0]
  )


def test_validate_sub_slicing_availability_exits_when_subslicing_topology_is_not_defined(
    xpk_print: MagicMock, mocker
):
  mocker.patch(
      'xpk.commands.workload.has_sub_slicing_enabled',
      return_value=(0, False),
  )
  with pytest.raises(SystemExit):
    _validate_sub_slicing_availability()

  assert (
      'Cluster has not been not set up for Sub-slicing.'
      in xpk_print.mock_calls[0].args[0]
  )


def test_validate_sub_slicing_availability_exits_when_kueue_version_cannot_be_determined(
    xpk_print: MagicMock, mocker
):
  mocker.patch(
      'xpk.commands.workload.has_sub_slicing_enabled',
      return_value=(0, True),
  )
  mocker.patch(
      'xpk.commands.workload.get_installed_kueue_version',
      return_value=(1, None),
  )
  with pytest.raises(SystemExit):
    _validate_sub_slicing_availability()

  assert 'Unable to validate sub-slicing' in xpk_print.mock_calls[0].args[0]


def test_validate_sub_slicing_availability_exits_when_kueue_version_does_not_meet_minimum_requirements(
    xpk_print: MagicMock, mocker
):
  mocker.patch(
      'xpk.commands.workload.has_sub_slicing_enabled',
      return_value=(0, True),
  )
  mocker.patch(
      'xpk.commands.workload.get_installed_kueue_version',
      return_value=(0, Version('0.0.0')),
  )
  with pytest.raises(SystemExit):
    _validate_sub_slicing_availability()

  assert 'The minimal required version is' in xpk_print.mock_calls[0].args[0]


def test_validate_sub_slicing_availability_does_nothing_when_cluster_is_correctly_configured_for_subslicing(
    mocker,
):
  mocker.patch(
      'xpk.commands.workload.has_sub_slicing_enabled',
      return_value=(0, True),
  )
  mocker.patch(
      'xpk.commands.workload.get_installed_kueue_version',
      return_value=(0, Version('0.13.0')),
  )
  _validate_sub_slicing_availability()


@patch('xpk.commands.common.xpk_print')
def test_validate_sub_slicing_topology_fails_for_unsupported_system(
    common_xpk_print: MagicMock,
):
  unsupported_system = dataclasses.replace(
      SYSTEM_CHARACTERISTICS, supports_sub_slicing=False
  )

  with pytest.raises(SystemExit):
    _validate_sub_slicing_topology(unsupported_system, '4x4')

  assert (
      'l4-1 does not support Sub-slicing.'
      in common_xpk_print.mock_calls[0].args[0]
  )


<<<<<<< HEAD
def test_workload_create_for_a4x_has_arm_toleration(
    workload_create_mocks: _WorkloadCreateMocks,
):
  """Tests that the generated YAML for an A4X workload has arm64 toleration."""
  # Copy and overwrite the decorator with a no-op lambda.
  gb200_system_chars = UserFacingNameToSystemCharacteristics['gb200-4']
  gb200_system_chars_no_decorator = dataclasses.replace(
      gb200_system_chars,
      gpu_config=GpuConfig(
          requires_topology=False, jobset_decorator_fn=lambda yml, *_: yml
      ),
  )
  # Patch the function that returns the system characteristics
  # to return our modified object.
  with patch(
      'xpk.commands.workload.get_system_characteristics',
      return_value=(gb200_system_chars_no_decorator, 0),
  ):
    args = construct_args(
        device_type='gb200-4',
        workload='test-workload',
        command='echo hello',
        num_nodes=1,
        restart_on_exit_codes=None,
    )
    workload_create(args)

  assert workload_create_mocks.write_tmp_file.called
  yaml_content = workload_create_mocks.write_tmp_file.call_args[0][0]
  jobset = yaml.safe_load(yaml_content)

  tolerations = jobset['spec']['replicatedJobs'][0]['template']['spec'][
      'template'
  ]['spec']['tolerations']
  assert {
      'key': 'kubernetes.io/arch',
      'operator': 'Equal',
      'value': 'arm64',
      'effect': 'NoSchedule',
  } in tolerations
=======
def test_workload_create_dry_run_with_output_file(mocker):
  args = MagicMock()
  args.workload = 'test-workload'
  args.output_manifest_file = 'manifest.yaml'
  args.use_pathways = False
  args.use_vertex_tensorboard = False
  args.project = 'test-project'
  args.cluster = 'test-cluster'
  args.zone = 'test-zone'
  args.sub_slicing_topology = None

  # Mock dependencies to avoid external calls and simulate state
  mocker.patch('xpk.utils.execution_context.dry_run', True)
  mocks = {
      'get_system_characteristics': (SYSTEM_CHARACTERISTICS, 0),
      'get_user_workload_container': ('container_yaml', None),
      'write_tmp_file': 'tmp_file',
      'parse_env_config': None,
  }
  for name, return_value in mocks.items():
    mocker.patch(f'xpk.commands.workload.{name}', return_value=return_value)

  mock_open = mocker.patch('builtins.open', mocker.mock_open())

  with pytest.raises(SystemExit):
    workload_create(args)

  mock_open.assert_called_once_with('manifest.yaml', 'w', encoding='utf-8')
  written_content = mock_open.return_value.write.call_args[0][0]
  assert 'test-workload' in written_content
  assert 'cloud.google.com/gke-tpu-topology: 8x8' in written_content
>>>>>>> 5da6fda5
<|MERGE_RESOLUTION|>--- conflicted
+++ resolved
@@ -18,11 +18,7 @@
 from unittest.mock import MagicMock, patch
 import yaml
 import pytest
-<<<<<<< HEAD
 from ..core.system_characteristics import DockerPlatform, SystemCharacteristics, AcceleratorType, UserFacingNameToSystemCharacteristics, GpuConfig
-=======
-from ..core.system_characteristics import SystemCharacteristics, AcceleratorType
->>>>>>> 5da6fda5
 from .workload import _validate_sub_slicing_topology, _validate_sub_slicing_availability, workload_create
 from packaging.version import Version
 from .cluster_test import construct_args
@@ -255,80 +251,4 @@
   assert (
       'l4-1 does not support Sub-slicing.'
       in common_xpk_print.mock_calls[0].args[0]
-  )
-
-
-<<<<<<< HEAD
-def test_workload_create_for_a4x_has_arm_toleration(
-    workload_create_mocks: _WorkloadCreateMocks,
-):
-  """Tests that the generated YAML for an A4X workload has arm64 toleration."""
-  # Copy and overwrite the decorator with a no-op lambda.
-  gb200_system_chars = UserFacingNameToSystemCharacteristics['gb200-4']
-  gb200_system_chars_no_decorator = dataclasses.replace(
-      gb200_system_chars,
-      gpu_config=GpuConfig(
-          requires_topology=False, jobset_decorator_fn=lambda yml, *_: yml
-      ),
-  )
-  # Patch the function that returns the system characteristics
-  # to return our modified object.
-  with patch(
-      'xpk.commands.workload.get_system_characteristics',
-      return_value=(gb200_system_chars_no_decorator, 0),
-  ):
-    args = construct_args(
-        device_type='gb200-4',
-        workload='test-workload',
-        command='echo hello',
-        num_nodes=1,
-        restart_on_exit_codes=None,
-    )
-    workload_create(args)
-
-  assert workload_create_mocks.write_tmp_file.called
-  yaml_content = workload_create_mocks.write_tmp_file.call_args[0][0]
-  jobset = yaml.safe_load(yaml_content)
-
-  tolerations = jobset['spec']['replicatedJobs'][0]['template']['spec'][
-      'template'
-  ]['spec']['tolerations']
-  assert {
-      'key': 'kubernetes.io/arch',
-      'operator': 'Equal',
-      'value': 'arm64',
-      'effect': 'NoSchedule',
-  } in tolerations
-=======
-def test_workload_create_dry_run_with_output_file(mocker):
-  args = MagicMock()
-  args.workload = 'test-workload'
-  args.output_manifest_file = 'manifest.yaml'
-  args.use_pathways = False
-  args.use_vertex_tensorboard = False
-  args.project = 'test-project'
-  args.cluster = 'test-cluster'
-  args.zone = 'test-zone'
-  args.sub_slicing_topology = None
-
-  # Mock dependencies to avoid external calls and simulate state
-  mocker.patch('xpk.utils.execution_context.dry_run', True)
-  mocks = {
-      'get_system_characteristics': (SYSTEM_CHARACTERISTICS, 0),
-      'get_user_workload_container': ('container_yaml', None),
-      'write_tmp_file': 'tmp_file',
-      'parse_env_config': None,
-  }
-  for name, return_value in mocks.items():
-    mocker.patch(f'xpk.commands.workload.{name}', return_value=return_value)
-
-  mock_open = mocker.patch('builtins.open', mocker.mock_open())
-
-  with pytest.raises(SystemExit):
-    workload_create(args)
-
-  mock_open.assert_called_once_with('manifest.yaml', 'w', encoding='utf-8')
-  written_content = mock_open.return_value.write.call_args[0][0]
-  assert 'test-workload' in written_content
-  assert 'cloud.google.com/gke-tpu-topology: 8x8' in written_content
->>>>>>> 5da6fda5
+  )