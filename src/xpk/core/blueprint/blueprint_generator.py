--- conflicted
+++ resolved
@@ -49,8 +49,7 @@
 }
 
 cluster_toolkit_url = "github.com/GoogleCloudPlatform/cluster-toolkit"
-<<<<<<< HEAD
-cluster_toolkit_version = "v1.47.0"
+cluster_toolkit_version = "develop"
 
 
 def get_subnetworks_for_a3mega(cluster_name: str) -> list[str]:
@@ -61,9 +60,6 @@
   return [f"{cluster_name}-sub-1"] + [
       f"{cluster_name}-rdma-sub-{i}" for i in range(8)
   ]
-=======
-cluster_toolkit_version = "develop"
->>>>>>> de990b01
 
 def get_subnetworks_for_a4() -> list[str]:
   return ['gvnic-1'] + [f'rdma-{i}' for i in range(8)]
