--- conflicted
+++ resolved
@@ -147,15 +147,6 @@
         source="modules/scheduler/gke-cluster",
         use=[primary_vpc_name, gpu_subnets_name],
         settings={
-<<<<<<< HEAD
-            "release_channel": (
-                "UNSPECIFIED"
-                if capacity_type == CapacityType.FLEX_START
-                else "RAPID"
-            ),
-            "version_prefix": "1.32.",
-=======
->>>>>>> d510472c
             "prefix_with_deployment_name": False,
             "name_suffix": cluster_name,
             "enable_private_endpoint": False,
@@ -189,11 +180,8 @@
             "group_placement_max_distance": group_placement_max_distance,
         },
     )
-    nodepool_used_deps = (
-        ["gke_cluster", gpu_subnets_name, "group_placement_0"]
-        if reservation
-        else ["gke_cluster", gpu_subnets_name]
-    )
+    nodepool_used_deps = ["gke_cluster", gpu_subnets_name]
+
     a3_megagpu_pool_0 = DeploymentModule(
         id="a3_megagpu_pool_0",
         source="modules/compute/gke-node-pool",
@@ -201,17 +189,6 @@
         settings={
             "name": f"{cluster_name}-a3-megagpu-pool-0",
             "machine_type": system.gce_machine_type,
-<<<<<<< HEAD
-=======
-            "guest_accelerator": [{
-                "type": "nvidia-h100-mega-80gb",
-                "count": 8,
-                "gpu_driver_installation_config": {
-                    "gpu_driver_version": "DEFAULT"
-                },
-            }],
-            "static_node_count": num_nodes,
->>>>>>> d510472c
             "zones": [zone],
             "host_maintenance_interval": reservation_maintenance_interval,
             "reservation_affinity": self._getblock_reservation_affinity(
@@ -220,7 +197,6 @@
             "run_workload_script": False,
             "spot": capacity_type == CapacityType.SPOT,
             "max_pods_per_node": 32,
-<<<<<<< HEAD
             "guest_accelerator": [{
                 "type": "nvidia-h100-mega-80gb",
                 "count": 8,
@@ -231,8 +207,6 @@
             "auto_upgrade": (
                 True if capacity_type != CapacityType.FLEX_START else False
             ),
-=======
->>>>>>> d510472c
         },
         outputs=["instructions"],
     )
@@ -290,6 +264,17 @@
             }]
         },
     )
+
+    print(reservation_placement_policy)
+    if reservation_placement_policy is not None:
+      a3_megagpu_pool_0.settings["placement_policy"] = (
+          reservation_placement_policy
+      )
+
+    if set_placement_policy and reservation_placement_policy is None:
+      a3_megagpu_pool_0.use.append(group_placement_0.id)
+      primary_group.modules.append(group_placement_0)
+
     primary_group = DeploymentGroup(
         group="primary",
         modules=[
@@ -301,18 +286,6 @@
             workload_configmap,
         ],
     )
-    if reservation_placement_policy is not None:
-      a3_megagpu_pool_0.settings["placement_policy"] = (
-          reservation_placement_policy
-      )
-
-<<<<<<< HEAD
-    if set_placement_policy:
-=======
-    if set_placement_policy and reservation_placement_policy is None:
-      a3_megagpu_pool_0.use.append(group_placement_0.id)
->>>>>>> d510472c
-      primary_group.modules.append(group_placement_0)
 
     a3_mega_blueprint = Blueprint(
         terraform_backend_defaults=self._getblock_terraform_backend(
@@ -1084,6 +1057,7 @@
         "enable_flex_start": True,
         "enable_queued_provisioning": True,
         "autoscaling_total_min_nodes": 0,
+        "release_channel": "UNSPECIFIED",
         "auto_repair": False,
         "auto_upgrade": False,
     }
