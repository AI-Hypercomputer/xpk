--- conflicted
+++ resolved
@@ -70,11 +70,6 @@
       auth_cidr: str,
       prefix: str = "",
       num_nodes: int = 2,
-<<<<<<< HEAD
-      enable_gcsfuse_csi_driver=False,
-      enable_filestore_csi_driver=False,
-=======
->>>>>>> 12c19fa3
       pods_ip_cidr_range: str = "10.4.0.0/14",
       services_ip_cidr_range: str = "10.0.32.0/20",
       global_ip_address_range: str = "192.169.0.0/16",
@@ -138,12 +133,8 @@
             "prefix_with_deployment_name": False,
             "name_suffix": cluster_name,
             "enable_private_endpoint": False,
-<<<<<<< HEAD
-            "enable_gcsfuse_csi": enable_gcsfuse_csi_driver,
-            "enable_filestore_csi": enable_filestore_csi_driver,
-=======
             "enable_gcsfuse_csi": True,
->>>>>>> 12c19fa3
+            "enable_filestore_csi": True,
             "master_authorized_networks": [{
                 "cidr_block": (
                     f"{auth_cidr}"
