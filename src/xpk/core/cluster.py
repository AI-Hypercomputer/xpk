--- conflicted
+++ resolved
@@ -28,11 +28,11 @@
     run_command_with_updates_retry,
 )
 from .gcloud_context import (
-    GcloudConfig,
     add_zone_and_project,
     get_gke_server_config,
     zone_to_region,
 )
+from .args.gcloud_context import GcloudConfig
 from .nodepool import upgrade_gke_nodepools_version
 from .resources import get_cluster_system_characteristics
 from .system_characteristics import SystemCharacteristics
@@ -86,12 +86,7 @@
   return return_code
 
 
-<<<<<<< HEAD
-def install_nccl_on_cluster(
-    args: ClusterConfig, system: SystemCharacteristics
-) -> int:
-=======
-def set_pathways_job_on_cluster(args) -> int:
+def set_pathways_job_on_cluster(args: ClusterConfig) -> int:
   """Add PathwaysJob command on server side and ask user to verify it is created.
 
   Args:
@@ -120,8 +115,9 @@
   return return_code
 
 
-def install_nccl_on_cluster(args, system: SystemCharacteristics) -> int:
->>>>>>> ea5ff775
+def install_nccl_on_cluster(
+    args: ClusterConfig, system: SystemCharacteristics
+) -> int:
   """Install NCCL plugin on the cluster.
 
   Args:
@@ -162,7 +158,7 @@
   return 0
 
 
-def install_nri_on_cluster(args) -> int:
+def install_nri_on_cluster(args: ClusterConfig) -> int:
   """Install NRI Device Injector on the cluster.
 
   Args:
@@ -225,11 +221,9 @@
   return 0
 
 
-<<<<<<< HEAD
-def is_driver_enabled_on_cluster(args: ClusterConfig, driver: str) -> bool:
-  """Checks if GCSFuse CSI driver is enabled on the cluster.
-=======
-def update_cluster_with_parallelstore_driver_if_necessary(args) -> int:
+def update_cluster_with_parallelstore_driver_if_necessary(
+    args: ClusterConfig,
+) -> int:
   """Updates a GKE cluster to enable Parallelstore CSI driver, if not enabled already.
   Args:
     args: user provided arguments for running the command.
@@ -248,7 +242,7 @@
   return 0
 
 
-def update_cluster_with_pd_driver_if_necessary(args) -> int:
+def update_cluster_with_pd_driver_if_necessary(args: ClusterConfig) -> int:
   """Updates a GKE cluster to enable PersistentDisk CSI driver, if not enabled already.
   Args:
     args: user provided arguments for running the command.
@@ -269,9 +263,8 @@
   return 0
 
 
-def is_driver_enabled_on_cluster(args, driver: str) -> bool:
+def is_driver_enabled_on_cluster(args: ClusterConfig, driver: str) -> bool:
   """Checks if the CSI driver is enabled on the cluster.
->>>>>>> ea5ff775
   Args:
     args: user provided arguments for running the command.
     driver (str) : name of the driver
@@ -373,7 +366,7 @@
   return k8s_client.ApiClient()  # pytype: disable=bad-return-type
 
 
-def get_gpu_type_from_cluster(args) -> str:
+def get_gpu_type_from_cluster(args: ClusterConfig) -> str:
   system = get_cluster_system_characteristics(args)
   if not system is None:
     return system.device_type
@@ -482,7 +475,7 @@
 
 
 def upgrade_gke_control_plane_version(
-    args: ClusterConfig, default_rapid_gke_version
+    args: ClusterConfig, default_rapid_gke_version: str
 ) -> int:
   """Upgrade GKE cluster's control plane version before updating nodepools to use CloudDNS.
 
