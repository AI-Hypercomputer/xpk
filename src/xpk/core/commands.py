"""
Copyright 2024 Google LLC

Licensed under the Apache License, Version 2.0 (the "License");
you may not use this file except in compliance with the License.
You may obtain a copy of the License at

     https://www.apache.org/licenses/LICENSE-2.0

Unless required by applicable law or agreed to in writing, software
distributed under the License is distributed on an "AS IS" BASIS,
WITHOUT WARRANTIES OR CONDITIONS OF ANY KIND, either express or implied.
See the License for the specific language governing permissions and
limitations under the License.
"""

import datetime
import subprocess
import sys
import time

from ..utils.objects import chunks
from ..utils.file import make_tmp_files, write_tmp_file
from ..utils.console import xpk_print
from ..utils.execution_context import is_dry_run


def run_commands(commands, jobname, per_command_name, batch=10):
  """Run commands in groups of `batch`.

  Args:
    commands: list of command.
    jobname: the name of the job.
    per_command_name: list of command names.
    batch: number of commands to run in parallel.

  Returns:
    0 if successful and 1 otherwise.
  """
  temporary_files_batches = chunks(make_tmp_files(per_command_name), batch)
  commands_batched = chunks(commands, batch)
  per_command_name_batches = chunks(per_command_name, batch)

  xpk_print(
      f'Breaking up a total of {len(commands)} commands into'
      f' {len(commands_batched)} batches'
  )
  if is_dry_run():
    xpk_print('Pretending all the jobs succeeded')
    return 0

  max_return_code = 0
  for i, _ in enumerate(commands_batched):
    xpk_print(f'Dispatching batch {i}/{len(commands_batched)}')
    batch_max_return_code, _ = run_command_batch(
        commands_batched[i],
        jobname,
        per_command_name_batches[i],
        temporary_files_batches[i],
    )
    max_return_code = max(max_return_code, batch_max_return_code)
    if max_return_code > 0:
      return max_return_code
  return max_return_code


def run_command_batch(commands, jobname, per_command_name, output_logs):
  """Runs commands in parallel.

  Args:
    commands: list of n commands, each command is a a list of strings
    jobname: Useful debugging name for the group of commands
    per_command_name: specific name per task
    output_logs: list of n log paths, each command will output to each log.

  Returns:
    The max return code and a list of all the return codes.
  """

  files = [open(f, 'w', encoding='utf-8') for f in output_logs]
  children = []
  start_time = datetime.datetime.now()
  for command, file in zip(commands, files):
    children.append(
        # subprocess managed by list pylint: disable=consider-using-with
        subprocess.Popen(command, stdout=file, stderr=file, shell=True)
    )

  while True:
    returncodes = [child.poll() for child in children]
    max_returncode = max([0] + [r for r in returncodes if r is not None])
    completed = len([r for r in returncodes if r is not None])
    total = len(returncodes)
    seconds_elapsed = (datetime.datetime.now() - start_time).total_seconds()
    if completed < total:
      slow_worker_index = returncodes.index(None)
      slow_worker_text = per_command_name[slow_worker_index]
      slow_str = (
          f', task {slow_worker_text} still working, logfile'
          f' {output_logs[slow_worker_index]}'
      )
    else:
      slow_str = ''
    xpk_print(
        f'[t={seconds_elapsed:.2f}, {jobname}] Completed'
        f' {completed}/{total}{slow_str}'
    )
    if max_returncode > 0:
      failing_index = [
          i for i, x in enumerate(returncodes) if x is not None and x > 0
      ][0]
      xpk_print(
          f'Terminating all {jobname} processes since at least one failed.'
      )
      xpk_print(
          f'Failure is {per_command_name[failing_index]}'
          f' and logfile {output_logs[failing_index]}'
      )
      for child in children:
        child.terminate()
      break

    if completed == total:
      break

    time.sleep(1)

  for file in files:
    file.close()

  return max_returncode, returncodes


def run_command_with_updates_retry(
    command, task, verbose=True, num_retry_attempts=5, wait_seconds=10
) -> int:
  """Generic run commands function with updates and retry logic.

  Args:
    command: command to execute
    task: user-facing name of the task
    verbose: shows stdout and stderr if set to true. Set to True by default.
    num_retry_attempts: number of attempts to retry the command.
        This has a default value in the function arguments.
    wait_seconds: Seconds to wait between attempts.
        Has a default value in the function arguments.

  Returns:
    0 if successful and 1 otherwise.
  """

  i = 0
  return_code = -1
  while return_code != 0 and i < num_retry_attempts:
    # Do not sleep before first try.
    if i != 0:
      xpk_print(f'Wait {wait_seconds} seconds before retrying.')
      time.sleep(wait_seconds)
    i += 1
    xpk_print(f'Try {i}: {task}')
    return_code = run_command_with_updates(command, task, verbose=verbose)
  return return_code


def run_command_with_updates(command, task, verbose=True) -> int:
  """Generic run commands function with updates.

  Args:
    command: command to execute
    task: user-facing name of the task
    verbose: shows stdout and stderr if set to true. Set to True by default.

  Returns:
    0 if successful and 1 otherwise.
  """
  if is_dry_run():
    xpk_print(
        f'Task: `{task}` is implemented by the following command'
        ' not running since it is a dry run.'
        f' \n{command}'
    )
    return 0
  if verbose:
    xpk_print(
        f'Task: `{task}` is implemented by `{command}`, streaming output live.'
    )
    with subprocess.Popen(
        command,
        stdout=sys.stdout,
        stderr=sys.stderr,
        shell=True,
    ) as child:
      i = 0
      while True:
        return_code = child.poll()
        if return_code is None:
          xpk_print(f'Waiting for `{task}`, for {i} seconds...', end='\r')
          time.sleep(1)
          i += 1
        else:
          xpk_print(f'Task: `{task}` terminated with code `{return_code}`')
          return return_code
  else:
    xpk_print(
        f'Task: `{task}` is implemented by `{command}`, hiding output unless'
        ' there is an error.'
    )
    try:
      subprocess.check_output(command, shell=True, stderr=subprocess.STDOUT)
    except subprocess.CalledProcessError as e:
      xpk_print(
          f'Task: `{task}` terminated with ERROR `{e.returncode}`, printing'
          ' logs'
      )
      xpk_print('*' * 80)
      xpk_print(e.output)
      xpk_print('*' * 80)
      return e.returncode
    xpk_print(f'Task: `{task}` succeeded.')
    return 0


def run_command_for_value(
    command,
    task,
    dry_run_return_val='0',
    print_timer=False,
    hide_error=False,
    quiet=False,
) -> tuple[int, str]:
  """Runs the command and returns the error code and stdout.

  Prints errors and associated user-facing information

  Args:
    command: user provided command to run.
    task: user provided task name for running the command.
    dry_run_return_val: return value of this command for dry run.
    print_timer: print out the time the command is running.
    hide_error: hide the error from the command output upon success.

  Returns:
    tuple[int, str]
    int: return_code, default is 0
    str: return_val, default is '0'
  """
  if is_dry_run():
    xpk_print(
        f'Task: `{task}` is implemented by the following command'
        ' not running since it is a dry run.'
        f' \n{command}'
    )
    return 0, dry_run_return_val

  if print_timer:
    if not quiet:
      xpk_print(f'Task: `{task}` is implemented by `{command}`')
    with subprocess.Popen(
        command,
        stdout=subprocess.PIPE,
        stderr=subprocess.PIPE,
        shell=True,
    ) as child:
      i = 0
      while True:
        return_code = child.poll()
        if return_code is None:
          if not quiet:
            xpk_print(f'Waiting for `{task}`, for {i} seconds...', end='\r')
          time.sleep(1)
          i += 1
        else:
          if not quiet:
            xpk_print(f'Task: `{task}` terminated with code `{return_code}`')
          out_bytes, err_bytes = child.communicate()
          out_str, err_str = str(out_bytes, 'UTF-8'), str(err_bytes, 'UTF-8')
          return return_code, f'{out_str}\n{err_str}'
  else:
    if not quiet:
      xpk_print(
          f'Task: `{task}` is implemented by `{command}`, hiding output unless'
          ' there is an error.'
      )
    try:
      output = subprocess.check_output(
          command,
          shell=True,
          stderr=subprocess.STDOUT if not hide_error else None,
      )
    except subprocess.CalledProcessError as e:
      if not quiet:
        xpk_print(f'Task {task} failed with {e.returncode}')
        xpk_print('*' * 80)
        xpk_print(e.output)
        xpk_print('*' * 80)
      return e.returncode, str(e.output, 'UTF-8')
    return 0, str(output, 'UTF-8')


def run_command_with_full_controls(
    command: str,
    task: str,
    instructions: str | None = None,
) -> int:
  """Run command in current shell with system out, in and error handles. Wait
  until it exits.

  Args:
    command: command to execute
    task: user-facing name of the task
    verbose: shows stdout and stderr if set to true. Set to True by default.

  Returns:
    0 if successful and 1 otherwise.
  """
  if is_dry_run():
    xpk_print(
        f'Task: `{task}` is implemented by the following command'
        ' not running since it is a dry run.'
        f' \n{command}'
    )
    return 0

  xpk_print(
      f'Task: `{task}` is implemented by `{command}`. '
      'Streaming output and input live.'
  )

  if instructions is not None:
    xpk_print(instructions)

  try:
    with subprocess.Popen(
        command,
        stdout=sys.stdout,
        stderr=sys.stderr,
        stdin=sys.stdin,
        shell=True,
    ) as child:
      return_code = child.wait()
      xpk_print(f'Task: `{task}` terminated with code `{return_code}`')
  except KeyboardInterrupt:
    return_code = 0

  return return_code


def run_kubectl_apply(yml_string: str, task: str) -> int:
  tmp = write_tmp_file(yml_string)
<<<<<<< HEAD
  command = f'kubectl apply -f {str(tmp.file.name)}'
  err_code = run_command_with_updates(command, task, args)
  return err_code


def run_command_and_capture_output(
    command: str, task, global_args
) -> tuple[str, int]:
  """Executes a command and captures its output and return code.

  Args:
    command (str): The command string to execute.

  Returns:
    tuple[int, str]: A tuple containing the return code and the captured output string.
  """
  if global_args.dry_run:
    xpk_print(
        f'Task: `{task}` is implemented by the following command'
        ' not running since it is a dry run.'
        f' \n{command}'
    )
    return "",0
  try:
    result = subprocess.run(
        command, shell=True, capture_output=True, text=True, check=False
    )
    output = result.stdout + result.stderr
    return output, result.returncode
  except subprocess.CalledProcessError as e:
    error_output = e.stdout + e.stderr
    xpk_print(f'Task {task} failed with return code {e.returncode}')
    xpk_print('*' * 80)
    xpk_print(error_output)
    xpk_print('*' * 80)
    return error_output, e.returncode
=======
  command = f'kubectl apply -f {str(tmp)}'
  err_code = run_command_with_updates(command, task)
  return err_code
>>>>>>> 6e5ef00c
<|MERGE_RESOLUTION|>--- conflicted
+++ resolved
@@ -347,9 +347,8 @@
 
 def run_kubectl_apply(yml_string: str, task: str) -> int:
   tmp = write_tmp_file(yml_string)
-<<<<<<< HEAD
-  command = f'kubectl apply -f {str(tmp.file.name)}'
-  err_code = run_command_with_updates(command, task, args)
+  command = f'kubectl apply -f {str(tmp)}'
+  err_code = run_command_with_updates(command, task)
   return err_code
 
 
@@ -383,9 +382,4 @@
     xpk_print('*' * 80)
     xpk_print(error_output)
     xpk_print('*' * 80)
-    return error_output, e.returncode
-=======
-  command = f'kubectl apply -f {str(tmp)}'
-  err_code = run_command_with_updates(command, task)
-  return err_code
->>>>>>> 6e5ef00c
+    return error_output, e.returncode