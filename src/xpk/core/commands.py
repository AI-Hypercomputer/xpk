--- conflicted
+++ resolved
@@ -175,11 +175,8 @@
   Returns:
     0 if successful and 1 otherwise.
   """
-<<<<<<< HEAD
-  if global_args.dry_run is True:
-=======
+  
   if is_dry_run():
->>>>>>> c9a99cb0
     xpk_print(
         f'Task: `{task}` is implemented by the following command'
         ' not running since it is a dry run.'
