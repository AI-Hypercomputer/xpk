--- conflicted
+++ resolved
@@ -42,18 +42,14 @@
 from argparse import Namespace
 from dataclasses import dataclass
 
-<<<<<<< HEAD
-from ..utils.file import write_tmp_file
-from ..utils.console import get_user_input, xpk_exit, xpk_print
-=======
 from google.api_core.exceptions import PermissionDenied
 from google.cloud import resourcemanager_v3
 from kubernetes import client as k8s_client
 from kubernetes import config
 from kubernetes.client.exceptions import ApiException
 
-from ..utils import get_user_input, write_tmp_file, xpk_exit, xpk_print
->>>>>>> de55aefd
+from ..utils.file import write_tmp_file
+from ..utils.console import get_user_input, xpk_exit, xpk_print
 from .commands import (
     run_command_for_value,
     run_command_with_updates,
@@ -91,14 +87,11 @@
 AUTOPROVISIONING_CONFIG_VALUE = 'AUTOPROVISION'
 AUTOPROVISIONING_CONFIG_MINIMUM_KEY = 'minimum_chips'
 AUTOPROVISIONING_CONFIG_MAXIMUM_KEY = 'maximum_chips'
-<<<<<<< HEAD
 CLOUD_PLATFORM_AUTH_SCOPE_URL = (
     '"https://www.googleapis.com/auth/cloud-platform"'
 )
 PLATFORM = 'linux/amd64'
-=======
 GCS_FUSE_ANNOTATION = 'gke-gcsfuse/volumes: "true"'
->>>>>>> de55aefd
 
 
 class CapacityType(enum.Enum):
@@ -395,8 +388,6 @@
   return num_chips
 
 
-<<<<<<< HEAD
-=======
 def update_gke_cluster_with_clouddns(args) -> int:
   """Run the GKE cluster update command for existing clusters and enable CloudDNS.
 
@@ -552,7 +543,6 @@
   return 0
 
 
->>>>>>> de55aefd
 def set_up_cluster_network_for_gpu(args, system: SystemCharacteristics) -> int:
   """Set up GKE Cluster networks, subnets and firewall rules for A3/A3+.
   Note: there are 4 NICs for GPU-GPU bw and 1 NIC for host in an A3 node,
@@ -1147,8 +1137,6 @@
   return raw_cluster_output.splitlines(), 0
 
 
-<<<<<<< HEAD
-=======
 def is_cluster_using_clouddns(args) -> bool:
   """Checks if cluster is using CloudDNS.
   Args:
@@ -1332,7 +1320,6 @@
   return 0
 
 
->>>>>>> de55aefd
 def get_nodepool_zone(args, nodepool_name) -> tuple[int, str]:
   """Return zone in which nodepool exists in the cluster.
 
@@ -2095,10 +2082,6 @@
           and master_gke_version.split('.')[:2] == version.split('.')[:2]
       ):
         node_pool_gke_version = version
-<<<<<<< HEAD
-
-=======
->>>>>>> de55aefd
   is_supported_node_pool_version = (
       node_pool_gke_version in gke_server_config.valid_versions
   )
@@ -2570,12 +2553,7 @@
     yaml += """
                 volumeMounts:
                 {volume_mounts}
-<<<<<<< HEAD
 """
-=======
-  """
-
->>>>>>> de55aefd
   return yaml.format(
       args=args,
       system=system,
@@ -2721,15 +2699,6 @@
                 - name: shared-memory
                   mountPath: /dev/shm
                 - name: workload-terminated-volume
-<<<<<<< HEAD
-                  mountPath: /usr/share/workload"""
-    elif (
-        system.device_type == h100_mega_device_type
-        or system.device_type == h200_device_type
-    ):
-      volume_mount_yaml = ''
-
-=======
                   mountPath: /usr/share/workload
                 """
     elif system.device_type == h100_mega_device_type:
@@ -2755,7 +2724,6 @@
                   mountPath: {storage.mount_point}
                   readOnly: {storage.readonly}
                 """
->>>>>>> de55aefd
   return volume_mount_yaml
 
 
