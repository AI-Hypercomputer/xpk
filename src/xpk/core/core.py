--- conflicted
+++ resolved
@@ -2628,10 +2628,7 @@
       volumes += f"""- name: {storage.pv}
                 persistentVolumeClaim:
                   claimName: {storage.pvc}
-<<<<<<< HEAD
-=======
                   readOnly: {storage.readonly}
->>>>>>> e860597c
               """
   return volumes
 
@@ -2696,10 +2693,7 @@
     if storage.type == GCP_FILESTORE_TYPE:
       volume_mount_yaml += f"""- name: {storage.pv}
                   mountPath: {storage.mount_point}
-<<<<<<< HEAD
-=======
                   readOnly: {storage.readonly}
->>>>>>> e860597c
                 """
   return volume_mount_yaml
 
