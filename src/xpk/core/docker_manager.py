--- conflicted
+++ resolved
@@ -18,11 +18,7 @@
 import docker
 from docker.errors import ContainerError, APIError, ImageNotFound, BuildError
 from ..utils.console import xpk_print, xpk_exit
-<<<<<<< HEAD
-from shutil import move
-=======
 from shutil import copytree, copy
->>>>>>> a24a0f8e
 import requests
 import os
 import tempfile
@@ -34,24 +30,6 @@
 ctk_docker_image = "xpk-ctk"
 ctk_container_name = "xpk-ctk-container"
 gcloud_cfg_mount_path = "/root/.config/gcloud"
-<<<<<<< HEAD
-deployment_dir_mount_path = "/out"
-
-
-class CtkCommandRunner(ABC):
-  """This is a base class that defines methods a class for running cluster toolkit command should implement."""
-
-  @abstractmethod
-  def build(self) -> None:
-    return None
-
-  @abstractmethod
-  def run_command(self, cmd: str) -> None:
-    return None
-
-  @abstractmethod
-  def upload_to_deployment_dir(self, path: str) -> None:
-=======
 working_dir_mount_path = "/out"
 dockerfile_gh_path = "https://raw.githubusercontent.com/GoogleCloudPlatform/cluster-toolkit/refs/heads/develop/tools/cloud-build/images/cluster-toolkit-dockerfile/Dockerfile"
 upload_dir = "uploads"
@@ -67,17 +45,12 @@
     Returns:
         None
     """
->>>>>>> a24a0f8e
     return None
 
   @abstractmethod
   def run_command(self, cmd: str) -> None:
     """run_command implements executing command. If command execution fails, exception should be raised.
 
-<<<<<<< HEAD
-class CtkDockerManager(CtkCommandRunner):
-  """CtkDockerManager is a class for managing gcluster execution in docker container.
-=======
     Args:
         cmd (str): command to run
 
@@ -113,7 +86,6 @@
 
 class DockerManager(CommandRunner):
   """DockerManager is a class for managing gcluster execution in docker container.
->>>>>>> a24a0f8e
   Attributes:
     - dockerfile_path (str) : path to dockerfile defining gcluster execution image
     - gcloud_cfg_path (str) : path to directory containing gcloud configuration
@@ -128,37 +100,20 @@
   def __init__(
       self,
       gcloud_cfg_path: str,
-<<<<<<< HEAD
-      deployment_dir: str,
-=======
       working_dir: str,
->>>>>>> a24a0f8e
       nocache: bool = False,
       img_name: str = ctk_docker_image,
       container_name: str = ctk_container_name,
       rm_container_after: bool = True,
   ) -> None:
-<<<<<<< HEAD
-
-=======
     self.dockerfile_path = ""
->>>>>>> a24a0f8e
     self.client = docker.from_env()
     self.gcloud_cfg_path = gcloud_cfg_path
-<<<<<<< HEAD
-    self.deployment_dir = deployment_dir
-=======
     self.working_dir = working_dir
->>>>>>> a24a0f8e
     self.nocache = nocache
     self.img_name = img_name
     self.container_name = container_name
     self.rm_container_after = rm_container_after
-<<<<<<< HEAD
-    self.dockerfile_path = self._create_tmp_for_dockerfile()
-    self._download_ctk_dockerfile()
-=======
->>>>>>> a24a0f8e
 
   def _create_tmp_for_dockerfile(self) -> str:
     tmp_dir = os.path.join(tempfile.gettempdir(), "xpkutils")
@@ -170,18 +125,6 @@
   def _is_docker_installed(self) -> None:
     self.client.info()
 
-<<<<<<< HEAD
-  def _download_ctk_dockerfile(self):
-    """Downloads cluster toolkit dockerfile and returns tmp path on which it is saved
-
-    Returns:
-        str: path do dockerfile
-    """
-    r = requests.get(
-        "https://raw.githubusercontent.com/GoogleCloudPlatform/cluster-toolkit/refs/heads/develop/tools/cloud-build/images/cluster-toolkit-dockerfile/Dockerfile",
-        timeout=100,
-    )
-=======
   def _download_ctk_dockerfile(self) -> None:
     """Downloads cluster toolkit dockerfile to dockerfile_path
 
@@ -189,7 +132,6 @@
         None
     """
     r = requests.get(dockerfile_gh_path, timeout=100)
->>>>>>> a24a0f8e
 
     with open(self.dockerfile_path, "w+", encoding="utf8") as dockerfile:
       dockerfile.write(r.text)
@@ -202,9 +144,6 @@
       return False
     return True
 
-<<<<<<< HEAD
-  def build(self):
-=======
   def _build_image(self):
     dir_path = "/".join(self.dockerfile_path.split("/")[:-1])
     xpk_print(
@@ -236,7 +175,6 @@
     os.rmdir(tmp_dockerfile_dir)
 
   def initialize(self):
->>>>>>> a24a0f8e
     """Build image from dockerfile pointed by _img_name. This method
     uses python docker client to build cloud toolkit execution image.
     Arguments:
@@ -248,39 +186,9 @@
       - TypeError - otherwise
 
     """
-<<<<<<< HEAD
-    dir_path = "/".join(self.dockerfile_path.split("/")[:-1])
-    xpk_print(
-        f"Building docker image from dockerfile: {self.dockerfile_path}. It may"
-        " take a while..."
-    )
-    if self.nocache is False and self._image_exists(self.img_name):
-      return
-    try:
-      self.client.images.build(
-          nocache=self.nocache,
-          path=dir_path,
-          tag=f"{self.img_name}:latest",
-          rm=True,
-      )
-    except BuildError as e:
-      xpk_print(f"error while building image {self.img_name}: {e.msg}")
-      xpk_exit(dockerBuildErrorCode)
-    except APIError as e:
-      xpk_print(f"erro while building image {self.img_name}: {e.explanation}")
-      xpk_exit(dockerBuildErrorCode)
-    except TypeError as e:
-      xpk_print(f"TypeError while building image {self.img_name}")
-      xpk_exit(dockerBuildErrorCode)
-    xpk_print("Docker image build succesfully.")
-    os.remove(self.dockerfile_path)
-    tmp_dockerfile_dir = "/".join(self.dockerfile_path.split("/")[:-1])
-    os.rmdir(tmp_dockerfile_dir)
-=======
     self._is_docker_installed()
     self.dockerfile_path = self._create_tmp_for_dockerfile()
     self._build_image()
->>>>>>> a24a0f8e
 
   def run_command(
       self,
@@ -300,11 +208,7 @@
     xpk_print(f"Running command: {cmd} inside container: {self.container_name}")
     xpk_print(
         f"volumes: {self.gcloud_cfg_path}:{gcloud_cfg_mount_path},"
-<<<<<<< HEAD
-        f" {self.deployment_dir}:{deployment_dir_mount_path}"
-=======
         f" {self.working_dir}:{working_dir_mount_path}"
->>>>>>> a24a0f8e
     )
     try:
       self.client.containers.run(
@@ -316,11 +220,7 @@
           stderr=True,
           volumes=[
               f"{self.gcloud_cfg_path}:{gcloud_cfg_mount_path}",
-<<<<<<< HEAD
-              f"{self.deployment_dir}:{deployment_dir_mount_path}",
-=======
               f"{self.working_dir}:{working_dir_mount_path}",
->>>>>>> a24a0f8e
           ],
           environment={
               "GOOGLE_APPLICATION_CREDENTIALS": (
@@ -330,11 +230,7 @@
       )
     except ContainerError as e:
       xpk_print(
-<<<<<<< HEAD
-          "Deploying cluster failed due to ContainerError with exit status:"
-=======
           "Running command failed due to ContainerError with exit status:"
->>>>>>> a24a0f8e
           f" {e.exit_status} and stderr: {e.stderr}"
       )
       xpk_exit(DockerRunCommandExitCode)
@@ -344,8 +240,6 @@
     except APIError as e:
       xpk_print(f"Deploying cluster toolkit failed due to {e.explanation}")
       xpk_exit(DockerRunCommandExitCode)
-<<<<<<< HEAD
-=======
 
   def _make_upload_directory(self, name: str) -> str:
     target_path = os.path.join(self.working_dir, upload_dir, name)
@@ -365,7 +259,6 @@
     xpk_print(f"copying folder from {path} to {target_path}")
     copytree(path, target_path)
     return target_path
->>>>>>> a24a0f8e
 
   def upload_file_to_working_dir(self, path: str) -> str:
     """Move file or directory from specified path to directory containing deployment files
