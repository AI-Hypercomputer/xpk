"""
Copyright 2024 Google LLC

Licensed under the Apache License, Version 2.0 (the "License");
you may not use this file except in compliance with the License.
You may obtain a copy of the License at

     https://www.apache.org/licenses/LICENSE-2.0

Unless required by applicable law or agreed to in writing, software
distributed under the License is distributed on an "AS IS" BASIS,
WITHOUT WARRANTIES OR CONDITIONS OF ANY KIND, either express or implied.
See the License for the specific language governing permissions and
limitations under the License.
"""

from ..utils import templates

FUSE_PV_PATH = "/../templates/fuse-pv.yaml"
FUSE_PVC_PATH = "/../templates/fuse-pvc.yaml"


<<<<<<< HEAD
def create_pv(
    name: str, size: int, bucket: str, prefetch_metadata: bool
) -> dict:
=======
def create_pv(name: str, size: int, bucket: str, mount_options: str) -> dict:
>>>>>>> 735bbc16
  data = templates.load(FUSE_PV_PATH)
  data["metadata"]["name"] = f"{name}-pv"
  data["spec"]["capacity"]["storage"] = f"{size}Gi"
  data["spec"]["csi"]["volumeHandle"] = bucket
<<<<<<< HEAD
  if prefetch_metadata:
    data["spec"]["csi"]["volumeAttributes"][
        "gcsfuseMetadataPrefetchOnMount"
    ] = "true"
=======
  data["spec"]["mountOptions"] = mount_options.split(",")
>>>>>>> 735bbc16
  return data


def create_pvc(name: str, size: int) -> dict:
  data = templates.load(FUSE_PVC_PATH)
  data["metadata"]["name"] = f"{name}-pvc"
  data["spec"]["resources"]["requests"]["storage"] = f"{size}Gi"
  data["spec"]["volumeName"] = f"{name}-pv"
  return data


def manifest(
<<<<<<< HEAD
    name: str, bucket: str, size: int, prefetch_metadata: bool
) -> list[dict]:
  """Creates GCS FUSE storage manifests.
=======
    name: str, bucket: str, size: int, mount_options: str
) -> list[dict]:
  """Creates GCS FUSE manifest file.
>>>>>>> 735bbc16

  Args:
      name (str): base name of the volumes
      bucket (str): name of the storage bucket
<<<<<<< HEAD
      size (str): size of the storage
      prefetch_metadata (bool): if set, then enables metadata pre-population when mounting the volume

  Returns:
      list[dict]: list of manifests
  """
  pv = create_pv(name, size, bucket, prefetch_metadata)
=======
      size (str): size of the storage (in GB)
      mount_options (str): comma-separated list of mountOptions for PersistentVolume
  """
  pv = create_pv(name, size, bucket, mount_options)
>>>>>>> 735bbc16
  pvc = create_pvc(name, size)
  return [pv, pvc]<|MERGE_RESOLUTION|>--- conflicted
+++ resolved
@@ -20,25 +20,22 @@
 FUSE_PVC_PATH = "/../templates/fuse-pvc.yaml"
 
 
-<<<<<<< HEAD
 def create_pv(
-    name: str, size: int, bucket: str, prefetch_metadata: bool
+    name: str,
+    size: int,
+    bucket: str,
+    mount_options: str,
+    prefetch_metadata: bool,
 ) -> dict:
-=======
-def create_pv(name: str, size: int, bucket: str, mount_options: str) -> dict:
->>>>>>> 735bbc16
   data = templates.load(FUSE_PV_PATH)
   data["metadata"]["name"] = f"{name}-pv"
   data["spec"]["capacity"]["storage"] = f"{size}Gi"
   data["spec"]["csi"]["volumeHandle"] = bucket
-<<<<<<< HEAD
   if prefetch_metadata:
     data["spec"]["csi"]["volumeAttributes"][
         "gcsfuseMetadataPrefetchOnMount"
     ] = "true"
-=======
   data["spec"]["mountOptions"] = mount_options.split(",")
->>>>>>> 735bbc16
   return data
 
 
@@ -51,32 +48,24 @@
 
 
 def manifest(
-<<<<<<< HEAD
-    name: str, bucket: str, size: int, prefetch_metadata: bool
+    name: str,
+    bucket: str,
+    size: int,
+    mount_options: str,
+    prefetch_metadata: bool,
 ) -> list[dict]:
-  """Creates GCS FUSE storage manifests.
-=======
-    name: str, bucket: str, size: int, mount_options: str
-) -> list[dict]:
-  """Creates GCS FUSE manifest file.
->>>>>>> 735bbc16
+  """Creates GCS FUSE storage manifest file.
 
   Args:
       name (str): base name of the volumes
       bucket (str): name of the storage bucket
-<<<<<<< HEAD
-      size (str): size of the storage
+      size (str): size of the storage (in GB)
       prefetch_metadata (bool): if set, then enables metadata pre-population when mounting the volume
+      mount_options (str): comma-separated list of mountOptions for PersistentVolume
 
   Returns:
       list[dict]: list of manifests
   """
-  pv = create_pv(name, size, bucket, prefetch_metadata)
-=======
-      size (str): size of the storage (in GB)
-      mount_options (str): comma-separated list of mountOptions for PersistentVolume
-  """
-  pv = create_pv(name, size, bucket, mount_options)
->>>>>>> 735bbc16
+  pv = create_pv(name, size, bucket, mount_options, prefetch_metadata)
   pvc = create_pvc(name, size)
   return [pv, pvc]