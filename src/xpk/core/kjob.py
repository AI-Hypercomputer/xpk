--- conflicted
+++ resolved
@@ -14,13 +14,11 @@
 limitations under the License.
 """
 
-<<<<<<< HEAD
 from ..utils.yaml import literal_string
 from argparse import Namespace
 import yaml
 from .workload_decorators.tcpxo_decorator import decorate_kjob_job
 from ..utils.console import xpk_print
-=======
 import os
 from argparse import Namespace
 import yaml
@@ -32,7 +30,6 @@
 from .config import XPK_SA, DEFAULT_NAMESPACE
 from .storage import Storage, get_auto_mount_storages, GCS_FUSE_TYPE, GCP_FILESTORE_TYPE
 from ..utils.console import xpk_print, xpk_exit
->>>>>>> 92ff4ffb
 from .commands import run_command_for_value, run_kubectl_apply, run_command_with_updates
 from .config import XpkConfig, KJOB_SHELL_IMAGE, KJOB_SHELL_INTERACTIVE_COMMAND, KJOB_SHELL_WORKING_DIRECTORY, KJOB_BATCH_IMAGE, KJOB_BATCH_WORKING_DIRECTORY
 from .resources import get_cluster_system_characteristics, SystemCharacteristics, AcceleratorType
@@ -173,13 +170,16 @@
       "- path: /dev/nvidia-uvm\n"
       "- path: /dev/dmabuf_import_helper\n"
   )
-  interfaces_joined = interfaces[0]+"\n".join(interfaces[1:])
+  interfaces_joined = interfaces[0] + "\n".join(interfaces[1:])
   tcpxo = f"devices.gke.io/container.tcpxo-daemon=$'{joined}'"
   # annotations.append(
   #     "networking.gke.io/default-interface=\"eth0\"",
   # )
-  interfaces = f"networking.gke.io/interfaces=$'{literal_string(interfaces_joined)}'"
+  interfaces = (
+      f"networking.gke.io/interfaces=$'{literal_string(interfaces_joined)}'"
+  )
   return tcpxo, interfaces
+
 
 def verify_kjob_installed(args: Namespace) -> int:
   """Check if kjob is installed. If not provide user with proper communicate and exit.
@@ -284,38 +284,20 @@
       working_directory=working_directory,
       resources=resources,
       node_selector=node_selector,
+      service_account=service_account,
   )
   job_spec = yaml.safe_load(yml_string)["template"]
   job_spec = decorate_kjob_job(job_spec)
   job_template_dict = yaml.safe_load(yml_string)
   job_template_dict["template"] = job_spec
   return run_kubectl_apply(
-<<<<<<< HEAD
       yaml.dump(job_template_dict, sort_keys=False),
-=======
-      yml_string=job_template_yaml.format(
-          name=JobTemplateDefaults.NAME.value,
-          parallelism=JobTemplateDefaults.PARALLELISM.value,
-          completions=JobTemplateDefaults.COMPLETIONS.value,
-          container_name=JobTemplateDefaults.CONTAINER_NAME.value,
-          image=job_image,
-          working_directory=working_directory,
-          resources=resources,
-          node_selector=node_selector,
-          service_account=service_account,
-      ),
->>>>>>> 92ff4ffb
       task="Creating JobTemplate",
       args=args,
   )
 
 
-<<<<<<< HEAD
-# this may be moved to shell command
-def create_pod_template_instance(args: Namespace) -> int:
-=======
 def create_pod_template_instance(args: Namespace, service_account: str) -> int:
->>>>>>> 92ff4ffb
   """Create new PodTemplate instance on cluster with default settings.
 
   Args:
@@ -349,9 +331,6 @@
 def prepare_kjob(args: Namespace) -> int:
   xpk_print("Preparing kjob")
   system = get_cluster_system_characteristics(args)
-<<<<<<< HEAD
-  job_err_code = create_job_template_instance(args, system)
-=======
 
   k8s_api_client = setup_k8s_env(args)
   storages: list[Storage] = get_auto_mount_storages(k8s_api_client)
@@ -367,7 +346,6 @@
     service_account = XPK_SA
 
   job_err_code = create_job_template_instance(args, system, service_account)
->>>>>>> 92ff4ffb
   if job_err_code > 0:
     return job_err_code
 
