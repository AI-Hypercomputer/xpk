--- conflicted
+++ resolved
@@ -245,7 +245,6 @@
       and system.accelerator_type == AcceleratorType["GPU"]
       else ""
   )
-<<<<<<< HEAD
   yml_string = job_template_yaml.format(
       name=JobTemplateDefaults.NAME.value,
       parallelism=JobTemplateDefaults.PARALLELISM.value,
@@ -262,20 +261,6 @@
   job_template_dict["template"] = job_spec
   return run_kubectl_apply(
       yaml.dump(job_template_dict, sort_keys=False),
-=======
-
-  return run_kubectl_apply(
-      yml_string=job_template_yaml.format(
-          name=JobTemplateDefaults.NAME.value,
-          parallelism=JobTemplateDefaults.PARALLELISM.value,
-          completions=JobTemplateDefaults.COMPLETIONS.value,
-          container_name=JobTemplateDefaults.CONTAINER_NAME.value,
-          image=job_image,
-          working_directory=working_directory,
-          resources=resources,
-          node_selector=node_selector,
-      ),
->>>>>>> 2c6642c0
       task="Creating JobTemplate",
       args=args,
   )
@@ -295,10 +280,7 @@
   if pod_image is None or len(pod_image) == 0:
     pod_image = PodTemplateDefaults.IMAGE.value
   working_directory = config.get(KJOB_SHELL_WORKING_DIRECTORY)
-<<<<<<< HEAD
   xpk_print("working directory is: ", working_directory)
-=======
->>>>>>> 2c6642c0
   if working_directory is None or len(working_directory) == 0:
     working_directory = PodTemplateDefaults.WORKING_DIRECTORY.value
 
@@ -317,13 +299,7 @@
 
 def prepare_kjob(args) -> int:
   xpk_print("Preparing kjob")
-<<<<<<< HEAD
   system = get_cluster_system_characteristics(args)
-=======
-
-  system = get_cluster_system_characteristics(args)
-
->>>>>>> 2c6642c0
   job_err_code = create_job_template_instance(args, system)
   if job_err_code > 0:
     return job_err_code
