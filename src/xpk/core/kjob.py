"""
Copyright 2024 Google LLC

Licensed under the Apache License, Version 2.0 (the "License");
you may not use this file except in compliance with the License.
You may obtain a copy of the License at

     https://www.apache.org/licenses/LICENSE-2.0

Unless required by applicable law or agreed to in writing, software
distributed under the License is distributed on an "AS IS" BASIS,
WITHOUT WARRANTIES OR CONDITIONS OF ANY KIND, either express or implied.
See the License for the specific language governing permissions and
limitations under the License.
"""

import os
from argparse import Namespace
import yaml

from kubernetes import client as k8s_client
from kubernetes.client import ApiClient
from kubernetes.client.rest import ApiException
from .cluster import setup_k8s_env
from .config import XPK_SA, DEFAULT_NAMESPACE
from .storage import Storage, get_auto_mount_storages, GCS_FUSE_TYPE, GCP_FILESTORE_TYPE
from ..utils.console import xpk_print, xpk_exit
from .commands import run_command_for_value, run_kubectl_apply, run_command_with_updates
from .config import XpkConfig, KJOB_SHELL_IMAGE, KJOB_SHELL_INTERACTIVE_COMMAND, KJOB_SHELL_WORKING_DIRECTORY, KJOB_BATCH_IMAGE, KJOB_BATCH_WORKING_DIRECTORY
from .resources import get_cluster_system_characteristics, SystemCharacteristics, AcceleratorType
from enum import Enum

KJOB_API_GROUP_NAME = "kjobctl.x-k8s.io"
KJOB_API_GROUP_VERSION = "v1alpha1"
KJOB_API_VOLUME_BUNDLE_KIND = "VolumeBundle"
KJOB_API_VOLUME_BUNDLE_PLURAL = KJOB_API_VOLUME_BUNDLE_KIND.lower() + "s"
KJOB_API_VOLUME_BUNDLE_CRD_NAME = (
    f"{KJOB_API_VOLUME_BUNDLE_PLURAL}.{KJOB_API_GROUP_NAME}"
)
VOLUME_BUNDLE_TEMPLATE_PATH = "/../templates/volume_bundle.yaml"


class AppProfileDefaults(Enum):
  NAME = "xpk-def-app-profile"


class JobTemplateDefaults(Enum):
  NAME = "xpk-def-batch"
  PARALLELISM = 1
  COMPLETIONS = 1
  CONTAINER_NAME = "xpk-batch-container"
  IMAGE = "ubuntu:22.04"
  WORKING_DIRECTORY = "/"


class PodTemplateDefaults(Enum):
  NAME = "xpk-def-pod"
  CONTAINER_NAME = "xpk-interactive-container"
  IMAGE = "busybox:1.28"
  WORKING_DIRECTORY = "/"
  INTERACTIVE_COMMAND = "/bin/sh"


job_template_yaml = """
  apiVersion: kjobctl.x-k8s.io/v1alpha1
  kind: JobTemplate
  metadata:
    name: {name}
    namespace: default
  template:
    spec:
      parallelism: {parallelism}
      completions: {completions}
      completionMode: Indexed
      template:
        spec:
          tolerations:
            - operator: "Exists"
              key: nvidia.com/gpu
          containers:
            - name: {container_name}
              image: {image}
              workingDir: {working_directory}
              {resources}
          {node_selector}
          restartPolicy: OnFailure
          serviceAccountName: {service_account}
"""
job_node_selector_template = """
          nodeSelector:
            cloud.google.com/gke-accelerator: {gpu_name}
"""
job_resources_template = """
              resources:
                limits:
                  nvidia.com/gpu: {gpu_per_node}
"""

app_profile_yaml = """
apiVersion: kjobctl.x-k8s.io/v1alpha1
kind: ApplicationProfile
metadata:
  name: {name}
  namespace: default
spec:
  supportedModes:
    - name: Slurm
      template: {batch_template}
      requiredFlags: []
    - name: Interactive
      template: {interactive_template}
  volumeBundles: {volume_bundles}
"""

pod_template_yaml = """
apiVersion: v1
kind: PodTemplate
metadata:
  name: {name}
  namespace: default
template:
  spec:
    tolerations:
      - effect: NoSchedule
        key: components.gke.io/gke-managed-components
        operator: Equal
        value: "true"
    containers:
      - name: {container_name}
        image: {image}
        command: [{interactive_command}]
        workingDir: {working_directory}
    initContainers:
      - name: init
        image: {image}
        command: ['/bin/mkdir', '-p', '{working_directory}']
    serviceAccountName: {service_account}
"""

Kueue_TAS_annotation = "kueue.x-k8s.io/podset-preferred-topology=cloud.google.com/gce-topology-host"


def verify_kjob_installed(args: Namespace) -> int:
  """Check if kjob is installed. If not provide user with proper communicate and exit.
  Args:
    args - user provided arguments.
  Returns:
    error code > if kjob not installed, otherwise 0
  """
  command = "kubectl-kjob help"
  task = "Verify kjob installation "
  verify_kjob_installed_code, _ = run_command_for_value(command, task, args)

  if verify_kjob_installed_code == 0:
    xpk_print("kjob found")
    return 0

  if verify_kjob_installed_code != 0:
    xpk_print(
        " kjob not found. Please follow"
        " https://github.com/kubernetes-sigs/kjob/blob/main/docs/installation.md"
        " to install kjob."
    )
    return verify_kjob_installed_code
  return 0


def get_pod_template_interactive_command() -> str:
  """Gets the interactive command for PodTemplate from config otherwise the default value.

  Args:
    args - user provided arguments
  Returns:
    str - PodTemplate's interactive command
  """
  config = XpkConfig()
  pod_command = config.get(KJOB_SHELL_INTERACTIVE_COMMAND)
  if pod_command is None or len(pod_command) == 0:
    pod_command = PodTemplateDefaults.INTERACTIVE_COMMAND.value

  return pod_command


def create_app_profile_instance(args: Namespace, volume_bundles: [str]) -> int:
  """Create new AppProfile instance on cluster with default settings.

  Args:
    args - user provided arguments
  Returns:
    exit_code > 0 if creating AppProfile fails, 0 otherwise
  """
  return run_kubectl_apply(
      yml_string=app_profile_yaml.format(
          name=AppProfileDefaults.NAME.value,
          batch_template=JobTemplateDefaults.NAME.value,
          interactive_template=PodTemplateDefaults.NAME.value,
          volume_bundles=volume_bundles,
      ),
      task="Creating AppProfile",
      args=args,
  )


def create_job_template_instance(
    args: Namespace,
    system: SystemCharacteristics | None,
    service_account: str,
) -> int:
  """Create new JobTemplate instance on cluster with default settings.

  Args:
    args - user provided arguments
  Returns:
    exit_code > 0 if creating JobTemplate fails, 0 otherwise
  """
  config = XpkConfig()
  job_image = config.get(KJOB_BATCH_IMAGE)
  if job_image is None or len(job_image) == 0:
    job_image = JobTemplateDefaults.IMAGE.value
  working_directory = config.get(KJOB_BATCH_WORKING_DIRECTORY)
  if working_directory is None or len(working_directory) == 0:
    working_directory = JobTemplateDefaults.WORKING_DIRECTORY.value

  resources = (
      job_resources_template.format(gpu_per_node=system.chips_per_vm)
      if system is not None
      and system.accelerator_type == AcceleratorType["GPU"]
      else ""
  )

  node_selector = (
      job_node_selector_template.format(gpu_name=system.gke_accelerator)
      if system is not None
      and system.accelerator_type == AcceleratorType["GPU"]
      else ""
  )

  return run_kubectl_apply(
      yml_string=job_template_yaml.format(
          name=JobTemplateDefaults.NAME.value,
          parallelism=JobTemplateDefaults.PARALLELISM.value,
          completions=JobTemplateDefaults.COMPLETIONS.value,
          container_name=JobTemplateDefaults.CONTAINER_NAME.value,
          image=job_image,
          working_directory=working_directory,
          resources=resources,
          node_selector=node_selector,
          service_account=service_account,
      ),
      task="Creating JobTemplate",
      args=args,
  )

<<<<<<< HEAD
# this may be moved to shell command
def create_pod_template_instance(args: Namespace) -> int:
=======

def create_pod_template_instance(args: Namespace, service_account: str) -> int:
>>>>>>> c7b4958f
  """Create new PodTemplate instance on cluster with default settings.

  Args:
    args - user provided arguments
  Returns:
    exit_code > 0 if creating PodTemplate fails, 0 otherwise
  """
  config = XpkConfig()
  pod_image = config.get(KJOB_SHELL_IMAGE)
  if pod_image is None or len(pod_image) == 0:
    pod_image = PodTemplateDefaults.IMAGE.value
  working_directory = config.get(KJOB_SHELL_WORKING_DIRECTORY)
  xpk_print('working directory is: ', working_directory)
  if working_directory is None or len(working_directory) == 0:
    working_directory = PodTemplateDefaults.WORKING_DIRECTORY.value

  return run_kubectl_apply(
      yml_string=pod_template_yaml.format(
          name=PodTemplateDefaults.NAME.value,
          container_name=PodTemplateDefaults.CONTAINER_NAME.value,
          image=pod_image,
          working_directory=working_directory,
          interactive_command=get_pod_template_interactive_command(),
          service_account=service_account,
      ),
      task="Creating PodTemplate",
      args=args,
  )


def prepare_kjob(args: Namespace) -> int:
  xpk_print("Preparing kjob")

  system = get_cluster_system_characteristics(args)

  k8s_api_client = setup_k8s_env(args)
  storages: list[Storage] = get_auto_mount_storages(k8s_api_client)
  gcs_fuse_storages = list(
      filter(lambda storage: storage.type == GCS_FUSE_TYPE, storages)
  )
  gcp_filestore_storages = list(
      filter(lambda storage: storage.type == GCP_FILESTORE_TYPE, storages)
  )

  service_account = ""
  if len(gcs_fuse_storages) > 0 or len(gcp_filestore_storages) > 0:
    service_account = XPK_SA

  job_err_code = create_job_template_instance(args, system, service_account)
  if job_err_code > 0:
    return job_err_code
<<<<<<< HEAD
  xpk_print("Creating pod template instance")
  pod_err_code = create_pod_template_instance(args)
=======

  pod_err_code = create_pod_template_instance(args, service_account)
>>>>>>> c7b4958f
  if pod_err_code > 0:
    return pod_err_code

  all_storages = gcs_fuse_storages + gcp_filestore_storages
  volume_bundles = [item.name for item in all_storages]

  return create_app_profile_instance(args, volume_bundles)


def apply_kjob_crds(args: Namespace) -> int:
  """Apply kjob CRDs on cluster.

  This function install kjob CRDs files from kjobctl printcrds.
  It creates all neccessary kjob CRDs.

  Args:
    args - user provided arguments
  Returns:
    None
  """
  command = "kubectl kjob printcrds | kubectl apply --server-side -f -"
  task = "Create kjob CRDs on cluster"
  return_code = run_command_with_updates(command, task, args)
  if return_code != 0:
    xpk_print(f"{task} returned ERROR {return_code}")
    return return_code
  xpk_print("Creating kjob CRDs succeeded")
  return 0


def create_volume_bundle_instance(
    k8s_api_client: ApiClient, args: Namespace
) -> None:
  """
  Creates a new VolumeBundle resource in the Kubernetes cluster.

  This function reads a VolumeBundle template from a YAML file, populates it with
  values from the provided arguments, and then creates the VolumeBundle object
  in the cluster.

  Args:
      k8s_api_client: An ApiClient object for interacting with the Kubernetes API.
      args: An argparse Namespace object containing the arguments for creating
            the Storage resource.
  """
  abs_path = f"{os.path.dirname(__file__)}{VOLUME_BUNDLE_TEMPLATE_PATH}"
  with open(abs_path, "r", encoding="utf-8") as file:
    data = yaml.safe_load(file)

  data["metadata"]["name"] = args.name
  spec = data["spec"]
  spec["volumes"] = []
  spec["containerVolumeMounts"] = []

  with open(args.manifest, "r", encoding="utf-8") as f:
    pv_pvc_definitions = yaml.safe_load_all(f)
    for obj in pv_pvc_definitions:
      if obj["kind"] == "PersistentVolumeClaim":
        spec["volumes"].append({
            "name": obj["metadata"]["name"],
            "persistentVolumeClaim": {
                "claimName": obj["metadata"]["name"],
                "readOnly": args.readonly,
            },
        })
        spec["containerVolumeMounts"].append({
            "name": obj["metadata"]["name"],
            "mountPath": args.mount_point,
        })

  data["spec"] = spec

  api_instance = k8s_client.CustomObjectsApi(k8s_api_client)
  try:
    api_instance.create_namespaced_custom_object(
        namespace=DEFAULT_NAMESPACE,
        group=KJOB_API_GROUP_NAME,
        version=KJOB_API_GROUP_VERSION,
        plural=KJOB_API_VOLUME_BUNDLE_PLURAL,
        body=data,
    )
    xpk_print(
        f"Created {KJOB_API_VOLUME_BUNDLE_CRD_NAME} object:"
        f" {data['metadata']['name']}"
    )
  except ApiException as e:
    if e.status == 409:
      xpk_print(
          f"VolumeBundle: {args.name} already exists. Skipping its creation"
      )
    else:
      xpk_print(f"Encountered error during VolumeBundle creation: {e}")
      xpk_exit(1)<|MERGE_RESOLUTION|>--- conflicted
+++ resolved
@@ -251,13 +251,7 @@
       args=args,
   )
 
-<<<<<<< HEAD
-# this may be moved to shell command
-def create_pod_template_instance(args: Namespace) -> int:
-=======
-
 def create_pod_template_instance(args: Namespace, service_account: str) -> int:
->>>>>>> c7b4958f
   """Create new PodTemplate instance on cluster with default settings.
 
   Args:
@@ -309,13 +303,7 @@
   job_err_code = create_job_template_instance(args, system, service_account)
   if job_err_code > 0:
     return job_err_code
-<<<<<<< HEAD
-  xpk_print("Creating pod template instance")
-  pod_err_code = create_pod_template_instance(args)
-=======
-
   pod_err_code = create_pod_template_instance(args, service_account)
->>>>>>> c7b4958f
   if pod_err_code > 0:
     return pod_err_code
 
