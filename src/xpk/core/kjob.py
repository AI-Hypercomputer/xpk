--- conflicted
+++ resolved
@@ -318,11 +318,7 @@
       priority=args.priority if hasattr(args, "priority") else "medium",
       service_account=service_account,
   )
-<<<<<<< HEAD
-  if system is not None and system.accelerator_type == AcceleratorType["GPU"]:
-=======
   if system is not None and system.accelerator_type == AcceleratorType.GPU:
->>>>>>> b885d383
     yml_string = decorate_job_template_with_gpu(yml_string, system)
 
   return run_kubectl_apply(
