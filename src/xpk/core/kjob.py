"""
Copyright 2024 Google LLC

Licensed under the Apache License, Version 2.0 (the "License");
you may not use this file except in compliance with the License.
You may obtain a copy of the License at

     https://www.apache.org/licenses/LICENSE-2.0

Unless required by applicable law or agreed to in writing, software
distributed under the License is distributed on an "AS IS" BASIS,
WITHOUT WARRANTIES OR CONDITIONS OF ANY KIND, either express or implied.
See the License for the specific language governing permissions and
limitations under the License.
"""

from argparse import Namespace
from enum import Enum

import yaml
from kubernetes import client as k8s_client
from kubernetes.client import ApiClient
from kubernetes.client.rest import ApiException

from ..utils import templates
from ..utils.console import xpk_exit, xpk_print
from .capacity import H100_DEVICE_TYPE, H100_MEGA_DEVICE_TYPE, H200_DEVICE_TYPE
from .cluster import DEFAULT_NAMESPACE, XPK_SA, setup_k8s_env
from .commands import (
    run_command_for_value,
    run_command_with_updates,
    run_kubectl_apply,
)
from .config import (
    KJOB_BATCH_IMAGE,
    KJOB_BATCH_WORKING_DIRECTORY,
    KJOB_SHELL_IMAGE,
    KJOB_SHELL_INTERACTIVE_COMMAND,
    KJOB_SHELL_WORKING_DIRECTORY,
    XpkConfig,
)
from .network import get_cluster_subnetworks
from .system_characteristics import AcceleratorType, SystemCharacteristics
from .resources import get_cluster_system_characteristics
from .storage import (
    GCS_FUSE_ANNOTATIONS,
    PARALLELSTORE_ANNOTATIONS,
    get_auto_mount_gcsfuse_storages,
    get_auto_mount_parallelstore_storages,
    get_auto_mount_storages,
)
from .workload_decorators import (
    rdma_decorator,
    tcpx_decorator,
    tcpxo_decorator,
)
from .workload_decorators.tcpxo_decorator import get_tcpxo_deamon_entry

KJOB_API_GROUP_NAME = "kjobctl.x-k8s.io"
KJOB_API_GROUP_VERSION = "v1alpha1"
KJOB_API_VOLUME_BUNDLE_PLURAL = "volumebundles"
VOLUME_BUNDLE_TEMPLATE_PATH = "/../templates/volume_bundle.yaml"


class AppProfileDefaults(Enum):
  NAME = "xpk-def-app-profile"


class JobTemplateDefaults(Enum):
  NAME = "xpk-def-batch"
  PARALLELISM = 1
  COMPLETIONS = 1
  CONTAINER_NAME = "xpk-batch-container"
  IMAGE = "ubuntu:22.04"
  WORKING_DIRECTORY = "/"


class PodTemplateDefaults(Enum):
  NAME = "xpk-def-pod"
  CONTAINER_NAME = "xpk-interactive-container"
  IMAGE = "busybox:1.28"
  WORKING_DIRECTORY = "/"
  INTERACTIVE_COMMAND = "/bin/sh"


job_template_yaml = """
  apiVersion: kjobctl.x-k8s.io/v1alpha1
  kind: JobTemplate
  metadata:
    name: {name}
    namespace: default
  template:
    spec:
      parallelism: {parallelism}
      completions: {completions}
      completionMode: Indexed
      template:
        spec:
          dnsPolicy: ClusterFirstWithHostNet
          tolerations:
            - operator: "Exists"
              key: nvidia.com/gpu
          containers:
            - name: {container_name}
              image: {image}
              workingDir: {working_directory}
              {resources}
          {node_selector}
          priorityClassName: {priority}
          restartPolicy: OnFailure
          serviceAccountName: {service_account}
"""
job_node_selector_template = """
          nodeSelector:
            cloud.google.com/gke-accelerator: {gpu_name}
"""
job_resources_template = """
              resources:
                limits:
                  nvidia.com/gpu: {gpu_per_node}
"""

app_profile_yaml = """
apiVersion: kjobctl.x-k8s.io/v1alpha1
kind: ApplicationProfile
metadata:
  name: {name}
  namespace: default
spec:
  supportedModes:
    - name: Slurm
      template: {batch_template}
      requiredFlags: []
    - name: Interactive
      template: {interactive_template}
  volumeBundles: {volume_bundles}
"""

pod_template_yaml = """
apiVersion: v1
kind: PodTemplate
metadata:
  name: {name}
  namespace: default
template:
  spec:
    tolerations:
      - effect: NoSchedule
        key: components.gke.io/gke-managed-components
        operator: Equal
        value: "true"
    containers:
      - name: {container_name}
        image: {image}
        command: [{interactive_command}]
        workingDir: {working_directory}
    initContainers:
      - name: init
        image: {image}
        command: ['/bin/mkdir', '-p', '{working_directory}']
    serviceAccountName: {service_account}
"""

Kueue_TAS_annotation = "kueue.x-k8s.io/podset-preferred-topology=cloud.google.com/gce-topology-host"

default_interface_annotation = "networking.gke.io/default-interface=eth0"


def get_a4_pod_template_annotations(args) -> tuple[str, str]:
  sub_networks = get_cluster_subnetworks(args)
  interfaces_key, interfaces_value = rdma_decorator.get_interfaces_entry(
      sub_networks
  )

  return (
      default_interface_annotation,
      f"{interfaces_key}=$'{interfaces_value}'",
  )


def get_a3ultra_pod_template_annotations(args: Namespace) -> tuple[str, str]:
  sub_networks = get_cluster_subnetworks(args)
  interfaces_key, interfaces_value = rdma_decorator.get_interfaces_entry(
      sub_networks
  )

  return (
      default_interface_annotation,
      f"{interfaces_key}=$'{interfaces_value}'",
  )


def get_a3mega_pod_template_annotations(
    args: Namespace,
) -> tuple[str, str, str]:
  """Adds or updates annotations in the Pod template."""
  sub_networks = get_cluster_subnetworks(args)
  tcpxo_deamon_key, tcpxo_deamon_paths = get_tcpxo_deamon_entry()
  interfaces_key, interfaces_value = tcpxo_decorator.get_interfaces_entry(
      sub_networks
  )
  tcpxo = f"{tcpxo_deamon_key}=$'{tcpxo_deamon_paths}'"
  interfaces = f"{interfaces_key}=$'{interfaces_value}'"
  return tcpxo, interfaces, default_interface_annotation


def verify_kjob_installed(args: Namespace) -> int:
  """Check if kjob is installed. If not provide user with proper communicate and exit.
  Args:
    args - user provided arguments.
  Returns:
    error code > if kjob not installed, otherwise 0
  """
  command = "kubectl-kjob help"
  task = "Verify kjob installation "
  verify_kjob_installed_code, _ = run_command_for_value(command, task, args)

  if verify_kjob_installed_code == 0:
    xpk_print("kjob found")
    return 0

  if verify_kjob_installed_code != 0:
    xpk_print(
        " kjob not found. Please follow"
        " https://github.com/kubernetes-sigs/kjob/blob/main/docs/installation.md"
        " to install kjob."
    )
    return verify_kjob_installed_code
  return 0


def get_pod_template_interactive_command() -> str:
  """Gets the interactive command for PodTemplate from config otherwise the default value.

  Args:
    args - user provided arguments
  Returns:
    str - PodTemplate's interactive command
  """
  config = XpkConfig()
  pod_command = config.get(KJOB_SHELL_INTERACTIVE_COMMAND)
  if pod_command is None or len(pod_command) == 0:
    pod_command = PodTemplateDefaults.INTERACTIVE_COMMAND.value

  return pod_command


def create_app_profile_instance(
    args: Namespace, volume_bundles: list[str]
) -> int:
  """Create new AppProfile instance on cluster with default settings.

  Args:
    args - user provided arguments
  Returns:
    exit_code > 0 if creating AppProfile fails, 0 otherwise
  """
  return run_kubectl_apply(
      yml_string=app_profile_yaml.format(
          name=AppProfileDefaults.NAME.value,
          batch_template=JobTemplateDefaults.NAME.value,
          interactive_template=PodTemplateDefaults.NAME.value,
          volume_bundles=volume_bundles,
      ),
      task="Creating AppProfile",
      args=args,
  )


def decorate_job_template_with_gpu(yml_string: str, gpu_type: str) -> str:
  job_spec = yaml.safe_load(yml_string)["template"]
  if gpu_type == H100_DEVICE_TYPE:
    job_spec = tcpx_decorator.decorate_kjob_template(job_spec)
  if gpu_type == H100_MEGA_DEVICE_TYPE:
    job_spec = tcpxo_decorator.decorate_kjob_template(job_spec)
  if gpu_type == H200_DEVICE_TYPE:
    job_spec = rdma_decorator.decorate_kjob_template(job_spec)
  job_template_dict = yaml.safe_load(yml_string)
  job_template_dict["template"] = job_spec
  return yaml.dump(job_template_dict, sort_keys=False)


def create_job_template_instance(
    args: Namespace,
    system: SystemCharacteristics | None,
    service_account: str,
) -> int:
  """Create new JobTemplate instance on cluster with default settings.

  Args:
    args - user provided arguments
  Returns:
    exit_code > 0 if creating JobTemplate fails, 0 otherwise
  """
  config = XpkConfig()
  job_image = config.get(KJOB_BATCH_IMAGE)
  if job_image is None or len(job_image) == 0:
    job_image = JobTemplateDefaults.IMAGE.value
  working_directory = config.get(KJOB_BATCH_WORKING_DIRECTORY)
  if working_directory is None or len(working_directory) == 0:
    working_directory = JobTemplateDefaults.WORKING_DIRECTORY.value
  resources = (
      job_resources_template.format(gpu_per_node=system.chips_per_vm)
      if system is not None
      and system.accelerator_type == AcceleratorType["GPU"]
      else ""
  )

  node_selector = (
      job_node_selector_template.format(gpu_name=system.gke_accelerator)
      if system is not None
      and system.accelerator_type == AcceleratorType["GPU"]
      else ""
  )
  yml_string = job_template_yaml.format(
      name=JobTemplateDefaults.NAME.value,
      parallelism=JobTemplateDefaults.PARALLELISM.value,
      completions=JobTemplateDefaults.COMPLETIONS.value,
      container_name=JobTemplateDefaults.CONTAINER_NAME.value,
      image=job_image,
      working_directory=working_directory,
      resources=resources,
      node_selector=node_selector,
      priority=args.priority if hasattr(args, "priority") else "medium",
      service_account=service_account,
  )
  if system is not None and system.accelerator_type == AcceleratorType["GPU"]:
    yml_string = decorate_job_template_with_gpu(yml_string, system.device_type)

  return run_kubectl_apply(
      yml_string,
      task="Creating JobTemplate",
      args=args,
  )

def create_pod_template_instance(args: Namespace, service_account: str) -> int:
  """Create new PodTemplate instance on cluster with default settings.

  Args:
    args - user provided arguments
  Returns:
    exit_code > 0 if creating PodTemplate fails, 0 otherwise
  """
  config = XpkConfig()
  pod_image = config.get(KJOB_SHELL_IMAGE)
  if pod_image is None or len(pod_image) == 0:
    pod_image = PodTemplateDefaults.IMAGE.value
  working_directory = config.get(KJOB_SHELL_WORKING_DIRECTORY)
<<<<<<< HEAD

=======
>>>>>>> 133f2a4a
  if working_directory is None or len(working_directory) == 0:
    working_directory = PodTemplateDefaults.WORKING_DIRECTORY.value

  return run_kubectl_apply(
      yml_string=pod_template_yaml.format(
          name=PodTemplateDefaults.NAME.value,
          container_name=PodTemplateDefaults.CONTAINER_NAME.value,
          image=pod_image,
          working_directory=working_directory,
          interactive_command=get_pod_template_interactive_command(),
          service_account=service_account,
      ),
      task="Creating PodTemplate",
      args=args,
  )


def prepare_kjob(args: Namespace) -> int:
  system = get_cluster_system_characteristics(args)

  k8s_api_client = setup_k8s_env(args)
  storages = get_auto_mount_storages(k8s_api_client)

  service_account = ""
  if len(storages) > 0:
    service_account = XPK_SA

  job_err_code = create_job_template_instance(args, system, service_account)
  if job_err_code > 0:
    return job_err_code
  pod_err_code = create_pod_template_instance(args, service_account)
  if pod_err_code > 0:
    return pod_err_code

  volume_bundles = [item.name for item in storages]

  return create_app_profile_instance(args, volume_bundles)


def apply_kjob_crds(args: Namespace) -> int:
  """Apply kjob CRDs on cluster.

  This function install kjob CRDs files from kjobctl printcrds.
  It creates all neccessary kjob CRDs.

  Args:
    args - user provided arguments
  Returns:
    None
  """
  command = "kubectl kjob printcrds | kubectl apply --server-side -f -"
  task = "Create kjob CRDs on cluster"
  return_code = run_command_with_updates(command, task, args)
  if return_code != 0:
    xpk_print(f"{task} returned ERROR {return_code}")
    return return_code
  xpk_print("Creating kjob CRDs succeeded")
  return 0


def create_volume_bundle_instance(
    k8s_api_client: ApiClient,
    name: str,
    manifest: list[dict],
    readonly: bool,
    mount_point: str,
) -> None:
  """
  Creates a new VolumeBundle resource in the Kubernetes cluster.

  This function reads a VolumeBundle template from a YAML file, populates it with
  values from the provided arguments, and then creates the VolumeBundle object
  in the cluster.

  Args:
      k8s_api_client: An ApiClient object for interacting with the Kubernetes API.
      args: An argparse Namespace object containing the arguments for creating
            the Storage resource.
  """
  data = templates.load(VOLUME_BUNDLE_TEMPLATE_PATH)
  data["metadata"]["name"] = name
  spec = data["spec"]
  spec["volumes"] = []
  spec["containerVolumeMounts"] = []

  for obj in manifest:
    if obj["kind"] == "PersistentVolumeClaim":
      spec["volumes"].append({
          "name": obj["metadata"]["name"],
          "persistentVolumeClaim": {
              "claimName": obj["metadata"]["name"],
              "readOnly": readonly,
          },
      })
      spec["containerVolumeMounts"].append({
          "name": obj["metadata"]["name"],
          "mountPath": mount_point,
      })

  data["spec"] = spec

  api_instance = k8s_client.CustomObjectsApi(k8s_api_client)
  try:
    api_instance.create_namespaced_custom_object(
        namespace=DEFAULT_NAMESPACE,
        group=KJOB_API_GROUP_NAME,
        version=KJOB_API_GROUP_VERSION,
        plural=KJOB_API_VOLUME_BUNDLE_PLURAL,
        body=data,
    )
    xpk_print(
        f"Created {KJOB_API_VOLUME_BUNDLE_PLURAL}.{KJOB_API_GROUP_NAME} object:"
        f" {data['metadata']['name']}"
    )
  except ApiException as e:
    if e.status == 409:
      xpk_print(f"VolumeBundle: {name} already exists. Skipping its creation")
    else:
      xpk_print(f"Encountered error during VolumeBundle creation: {e}")
      xpk_exit(1)


def get_storage_annotations(args: Namespace) -> list[str]:
  annotations = []
  k8s_api_client = setup_k8s_env(args)

  gcsfuse_storages = get_auto_mount_gcsfuse_storages(k8s_api_client)
  if len(gcsfuse_storages) > 0:
    for key, value in GCS_FUSE_ANNOTATIONS.items():
      annotations.append(f"{key}={value}")

  parallelstore_storages = get_auto_mount_parallelstore_storages(k8s_api_client)
  if len(parallelstore_storages) > 0:
    for key, value in PARALLELSTORE_ANNOTATIONS.items():
      annotations.append(f"{key}={value}")

  return annotations<|MERGE_RESOLUTION|>--- conflicted
+++ resolved
@@ -346,10 +346,6 @@
   if pod_image is None or len(pod_image) == 0:
     pod_image = PodTemplateDefaults.IMAGE.value
   working_directory = config.get(KJOB_SHELL_WORKING_DIRECTORY)
-<<<<<<< HEAD
-
-=======
->>>>>>> 133f2a4a
   if working_directory is None or len(working_directory) == 0:
     working_directory = PodTemplateDefaults.WORKING_DIRECTORY.value
 
