--- conflicted
+++ resolved
@@ -14,10 +14,6 @@
 limitations under the License.
 """
 
-<<<<<<< HEAD
-=======
-from argparse import Namespace
->>>>>>> ea5ff775
 from enum import Enum
 
 import yaml
@@ -25,22 +21,11 @@
 from kubernetes.client import ApiClient
 from kubernetes.client.rest import ApiException
 
-<<<<<<< HEAD
-from ..core.blueprint.blueprint_generator import (
-    get_subnetworks_for_a3mega,
-    get_subnetworks_for_a3ultra,
-)
-from ..core.capacity import H100_MEGA_DEVICE_TYPE, H200_DEVICE_TYPE
-from ..core.workload_decorators import rdma_decorator, tcpxo_decorator
 from ..utils import templates
-from ..utils.console import xpk_exit, xpk_print
-from .cluster import DEFAULT_NAMESPACE, XPK_SA, ClusterConfig, setup_k8s_env
-=======
-from ..utils import templates
+from .config.common import GlobalConfig
 from ..utils.console import xpk_exit, xpk_print
 from .capacity import H100_DEVICE_TYPE, H100_MEGA_DEVICE_TYPE, H200_DEVICE_TYPE
-from .cluster import DEFAULT_NAMESPACE, XPK_SA, setup_k8s_env
->>>>>>> ea5ff775
+from .cluster import DEFAULT_NAMESPACE, XPK_SA, ClusterConfig, setup_k8s_env
 from .commands import (
     run_command_for_value,
     run_command_with_updates,
@@ -54,20 +39,12 @@
     KJOB_SHELL_WORKING_DIRECTORY,
     XpkConfig,
 )
-<<<<<<< HEAD
-=======
 from .network import get_cluster_subnetworks
->>>>>>> ea5ff775
 from .resources import (
     AcceleratorType,
     SystemCharacteristics,
     get_cluster_system_characteristics,
 )
-<<<<<<< HEAD
-from .storage import get_auto_mount_gcsfuse_storages, get_auto_mount_storages
-from .workload_decorators.tcpxo_decorator import get_tcpxo_deamon_entry
-from .args import GlobalConfig
-=======
 from .storage import (
     GCS_FUSE_ANNOTATIONS,
     PARALLELSTORE_ANNOTATIONS,
@@ -81,7 +58,6 @@
     tcpxo_decorator,
 )
 from .workload_decorators.tcpxo_decorator import get_tcpxo_deamon_entry
->>>>>>> ea5ff775
 
 KJOB_API_GROUP_NAME = "kjobctl.x-k8s.io"
 KJOB_API_GROUP_VERSION = "v1alpha1"
@@ -193,27 +169,22 @@
 default_interface_annotation = "networking.gke.io/default-interface=eth0"
 
 
-<<<<<<< HEAD
+def get_a4_pod_template_annotations(args: ClusterConfig) -> tuple[str, str]:
+  sub_networks = get_cluster_subnetworks(args)
+  interfaces_key, interfaces_value = rdma_decorator.get_interfaces_entry(
+      sub_networks
+  )
+
+  return (
+      default_interface_annotation,
+      f"{interfaces_key}=$'{interfaces_value}'",
+  )
+
+
 def get_a3ultra_pod_template_annotations(
     args: ClusterConfig,
 ) -> tuple[str, str]:
-  sub_networks = get_subnetworks_for_a3ultra(args.cluster)
-=======
-def get_a4_pod_template_annotations(args) -> tuple[str, str]:
   sub_networks = get_cluster_subnetworks(args)
-  interfaces_key, interfaces_value = rdma_decorator.get_interfaces_entry(
-      sub_networks
-  )
-
-  return (
-      default_interface_annotation,
-      f"{interfaces_key}=$'{interfaces_value}'",
-  )
-
-
-def get_a3ultra_pod_template_annotations(args: Namespace) -> tuple[str, str]:
-  sub_networks = get_cluster_subnetworks(args)
->>>>>>> ea5ff775
   interfaces_key, interfaces_value = rdma_decorator.get_interfaces_entry(
       sub_networks
   )
@@ -506,12 +477,8 @@
       xpk_exit(1)
 
 
-<<<<<<< HEAD
-def get_gcsfuse_annotation(args: ClusterConfig) -> str | None:
-=======
-def get_storage_annotations(args: Namespace) -> list[str]:
+def get_storage_annotations(args: ClusterConfig) -> list[str]:
   annotations = []
->>>>>>> ea5ff775
   k8s_api_client = setup_k8s_env(args)
 
   gcsfuse_storages = get_auto_mount_gcsfuse_storages(k8s_api_client)
