"""
Copyright 2024 Google LLC

Licensed under the Apache License, Version 2.0 (the "License");
you may not use this file except in compliance with the License.
You may obtain a copy of the License at

     https://www.apache.org/licenses/LICENSE-2.0

Unless required by applicable law or agreed to in writing, software
distributed under the License is distributed on an "AS IS" BASIS,
WITHOUT WARRANTIES OR CONDITIONS OF ANY KIND, either express or implied.
See the License for the specific language governing permissions and
limitations under the License.
"""

from argparse import Namespace
<<<<<<< HEAD
from ..utils import xpk_print
from .commands import run_command_for_value, run_kubectl_apply
from enum import Enum

import tempfile
from os import mkdir
from os.path import join

import urllib.request
from urllib.error import ContentTooShortError
import os

=======
from ..utils.console import xpk_print
from ..utils.file import write_tmp_file
from .commands import run_command_with_updates

from ..core.commands import (
    run_command_for_value,
)

# AppProfile defaults
APP_PROFILE_TEMPLATE_DEFAULT_NAME = "xpk-def-app-profile"
>>>>>>> b91173d7

class AppProfileDefaults(Enum):
  NAME = "xpk-def-app-profile"


class JobTemplateDefaults(Enum):
  NAME = "xpk-def-batch"
  PARALLELISM = 1
  COMPLETIONS = 1
  CONTAINER_NAME = "xpk-batch-container"
  IMAGE = "ubuntu:22.04"


class PodTemplateDefaults(Enum):
  NAME = "xpk-def-pod"
  CONTAINER_NAME = "xpk-interactive-container"
  IMAGE = "busybox:1.28"
  INTERACTIVE_COMMAND = "/bin/sh"


job_template_yaml = """
  apiVersion: kjobctl.x-k8s.io/v1alpha1
  kind: JobTemplate
  metadata:
    name: {name}
    namespace: default
  template:
    spec:
      parallelism: {parallelism}
      completions: {completions}
      completionMode: Indexed
      template:
        spec:
          containers:
            - name: {container_name}
              image: {image}
          restartPolicy: OnFailure"""

app_profile_yaml = """
apiVersion: kjobctl.x-k8s.io/v1alpha1
kind: ApplicationProfile
metadata:
  name: {name}
  namespace: default
spec:
  supportedModes:
    - name: Slurm
      template: {batch_template}
      requiredFlags: []
    - name: Interactive
      template: {interactive_template}
"""

pod_template_yaml = """
apiVersion: v1
kind: PodTemplate
metadata:
  name: {name}
  namespace: default
template:
  spec:
    containers:
      - name: {container_name}
        image: {image}
        command: [{interactive_command}]
"""


def verify_kjob_installed(args: Namespace) -> int:
  """Check if kjob is installed. If not provide user with proper communicate and exit.
  Args:
    args - user provided arguments.
  Returns:
    error code > if kjob not installed, otherwise 0
  """
  command = "kubectl-kjob help"
  task = "Verify kjob installation "
  verify_kjob_installed_code, _ = run_command_for_value(command, task, args)

  if verify_kjob_installed_code == 0:
    xpk_print("kjob found")
    return 0

  if verify_kjob_installed_code != 0:
    xpk_print(
        " kjob not found. Please follow"
        " https://github.com/kubernetes-sigs/kueue/blob/main/cmd/experimental/kjobctl/docs/installation.md"
        " to install kjob."
    )
    return verify_kjob_installed_code
  return 0


def create_app_profile_instance(args: Namespace) -> int:
  """Create new AppProfile instance on cluster with default settings.

  Args:
    args - user provided arguments
  Returns:
    exit_code > 0 if creating AppProfile fails, 0 otherwise
  """
  return run_kubectl_apply(
      yml_string=app_profile_yaml.format(
          name=AppProfileDefaults.NAME.value,
          batch_template=JobTemplateDefaults.NAME.value,
          interactive_template=PodTemplateDefaults.NAME.value,
      ),
      task="Creating AppProfile",
      args=args,
  )


def create_job_template_instance(args: Namespace) -> int:
  """Create new JobTemplate instance on cluster with default settings.

  Args:
    args - user provided arguments
  Returns:
    exit_code > 0 if creating JobTemplate fails, 0 otherwise
  """
  return run_kubectl_apply(
      yml_string=job_template_yaml.format(
          name=JobTemplateDefaults.NAME.value,
          parallelism=JobTemplateDefaults.PARALLELISM.value,
          completions=JobTemplateDefaults.COMPLETIONS.value,
          container_name=JobTemplateDefaults.CONTAINER_NAME.value,
          image=JobTemplateDefaults.IMAGE.value,
      ),
      task="Creating JobTemplate",
      args=args,
  )


def create_pod_template_instance(args: Namespace) -> int:
  """Create new PodTemplate instance on cluster with default settings.

  Args:
    args - user provided arguments
  Returns:
    exit_code > 0 if creating PodTemplate fails, 0 otherwise
  """
  return run_kubectl_apply(
      yml_string=pod_template_yaml.format(
          name=PodTemplateDefaults.NAME.value,
          container_name=PodTemplateDefaults.CONTAINER_NAME.value,
          image=PodTemplateDefaults.IMAGE.value,
          interactive_command=PodTemplateDefaults.INTERACTIVE_COMMAND.value,
      ),
      task="Creating PodTemplate",
      args=args,
  )


def prepare_kjob(args) -> int:
  job_err_code = create_job_template_instance(args)
  if job_err_code > 0:
    return job_err_code

  pod_err_code = create_pod_template_instance(args)
  if pod_err_code > 0:
    return pod_err_code

  return create_app_profile_instance(args)


def apply_kjob_crds(args: Namespace) -> int:
  """Apply kjob CRDs on cluster.

  This function install kjob CRDs files from kjobctl printcrds.
  It creates all neccessary kjob CRDs.

  Args:
    args - user provided arguments
  Returns:
    None
  """
  command = "kubectl kjob printcrds | kubectl apply --server-side -f -"
  task = "Create kjob CRDs on cluster"
  return_code = run_command_with_updates(command, task, args)
  if return_code != 0:
    xpk_print(f"{task} returned ERROR {return_code}")
    return return_code
  xpk_print("Creating kjob CRDs succeded")
  return 0<|MERGE_RESOLUTION|>--- conflicted
+++ resolved
@@ -15,31 +15,10 @@
 """
 
 from argparse import Namespace
-<<<<<<< HEAD
-from ..utils import xpk_print
-from .commands import run_command_for_value, run_kubectl_apply
+from ..utils.console import xpk_print
+from .commands import run_command_for_value, run_kubectl_apply, run_command_with_updates
 from enum import Enum
 
-import tempfile
-from os import mkdir
-from os.path import join
-
-import urllib.request
-from urllib.error import ContentTooShortError
-import os
-
-=======
-from ..utils.console import xpk_print
-from ..utils.file import write_tmp_file
-from .commands import run_command_with_updates
-
-from ..core.commands import (
-    run_command_for_value,
-)
-
-# AppProfile defaults
-APP_PROFILE_TEMPLATE_DEFAULT_NAME = "xpk-def-app-profile"
->>>>>>> b91173d7
 
 class AppProfileDefaults(Enum):
   NAME = "xpk-def-app-profile"
@@ -222,5 +201,5 @@
   if return_code != 0:
     xpk_print(f"{task} returned ERROR {return_code}")
     return return_code
-  xpk_print("Creating kjob CRDs succeded")
+  xpk_print("Creating kjob CRDs succeeded")
   return 0