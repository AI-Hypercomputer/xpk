"""
Copyright 2024 Google LLC

Licensed under the Apache License, Version 2.0 (the "License");
you may not use this file except in compliance with the License.
You may obtain a copy of the License at

     https://www.apache.org/licenses/LICENSE-2.0

Unless required by applicable law or agreed to in writing, software
distributed under the License is distributed on an "AS IS" BASIS,
WITHOUT WARRANTIES OR CONDITIONS OF ANY KIND, either express or implied.
See the License for the specific language governing permissions and
limitations under the License.
"""

from ..utils import write_tmp_file, xpk_print
from .commands import run_command_with_updates_retry, run_command_for_value
from .core import (
    AutoprovisioningConfig,
    create_accelerator_label,
    create_machine_label,
    get_total_chips_requested_from_args,
)
from .pathways import add_pw_resource_flavors, add_pw_resources_to_kueue
from .system_characteristics import (
    AcceleratorTypeToAcceleratorCharacteristics,
    SystemCharacteristics,
)
<<<<<<< HEAD
from sys import platform
from platform import machine
=======

KUEUE_VERSION = 'v0.8.1'
>>>>>>> 59c555a0
CLUSTER_QUEUE_NAME = 'cluster-queue'
LOCAL_QUEUE_NAME = 'multislice-queue'


cluster_set_crd_yaml = """apiVersion: kueue.x-k8s.io/v1beta1
kind: ResourceFlavor
metadata:
  name: {cluster_hardware_name}
spec:
  nodeLabels:
    {accelerator_label}
    {machine_label}
---
{pw_resource_flavors}
apiVersion: kueue.x-k8s.io/v1beta1
kind: ClusterQueue
metadata:
  name: {cluster_queue_name}
spec:
  preemption:
      reclaimWithinCohort: Never # Don't preempt other queues in the cohort.
      withinClusterQueue: LowerPriority
  namespaceSelector: {{}} # match all.
  resourceGroups:
  {covered_resources_config}
  {pw_resources_kueue}
---
apiVersion: kueue.x-k8s.io/v1beta1
kind: LocalQueue
metadata:
  namespace: default
  name: {local_queue_name}
spec:
  clusterQueue: {cluster_queue_name}
---
apiVersion: scheduling.k8s.io/v1
kind: PriorityClass
metadata:
  name: very-low
value: 100
globalDefault: false
description: "Very Low"
---
apiVersion: scheduling.k8s.io/v1
kind: PriorityClass
metadata:
  name: low
value: 250
globalDefault: false
description: "Low"
---
apiVersion: scheduling.k8s.io/v1
kind: PriorityClass
metadata:
  name: medium
value: 500
globalDefault: false
description: "Medium"
---
apiVersion: scheduling.k8s.io/v1
kind: PriorityClass
metadata:
  name: high
value: 750
globalDefault: false
description: "High"
---
apiVersion: scheduling.k8s.io/v1
kind: PriorityClass
metadata:
  name: very-high
value: 1000
globalDefault: false
description: "Very High"
"""

cluster_preheat_yml = """
apiVersion: apps/v1
kind: DaemonSet
metadata:
  name: {cachekey}
  labels:
    k8s-app: {cachekey}
spec:
  selector:
    matchLabels:
      k8s-app: {cachekey}
  updateStrategy:
    type: RollingUpdate
  template:
    metadata:
      labels:
        name: {cachekey}
        k8s-app: {cachekey}
    spec:
      affinity:
        nodeAffinity:
          requiredDuringSchedulingIgnoredDuringExecution:
            nodeSelectorTerms:
            - matchExpressions:
              - key: {nodeSelectorKey}
                operator: Exists
      tolerations:
      - operator: "Exists"
      containers:
      - image: {image_name}
        name: {cachekey}
        command: [ "sleep", "inf" ]
"""

def verify_kueuectl_installation(args) -> int:
  """Verify if if kueuectl is installed.
  Args:
    args: user provided arguments for running the command.
  Returns:
    0 if kueuectl installed and error code otherwise.
  """
  command = (
      'kubectl kueue version'
  )
  task = 'Verify kueuectl installation on cluster'
  return_code, _ = run_command_for_value(command, task, args)
  if return_code != 0:
    xpk_print(f'{task} returned ERROR {return_code}')
  return return_code

def get_system_spec() -> tuple[str, str]:
  """Get operating system and machine type

  Returns:
    tuple of strings in format (operating system, machine type).
  """
  os = platform
  machine_type = machine()
  return os, machine_type


def get_kueuectl_installation_command(system, machine_type) -> list[str]:
  """Create command for installing kueuectl depending on operating system and machine type.
  Function execution moves to /usr/local/bin/, therefore sudo is needed.
  Args:
    system: operating system, supported values are [darwin, linux].
    machine_type: machine type, supported values are [x86_64, arm].
  Returns
    List of commands to download kueuectl.

  """
  curl = ''
  if system == 'darwin' and 'x86_64' in machine_type:
    curl += 'curl -Lo ./kubectl-kueue https://github.com/kubernetes-sigs/kueue/releases/download/v0.8.1/kubectl-kueue-darwin-amd64'
  if system == 'darwin' and 'arm' in machine_type:
    curl += 'curl -Lo ./kubectl-kueue https://github.com/kubernetes-sigs/kueue/releases/download/v0.8.1/kubectl-kueue-darwin-arm64'
  if system == 'linux' and 'arm' in machine_type:
    curl += 'curl -Lo ./kubectl-kueue https://github.com/kubernetes-sigs/kueue/releases/download/v0.8.1/kubectl-kueue-linux-arm64'
  if system == 'linux' and 'x86_64' in machine_type:
    curl += 'curl -Lo ./kubectl-kueue https://github.com/kubernetes-sigs/kueue/releases/download/v0.8.1/kubectl-kueue-linux-amd64'  

  chmod = 'chmod +x ./kubectl-kueue'
  mv = 'sudo mv ./kubectl-kueue /usr/local/bin/kubectl-kueue'

  return [curl, chmod , mv]

def install_kueuectl(args) -> int:
  """Install Kueuectl on the cluster

  Args:
    args: user provided arguments for running the command.

  Returns:
    0 if successful and 1 otherwise.
  """

  system, machine_type = get_system_spec()
  commands = get_kueuectl_installation_command(system, machine_type)

  task = 'Install kueuectl on cluster'
  for command in commands:
    return_code, _ = run_command_for_value(command, task, args)
    if return_code != 0:
      xpk_print(f'{task} returned ERROR {return_code}')
  return return_code


def install_kueue_on_cluster(args) -> int:
  """Install Kueue on the cluster.

  Args:
    args: user provided arguments for running the command.

  Returns:
    0 if successful and 1 otherwise.
  """
  command = (
      'kubectl apply --server-side --force-conflicts -f'
      f' https://github.com/kubernetes-sigs/kueue/releases/download/{KUEUE_VERSION}/manifests.yaml'
  )
  task = 'Set Kueue On Cluster'
  return_code = run_command_with_updates_retry(command, task, args)
  if return_code != 0:
    xpk_print(f'{task} returned ERROR {return_code}')
  return return_code


def install_kueue_crs(
    args,
    system: SystemCharacteristics,
    autoprovisioning_config: AutoprovisioningConfig | None,
) -> int:
  """Install Kueue Custom Resources.

  Args:
    args: user provided arguments for running the command.
    system: system level arguments.
    autoprovisioning_config: Autoprovisioning config to configure kueue with if
        autoprovisioning is enabled.

  Returns:
    0 if successful and 1 otherwise.
  """
  device_type = system.device_type
  cluster_hardware_name = f'{args.num_slices}x{device_type}'
  resource_type = AcceleratorTypeToAcceleratorCharacteristics[
      system.accelerator_type
  ].resource_type

  autoprovisioning_enabled = False
  if autoprovisioning_config:
    # Determine total resources available based on autoprovisioning max chips.
    autoprovisioning_enabled = True
    total_chips = autoprovisioning_config.maximum_chips
    cluster_hardware_name = f'{system.gke_accelerator}'
  else:
    # Determine total chips based on user specified topology.
    total_chips = get_total_chips_requested_from_args(args, system)

  covered_resources_config = get_kueue_covered_resources_config(
      cluster_hardware_name=cluster_hardware_name,
      resource_type=resource_type,
      total_chips=total_chips,
  )
  yml_string = cluster_set_crd_yaml.format(
      system=system,
      cluster_hardware_name=cluster_hardware_name,
      accelerator_label=create_accelerator_label(
          system.accelerator_type, system
      ),
      machine_label=create_machine_label(
          system.accelerator_type, system, autoprovisioning_enabled
      ),
      covered_resources_config=covered_resources_config,
      resource_type=AcceleratorTypeToAcceleratorCharacteristics[
          system.accelerator_type
      ].resource_type,
      pw_resource_flavors=add_pw_resource_flavors(args),
      pw_resources_kueue=add_pw_resources_to_kueue(args),
      cluster_queue_name=CLUSTER_QUEUE_NAME,
      local_queue_name=LOCAL_QUEUE_NAME,
  )

  tmp = write_tmp_file(yml_string)
  command = f'kubectl apply -f {str(tmp.file.name)}'
  # For kueue setup, we see a timeout error due to the webhook not
  # being ready. Let's retry and wait a few seconds.
  task = 'Applying Kueue Custom Resources'
  retry_attempts = 3
  return_code = run_command_with_updates_retry(
      command, task, args, num_retry_attempts=retry_attempts
  )
  if return_code != 0:
    # We have seen some scenarios where credentials need a few minutes for kueue
    # and jobset installation to be ready before credentials can be applied.
    # As a workaround we will retry again with longer wait times.
    retry_wait_seconds = 60
    xpk_print(
        f'{task} still not successful. Retrying {retry_attempts} more timeswith'
        f' increased wait time of {retry_wait_seconds} seconds between tries.'
        ' Kueue Custom Resources need Kueue system to be ready which can take'
        ' some time.'
    )
    return_code = run_command_with_updates_retry(
        command=command,
        task=task,
        args=args,
        num_retry_attempts=retry_attempts,
        wait_seconds=retry_wait_seconds,
    )
    if return_code != 0:
      xpk_print(f'{task} returned ERROR {return_code}')
  return return_code


def get_kueue_covered_resources_config(
    cluster_hardware_name, resource_type, total_chips
) -> str:
  """Gets Kueue covered resources configuration.

  Args:
    cluster_hardware_name: cluster hardware name.
    resource_type: resource type of tpu or gpu.
    total_chips: total number of chips for the specific resource type.

  Returns:
    A string of Kueue covered resources configuration.
  """
  config_format = """
  - coveredResources: ["{resource_type}"]
    flavors:
    - name: {cluster_hardware_name}
      resources:
      - name: "{resource_type}"
        nominalQuota: {total_chips}
  """
  config_string = config_format.format(
      cluster_hardware_name=cluster_hardware_name,
      resource_type=resource_type,
      total_chips=total_chips,
  )
  return config_string<|MERGE_RESOLUTION|>--- conflicted
+++ resolved
@@ -27,13 +27,10 @@
     AcceleratorTypeToAcceleratorCharacteristics,
     SystemCharacteristics,
 )
-<<<<<<< HEAD
 from sys import platform
 from platform import machine
-=======
 
 KUEUE_VERSION = 'v0.8.1'
->>>>>>> 59c555a0
 CLUSTER_QUEUE_NAME = 'cluster-queue'
 LOCAL_QUEUE_NAME = 'multislice-queue'
 
