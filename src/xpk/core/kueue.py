--- conflicted
+++ resolved
@@ -188,96 +188,6 @@
         name: {cachekey}
         command: [ "sleep", "inf" ]
 """
-
-<<<<<<< HEAD
-=======
-kueue_controller_manager_yml = """
-apiVersion: apps/v1
-kind: Deployment
-metadata:
-  labels:
-    app.kubernetes.io/component: controller
-    app.kubernetes.io/name: kueue
-    control-plane: controller-manager
-  name: kueue-controller-manager
-  namespace: kueue-system
-spec:
-  replicas: 1
-  selector:
-    matchLabels:
-      control-plane: controller-manager
-  template:
-    metadata:
-      annotations:
-        kubectl.kubernetes.io/default-container: manager
-      labels:
-        app.kubernetes.io/component: controller
-        app.kubernetes.io/name: kueue
-        control-plane: controller-manager
-    spec:
-      containers:
-      - args:
-        - --config=/controller_manager_config.yaml
-        - --zap-log-level=2
-        command:
-        - /manager
-        image: registry.k8s.io/kueue/kueue:{KUEUE_VERSION}
-        imagePullPolicy: Always
-        livenessProbe:
-          httpGet:
-            path: /healthz
-            port: 8081
-          initialDelaySeconds: 15
-          periodSeconds: 20
-        name: manager
-        ports:
-        - containerPort: 8082
-          name: visibility
-          protocol: TCP
-        - containerPort: 9443
-          name: webhook-server
-          protocol: TCP
-        readinessProbe:
-          httpGet:
-            path: /readyz
-            port: 8081
-          initialDelaySeconds: 5
-          periodSeconds: 10
-        resources:
-          limits:
-            cpu: 500m
-            memory: {memory_limit_size}
-          requests:
-            cpu: 500m
-            memory: 512Mi
-        securityContext:
-          allowPrivilegeEscalation: false
-        volumeMounts:
-        - mountPath: /visibility
-          name: visibility
-        - mountPath: /tmp/k8s-webhook-server/serving-certs
-          name: cert
-          readOnly: true
-        - mountPath: /controller_manager_config.yaml
-          name: manager-config
-          subPath: controller_manager_config.yaml
-      securityContext:
-        runAsNonRoot: true
-      serviceAccountName: kueue-controller-manager
-      terminationGracePeriodSeconds: 10
-      volumes:
-      - name: visibility
-        emptyDir: {{}}
-      - name: cert
-        secret:
-          defaultMode: 420
-          secretName: kueue-webhook-server-cert
-      - configMap:
-          name: kueue-manager-config
-        name: manager-config
-"""
-
->>>>>>> 2b7c5f52
 
 def verify_kueuectl(args: Namespace) -> None:
   """Verify if kueuectl is installed.
