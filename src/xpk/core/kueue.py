"""
Copyright 2024 Google LLC

Licensed under the Apache License, Version 2.0 (the "License");
you may not use this file except in compliance with the License.
You may obtain a copy of the License at

     https://www.apache.org/licenses/LICENSE-2.0

Unless required by applicable law or agreed to in writing, software
distributed under the License is distributed on an "AS IS" BASIS,
WITHOUT WARRANTIES OR CONDITIONS OF ANY KIND, either express or implied.
See the License for the specific language governing permissions and
limitations under the License.
"""

from argparse import Namespace
from ..utils import write_tmp_file, xpk_print, xpk_exit
from .commands import run_command_with_updates_retry, run_command_for_value
from .core import (
    AutoprovisioningConfig,
    create_accelerator_label,
    create_machine_label,
    get_total_chips_requested_from_args,
)
from .pathways import add_pw_resource_flavors, add_pw_resources_to_kueue
from .system_characteristics import (
    AcceleratorTypeToAcceleratorCharacteristics,
    SystemCharacteristics,
)

KUEUE_VERSION = 'v0.8.1'
CLUSTER_QUEUE_NAME = 'cluster-queue'
LOCAL_QUEUE_NAME = 'multislice-queue'


cluster_set_crd_yaml = """apiVersion: kueue.x-k8s.io/v1beta1
kind: ResourceFlavor
metadata:
  name: {cluster_hardware_name}
spec:
  nodeLabels:
    {accelerator_label}
    {machine_label}
---
{pw_resource_flavors}
apiVersion: kueue.x-k8s.io/v1beta1
kind: ClusterQueue
metadata:
  name: {cluster_queue_name}
spec:
  preemption:
      reclaimWithinCohort: Never # Don't preempt other queues in the cohort.
      withinClusterQueue: LowerPriority
  namespaceSelector: {{}} # match all.
  resourceGroups:
  {covered_resources_config}
  {pw_resources_kueue}
---
apiVersion: kueue.x-k8s.io/v1beta1
kind: LocalQueue
metadata:
  namespace: default
  name: {local_queue_name}
spec:
  clusterQueue: {cluster_queue_name}
---
apiVersion: scheduling.k8s.io/v1
kind: PriorityClass
metadata:
  name: very-low
value: 100
globalDefault: false
description: "Very Low"
---
apiVersion: scheduling.k8s.io/v1
kind: PriorityClass
metadata:
  name: low
value: 250
globalDefault: false
description: "Low"
---
apiVersion: scheduling.k8s.io/v1
kind: PriorityClass
metadata:
  name: medium
value: 500
globalDefault: false
description: "Medium"
---
apiVersion: scheduling.k8s.io/v1
kind: PriorityClass
metadata:
  name: high
value: 750
globalDefault: false
description: "High"
---
apiVersion: scheduling.k8s.io/v1
kind: PriorityClass
metadata:
  name: very-high
value: 1000
globalDefault: false
description: "Very High"
"""

cluster_preheat_yml = """
apiVersion: apps/v1
kind: DaemonSet
metadata:
  name: {cachekey}
  labels:
    k8s-app: {cachekey}
spec:
  selector:
    matchLabels:
      k8s-app: {cachekey}
  updateStrategy:
    type: RollingUpdate
  template:
    metadata:
      labels:
        name: {cachekey}
        k8s-app: {cachekey}
    spec:
      affinity:
        nodeAffinity:
          requiredDuringSchedulingIgnoredDuringExecution:
            nodeSelectorTerms:
            - matchExpressions:
              - key: {nodeSelectorKey}
                operator: Exists
      tolerations:
      - operator: "Exists"
      containers:
      - image: {image_name}
        name: {cachekey}
        command: [ "sleep", "inf" ]
"""


<<<<<<< HEAD
def prepare_kueuectl(args: Namespace) -> None:
=======
def verify_kueuectl(args: Namespace) -> None:
>>>>>>> bf3e0d98
  """Verify if kueuectl is installed.
  Args:
    args: user provided arguments.
  Returns:
    None
  """
  xpk_print('Veryfing kueuectl installation')

<<<<<<< HEAD
  verify_kueuectl_installed_code = verify_kueuectl_installation(args)
  if verify_kueuectl_installed_code == 0:
    xpk_print('kueuectl installed')

  if verify_kueuectl_installed_code != 0:
    xpk_print(
        'kueuectl not installed. Please follow'
=======
  command = 'kubectl kueue version'
  task = 'Verify kueuectl installation on cluster'
  verify_kueuectl_installed_code, _ = run_command_for_value(command, task, args)

  if verify_kueuectl_installed_code == 0:
    xpk_print('kueuectl found')

  if verify_kueuectl_installed_code != 0:
    xpk_print(
        'kueuectl not found. Please follow'
>>>>>>> bf3e0d98
        ' https://kueue.sigs.k8s.io/docs/reference/kubectl-kueue/installation/'
        ' to install kueuectl.'
    )
    xpk_exit(verify_kueuectl_installed_code)


<<<<<<< HEAD
def verify_kueuectl_installation(args: Namespace) -> int:
  """Verify if if kueuectl is installed.
  Args:
    args: user provided arguments for running the command.
  Returns:
    0 if kueuectl installed and error code otherwise.
  """
  command = 'kubectl kueue version'
  task = 'Verify kueuectl installation on cluster'
  return_code, _ = run_command_for_value(command, task, args)
  if return_code != 0:
    xpk_print(f'{task} returned ERROR {return_code}')
  return return_code


=======
>>>>>>> bf3e0d98
def install_kueue_on_cluster(args) -> int:
  """Install Kueue on the cluster.

  Args:
    args: user provided arguments for running the command.

  Returns:
    0 if successful and 1 otherwise.
  """
  command = (
      'kubectl apply --server-side --force-conflicts -f'
      f' https://github.com/kubernetes-sigs/kueue/releases/download/{KUEUE_VERSION}/manifests.yaml'
  )
  task = 'Set Kueue On Cluster'
  return_code = run_command_with_updates_retry(command, task, args)
  if return_code != 0:
    xpk_print(f'{task} returned ERROR {return_code}')
  return return_code


def install_kueue_crs(
    args,
    system: SystemCharacteristics,
    autoprovisioning_config: AutoprovisioningConfig | None,
) -> int:
  """Install Kueue Custom Resources.

  Args:
    args: user provided arguments for running the command.
    system: system level arguments.
    autoprovisioning_config: Autoprovisioning config to configure kueue with if
        autoprovisioning is enabled.

  Returns:
    0 if successful and 1 otherwise.
  """
  device_type = system.device_type
  cluster_hardware_name = f'{args.num_slices}x{device_type}'
  resource_type = AcceleratorTypeToAcceleratorCharacteristics[
      system.accelerator_type
  ].resource_type

  autoprovisioning_enabled = False
  if autoprovisioning_config:
    # Determine total resources available based on autoprovisioning max chips.
    autoprovisioning_enabled = True
    total_chips = autoprovisioning_config.maximum_chips
    cluster_hardware_name = f'{system.gke_accelerator}'
  else:
    # Determine total chips based on user specified topology.
    total_chips = get_total_chips_requested_from_args(args, system)

  covered_resources_config = get_kueue_covered_resources_config(
      cluster_hardware_name=cluster_hardware_name,
      resource_type=resource_type,
      total_chips=total_chips,
  )
  yml_string = cluster_set_crd_yaml.format(
      system=system,
      cluster_hardware_name=cluster_hardware_name,
      accelerator_label=create_accelerator_label(
          system.accelerator_type, system
      ),
      machine_label=create_machine_label(
          system.accelerator_type, system, autoprovisioning_enabled
      ),
      covered_resources_config=covered_resources_config,
      resource_type=AcceleratorTypeToAcceleratorCharacteristics[
          system.accelerator_type
      ].resource_type,
      pw_resource_flavors=add_pw_resource_flavors(args),
      pw_resources_kueue=add_pw_resources_to_kueue(args),
      cluster_queue_name=CLUSTER_QUEUE_NAME,
      local_queue_name=LOCAL_QUEUE_NAME,
  )

  tmp = write_tmp_file(yml_string)
  command = f'kubectl apply -f {str(tmp.file.name)}'
  # For kueue setup, we see a timeout error due to the webhook not
  # being ready. Let's retry and wait a few seconds.
  task = 'Applying Kueue Custom Resources'
  retry_attempts = 3
  return_code = run_command_with_updates_retry(
      command, task, args, num_retry_attempts=retry_attempts
  )
  if return_code != 0:
    # We have seen some scenarios where credentials need a few minutes for kueue
    # and jobset installation to be ready before credentials can be applied.
    # As a workaround we will retry again with longer wait times.
    retry_wait_seconds = 60
    xpk_print(
        f'{task} still not successful. Retrying {retry_attempts} more timeswith'
        f' increased wait time of {retry_wait_seconds} seconds between tries.'
        ' Kueue Custom Resources need Kueue system to be ready which can take'
        ' some time.'
    )
    return_code = run_command_with_updates_retry(
        command=command,
        task=task,
        args=args,
        num_retry_attempts=retry_attempts,
        wait_seconds=retry_wait_seconds,
    )
    if return_code != 0:
      xpk_print(f'{task} returned ERROR {return_code}')
  return return_code


def get_kueue_covered_resources_config(
    cluster_hardware_name, resource_type, total_chips
) -> str:
  """Gets Kueue covered resources configuration.

  Args:
    cluster_hardware_name: cluster hardware name.
    resource_type: resource type of tpu or gpu.
    total_chips: total number of chips for the specific resource type.

  Returns:
    A string of Kueue covered resources configuration.
  """
  config_format = """
  - coveredResources: ["{resource_type}"]
    flavors:
    - name: {cluster_hardware_name}
      resources:
      - name: "{resource_type}"
        nominalQuota: {total_chips}
  """
  config_string = config_format.format(
      cluster_hardware_name=cluster_hardware_name,
      resource_type=resource_type,
      total_chips=total_chips,
  )
  return config_string<|MERGE_RESOLUTION|>--- conflicted
+++ resolved
@@ -141,11 +141,7 @@
 """
 
 
-<<<<<<< HEAD
-def prepare_kueuectl(args: Namespace) -> None:
-=======
 def verify_kueuectl(args: Namespace) -> None:
->>>>>>> bf3e0d98
   """Verify if kueuectl is installed.
   Args:
     args: user provided arguments.
@@ -154,15 +150,6 @@
   """
   xpk_print('Veryfing kueuectl installation')
 
-<<<<<<< HEAD
-  verify_kueuectl_installed_code = verify_kueuectl_installation(args)
-  if verify_kueuectl_installed_code == 0:
-    xpk_print('kueuectl installed')
-
-  if verify_kueuectl_installed_code != 0:
-    xpk_print(
-        'kueuectl not installed. Please follow'
-=======
   command = 'kubectl kueue version'
   task = 'Verify kueuectl installation on cluster'
   verify_kueuectl_installed_code, _ = run_command_for_value(command, task, args)
@@ -173,31 +160,12 @@
   if verify_kueuectl_installed_code != 0:
     xpk_print(
         'kueuectl not found. Please follow'
->>>>>>> bf3e0d98
         ' https://kueue.sigs.k8s.io/docs/reference/kubectl-kueue/installation/'
         ' to install kueuectl.'
     )
     xpk_exit(verify_kueuectl_installed_code)
 
 
-<<<<<<< HEAD
-def verify_kueuectl_installation(args: Namespace) -> int:
-  """Verify if if kueuectl is installed.
-  Args:
-    args: user provided arguments for running the command.
-  Returns:
-    0 if kueuectl installed and error code otherwise.
-  """
-  command = 'kubectl kueue version'
-  task = 'Verify kueuectl installation on cluster'
-  return_code, _ = run_command_for_value(command, task, args)
-  if return_code != 0:
-    xpk_print(f'{task} returned ERROR {return_code}')
-  return return_code
-
-
-=======
->>>>>>> bf3e0d98
 def install_kueue_on_cluster(args) -> int:
   """Install Kueue on the cluster.
 
