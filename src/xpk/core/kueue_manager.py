--- conflicted
+++ resolved
@@ -24,20 +24,13 @@
 from ..utils.topology import get_slice_topology_level, get_topology_product, is_topology_contained
 from ..utils.execution_context import is_dry_run
 from ..utils.kueue import is_queued_cluster
-<<<<<<< HEAD
-
-=======
 from kubernetes.utils import parse_quantity
->>>>>>> b885d383
 from .scheduling import (
     create_accelerator_label,
     create_machine_label,
 )
 from .system_characteristics import (
-<<<<<<< HEAD
-=======
     SUB_SLICING_TOPOLOGIES,
->>>>>>> b885d383
     AcceleratorType,
     AcceleratorTypeToAcceleratorCharacteristics,
     SystemCharacteristics,
