"""
Copyright 2025 Google LLC

Licensed under the Apache License, Version 2.0 (the "License");
you may not use this file except in compliance with the License.
You may obtain a copy of the License at

     https://www.apache.org/licenses/LICENSE-2.0

Unless required by applicable law or agreed to in writing, software
distributed under the License is distributed on an "AS IS" BASIS,
WITHOUT WARRANTIES OR CONDITIONS OF ANY KIND, either express or implied.
See the License for the specific language governing permissions and
limitations under the License.
"""

import math
import textwrap
from dataclasses import dataclass
from typing import Optional, List, Dict, Any
import json
from jinja2 import Environment, FileSystemLoader
from ..utils.execution_context import is_dry_run
from ..utils.kueue import is_queued_cluster

from .capacity import B200_DEVICE_TYPE, H100_MEGA_DEVICE_TYPE, H200_DEVICE_TYPE
from .scheduling import (
    create_accelerator_label,
    create_machine_label,
)
from .system_characteristics import (
    AcceleratorTypeToAcceleratorCharacteristics,
    SystemCharacteristics,
)
from ..core.commands import (
    run_command_for_value,
    run_command_with_updates,
    run_command_with_updates_retry,
)
from ..utils.file import write_tmp_file
from ..utils.console import xpk_print, xpk_exit
from ..utils.templates import TEMPLATE_PATH

WAIT_FOR_KUEUE_TIMEOUT = "10m"
CLUSTER_QUEUE_NAME = "cluster-queue"
LOCAL_QUEUE_NAME = "multislice-queue"
KUEUE_CONFIG_JINJA_FILE = "kueue_config.yaml.j2"
KUEUE_TOPOLOGY_JINJA_FILE = "kueue_topology.yaml.j2"
KUEUE_CONTROLLER_MANAGER_JINJA_FILE = "kueue_controller_manager.yaml.j2"
MEMORY_SIZE_PER_VM = 1.2
MIN_MEMORY_LIMIT_SIZE = 4096
KUEUE_VERSION = "v0.12.2"


@dataclass
class KueueConfig:
  system: SystemCharacteristics
  total_chips: int
  cpu_limit: int
  memory_limit: str
  is_pathways_cluster: bool = False
  autoprovisioning_enabled: bool = False
  flex: bool = False
  num_slices: int = 1


class KueueManager:
  """Manages the installation and configuration of Kueue on an XPK cluster."""

  def __init__(
<<<<<<< HEAD
      self, kueue_version: str = "v0.14.1", template_path="src/xpk/templates/"
=======
      self,
      kueue_version: str = KUEUE_VERSION,
      template_path=TEMPLATE_PATH,
>>>>>>> 554bde47
  ):
    self.kueue_version = kueue_version
    self.template_env = Environment(loader=FileSystemLoader(template_path))

  def install_or_upgrade(
      self,
      kueue_config: KueueConfig,
      tolerations: Optional[List[Dict[str, Any]]] = None,
  ) -> int:
    """
    Ensures the correct version of Kueue is installed. Upgrades if the installed
    version is older or non-existent.

    Args:
        tolerations: An optional list of tolerations to apply to the kueue-controller-manager.
    """
    return_code, installed_version = self.__get_installed_kueue_version()

    if return_code == 0:
      if installed_version and installed_version > self.kueue_version:
        xpk_print(
            f"Cluster has a newer Kueue version, {installed_version}. Skipping"
            " installation."
        )
        return 0
      else:
        xpk_print(f"Upgrading Kueue to version {self.kueue_version}...")
    else:
      xpk_print(f"Installing Kueue version {self.kueue_version}...")

    install_return_code = self.__install(tolerations)
    if install_return_code != 0:
      return install_return_code

    return self.__configure(kueue_config)

  def __get_installed_kueue_version(self) -> tuple[int, str | None]:
    command = (
        "kubectl get deployment kueue-controller-manager -n kueue-system -o"
        " jsonpath='{.spec.template.spec.containers[0].image}'"
    )
    task = "Get kueue version on server"
    return_code, val = run_command_for_value(
        command,
        task,
        dry_run_return_val="""
        v0.14.1""",
    )
    if return_code != 0:
      return return_code, None
    version_tag = val.split(":")
    if len(version_tag) == 1:
      return 1, None
    return return_code, version_tag[-1]

  def __install(
      self,
      tolerations: Optional[List[Dict[str, Any]]] = None,
  ) -> int:
    """
    Installs Kueue from the official manifest and then applies any necessary patches.

    Args:
        tolerations: An optional list of tolerations to apply to the kueue-controller-manager.
    """
    return_code = self.__install_kueue_crs()
    if return_code != 0:
      return return_code

    if tolerations:
      return_code = self.__patch_tolerations(tolerations)
      if return_code != 0:
        return return_code

    return self.__wait_for_kueue_available()

  def __install_kueue_crs(self) -> int:
    manifest_url = f"https://github.com/kubernetes-sigs/kueue/releases/download/{self.kueue_version}/manifests.yaml"
    install_command = (
        f"kubectl apply --server-side --force-conflicts -f {manifest_url}"
    )
    task = "Installing Kueue Custom Resources"
    return_code = run_command_with_updates_retry(
        install_command, "Install Kueue"
    )
    if return_code != 0:
      xpk_print(f"{task} returned ERROR {return_code}")
    return return_code

  def __patch_tolerations(self, tolerations: List[Dict[str, Any]]) -> int:
    patch = {"spec": {"template": {"spec": {"tolerations": tolerations}}}}
    patch_str = json.dumps(patch)
    patch_command = (
        "kubectl patch deployment kueue-controller-manager -n kueue-system"
        f" --type='strategic' --patch='{patch_str}'"
    )
    task = "Patch Kueue Tolerations"
    return_code = run_command_with_updates_retry(
        patch_command, "Patch Kueue Tolerations"
    )
    if return_code != 0:
      xpk_print(f"{task} returned ERROR {return_code}")
    return return_code

  def __wait_for_kueue_available(self) -> int:
    """Wait for Kueue to be fully available.

    Args:
      args: user provided arguments for running the command.

    Returns:
      0 if successful and 1 otherwise.
    """
    command = (
        "kubectl wait deploy/kueue-controller-manager -nkueue-system"
        f" --for=condition=available --timeout={WAIT_FOR_KUEUE_TIMEOUT}"
    )
    task = "Wait for Kueue to be available"
    return_code = run_command_with_updates(command, task)
    if return_code != 0:
      xpk_print(f"{task} returned ERROR {return_code}")
    return return_code

  def __configure(
      self,
      kueue_config: KueueConfig,
  ) -> int:
    """
    Configures Kueue with opinionated defaults for XPK.

    Args:
        kueue_config: The KueueConfig object containing all configuration parameters.
    Returns:
        0 if successful and 1 otherwise.
    """
    template = self.template_env.get_template(KUEUE_CONFIG_JINJA_FILE)

    # The manager builds the context internally based on its opinionated logic
    context = self.__build_template_context(
        system=kueue_config.system,
        total_chips=kueue_config.total_chips,
        is_pathways=kueue_config.is_pathways_cluster,
        autoprovisioning=kueue_config.autoprovisioning_enabled,
        flex=kueue_config.flex,
        num_slices=kueue_config.num_slices,
        cpu_limit=kueue_config.cpu_limit,
        memory_limit=kueue_config.memory_limit,
    )

    rendered_manifest = template.render(context)

    if kueue_config.system.device_type in [
        H100_MEGA_DEVICE_TYPE,
        H200_DEVICE_TYPE,
        B200_DEVICE_TYPE,
    ]:
      topology_yaml = self.template_env.get_template(KUEUE_TOPOLOGY_JINJA_FILE)
      rendered_manifest = topology_yaml.render() + rendered_manifest

    return_code = self.__apply_manifest(rendered_manifest)
    if return_code != 0:
      return return_code

    return self.__update_kueue_resources_if_necessary()

  def __build_template_context(
      self,
      system: SystemCharacteristics,
      total_chips: int,
      is_pathways: bool,
      autoprovisioning: bool,
      flex: bool,
      num_slices: int,
      cpu_limit: int,
      memory_limit: str,
  ) -> Dict[str, Any]:
    """Prepares the context for the Jinja2 template."""
    # Main accelerator flavor
    device_type_str = system.device_type.replace("_", "-")
    main_flavor_name = f"{num_slices}x{device_type_str}"

    node_labels_dict = {}
    accelerator_label = create_accelerator_label(
        system.accelerator_type, system
    )
    if accelerator_label:
      key, value = accelerator_label.split(":", 1)
      node_labels_dict[key] = value.strip()

    machine_label = create_machine_label(
        system.accelerator_type, system, autoprovisioning
    )
    if machine_label:
      key, value = machine_label.split(":", 1)
      node_labels_dict[key] = value.strip()

    topology_label = ""
    if system.device_type in [
        H100_MEGA_DEVICE_TYPE,
        H200_DEVICE_TYPE,
        B200_DEVICE_TYPE,
    ]:
      topology_label = 'topologyName: "gke-default"'

    flavors = [{
        "name": main_flavor_name,
        "nodeLabels": node_labels_dict,
        "topologyLabel": topology_label,
    }]

    managed_resource = AcceleratorTypeToAcceleratorCharacteristics[
        system.accelerator_type
    ].resource_type

    covered_resources = [managed_resource]
    resources = [{"name": managed_resource, "nominalQuota": total_chips}]

    if cpu_limit:
      covered_resources.append("cpu")
      resources.append({"name": "cpu", "nominalQuota": cpu_limit})
    if memory_limit:
      covered_resources.append("memory")
      resources.append({"name": "memory", "nominalQuota": memory_limit})

    resource_groups = [{
        "coveredResources": covered_resources,
        "flavors": [{"name": main_flavor_name, "resources": resources}],
    }]

    # Add Pathway-specific resources if needed
    if is_pathways:
      flavors.append({
          "name": "cpu-user",
          "nodeLabels": {"cloud.google.com/gke-nodepool": "cpu-np"},
      })
      resource_groups.append({
          "coveredResources": ["cpu", "memory"],
          "flavors": [{
              "name": "cpu-user",
              "resources": [
                  {"name": "cpu", "nominalQuota": 480},
                  {"name": "memory", "nominalQuota": "2000G"},
              ],
          }],
      })

    if flex and is_queued_cluster(num_slices):
      admission_checks = textwrap.dedent("""
        admissionChecks:
        - dws-prov
      """)
    else:
      admission_checks = ""

    return {
        "flavors": flavors,
        "resource_groups": resource_groups,
        "autoprovisioning_enabled": autoprovisioning,
        "managed_resource": managed_resource,
        "cluster_queue_name": CLUSTER_QUEUE_NAME,
        "local_queue_name": LOCAL_QUEUE_NAME,
        "admission_checks": admission_checks,
    }

  def __apply_manifest(self, manifest: str) -> int:
    task = "Applying Kueue Custom Resources"
    if is_dry_run():
      xpk_print(f"Applying following Kueue resources:{manifest}")
    tmp_file = write_tmp_file(manifest)
    command = f"kubectl apply -f {tmp_file}"
    return run_command_with_updates(command, task)

  def __update_kueue_resources_if_necessary(self) -> int:
    """Patch memory size limit if necessary."""
    # Get total number of nodes
    cmd_total_node_num = "kubectl get node --no-headers | wc -l"
    return_code, out = run_command_for_value(
        cmd_total_node_num, "Count total nodes"
    )
    if return_code != 0:
      xpk_exit(1)
    # 1.2MiB per VM or 4GiB (whichever is greater).
    new_memory_limit = (
        f"{max(math.ceil(int(out) * MEMORY_SIZE_PER_VM), MIN_MEMORY_LIMIT_SIZE)}Mi"
    )
    patch = {
        "spec": {
            "template": {
                "spec": {
                    "containers": [{
                        "name": "manager",
                        "resources": {"limits": {"memory": new_memory_limit}},
                    }]
                }
            }
        }
    }
    patch_str = json.dumps(patch)
    patch_command = (
        "kubectl patch deployment kueue-controller-manager -n kueue-system"
        f" --type='strategic' --patch='{patch_str}'"
    )
    task = "Updating Kueue Controller Manager resources"
    return_code = run_command_with_updates_retry(
        patch_command,
        task,
    )
    if return_code != 0:
      xpk_print(f"{task} returned ERROR {return_code}")
    return return_code<|MERGE_RESOLUTION|>--- conflicted
+++ resolved
@@ -49,7 +49,7 @@
 KUEUE_CONTROLLER_MANAGER_JINJA_FILE = "kueue_controller_manager.yaml.j2"
 MEMORY_SIZE_PER_VM = 1.2
 MIN_MEMORY_LIMIT_SIZE = 4096
-KUEUE_VERSION = "v0.12.2"
+KUEUE_VERSION = "v0.14.1"
 
 
 @dataclass
@@ -68,13 +68,9 @@
   """Manages the installation and configuration of Kueue on an XPK cluster."""
 
   def __init__(
-<<<<<<< HEAD
-      self, kueue_version: str = "v0.14.1", template_path="src/xpk/templates/"
-=======
       self,
       kueue_version: str = KUEUE_VERSION,
       template_path=TEMPLATE_PATH,
->>>>>>> 554bde47
   ):
     self.kueue_version = kueue_version
     self.template_env = Environment(loader=FileSystemLoader(template_path))
