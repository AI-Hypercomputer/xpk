--- conflicted
+++ resolved
@@ -21,10 +21,7 @@
 import json
 from jinja2 import Environment, FileSystemLoader
 
-<<<<<<< HEAD
-=======
 from ..utils.user_input import ask_for_user_consent
->>>>>>> cde02866
 from ..utils.execution_context import is_dry_run
 from ..utils.kueue import is_queued_cluster
 
@@ -176,25 +173,10 @@
     if installed_version >= LATEST_BREAKING_VERSION:
       return 0
 
-<<<<<<< HEAD
-    changelog_link = f"https://github.com/kubernetes-sigs/kueue/blob/main/CHANGELOG/CHANGELOG-{self.kueue_version.major}.{self.kueue_version.minor}.md"
-=======
->>>>>>> cde02866
     xpk_print(
         f"Currently installed Kueue version v{installed_version} is"
         f" incompatible with the newer v{self.kueue_version}."
     )
-<<<<<<< HEAD
-    xpk_print(
-        f"Please upgrade the Kueue manually (see {changelog_link} for help), or"
-        " consider allowing XPK to delete all existing Kueue resources and"
-        " create new ones."
-    )
-
-    agreed = ask_for_user_consent(
-        "Do you want to delete all existing Kueue resources from the cluster"
-        " and create new ones?"
-=======
 
     changelog_link = f"https://github.com/kubernetes-sigs/kueue/blob/main/CHANGELOG/CHANGELOG-{self.kueue_version.major}.{self.kueue_version.minor}.md"
     agreed = ask_for_user_consent(
@@ -202,7 +184,6 @@
         " delete all existing Kueue resources and create new ones. If you"
         " decline, you will need to upgrade the Kueue manually (see"
         f" {changelog_link} for help)."
->>>>>>> cde02866
     )
     if not agreed:
       return 1
