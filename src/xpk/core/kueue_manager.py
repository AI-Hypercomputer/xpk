"""
Copyright 2025 Google LLC

Licensed under the Apache License, Version 2.0 (the "License");
you may not use this file except in compliance with the License.
You may obtain a copy of the License at

     https://www.apache.org/licenses/LICENSE-2.0

Unless required by applicable law or agreed to in writing, software
distributed under the License is distributed on an "AS IS" BASIS,
WITHOUT WARRANTIES OR CONDITIONS OF ANY KIND, either express or implied.
See the License for the specific language governing permissions and
limitations under the License.
"""

import math
import textwrap
from dataclasses import dataclass
from typing import Optional, List, Dict, Any
import json
from jinja2 import Environment, FileSystemLoader

from ..utils.topology import get_slice_topology_level, get_topology_product, is_topology_contained
from ..utils.kueue import is_queued_cluster
from kubernetes.utils import parse_quantity
<<<<<<< HEAD
from .scheduling import (
    create_accelerator_label,
    create_machine_label,
)
=======
from .capacity import B200_DEVICE_TYPE, H100_MEGA_DEVICE_TYPE, H200_DEVICE_TYPE
>>>>>>> 9079499e
from .system_characteristics import (
    SUB_SLICING_TOPOLOGIES,
    AcceleratorType,
    AcceleratorTypeToAcceleratorCharacteristics,
    SystemCharacteristics,
    create_accelerator_label,
    create_machine_label,
)
from ..core.commands import (
    run_command_for_value,
    run_command_with_updates,
    run_command_with_updates_retry,
)
from ..utils.file import write_tmp_file
from ..utils.console import xpk_print, xpk_exit, ask_for_user_consent
from ..utils.templates import TEMPLATE_PATH, get_templates_absolute_path
from packaging.version import Version

KUEUE_VERSION = Version("v0.14.3")
LATEST_BREAKING_VERSION = Version("v0.14.0")
WAIT_FOR_KUEUE_TIMEOUT = "10m"
CLUSTER_QUEUE_NAME = "cluster-queue"
LOCAL_QUEUE_NAME = "multislice-queue"
SUB_SLICE_TOPOLOGY_NAME = "sub-slice-topology"
KUEUE_CONFIG_JINJA_FILE = "kueue_config.yaml.j2"
KUEUE_GKE_DEFAULT_TOPOLOGY_JINJA_FILE = "kueue_gke_default_topology.yaml.j2"
KUEUE_CONTROLLER_MANAGER_JINJA_FILE = "kueue_controller_manager.yaml.j2"
KUEUE_SUB_SLICING_TOPOLOGY_JINJA_FILE = "kueue_sub_slicing_topology.yaml.j2"
MEMORY_SIZE_PER_VM = 1.2
MIN_MEMORY_LIMIT_SIZE = 4096


@dataclass(frozen=True)
class KueueConfig:
  system: SystemCharacteristics
  total_chips: int
  cpu_limit: int
  memory_limit: str
  configure_sub_slicing: bool
  is_pathways_cluster: bool = False
  autoprovisioning_enabled: bool = False
  flex: bool = False
  num_slices: int = 1


@dataclass(frozen=True)
class _NameAndYaml:
  name: str
  yaml: str


class KueueManager:
  """Manages the installation and configuration of Kueue on an XPK cluster."""

  def __init__(
      self,
      project: str,
      zone: str,
      kueue_version: Version = KUEUE_VERSION,
      template_path=TEMPLATE_PATH,
  ):
    self.project = project
    self.zone = zone
    self.kueue_version = kueue_version

    self.template_env = Environment(
        loader=FileSystemLoader(
            searchpath=get_templates_absolute_path(template_path)
        )
    )

  def install_or_upgrade(
      self,
      kueue_config: KueueConfig,
      tolerations: Optional[List[Dict[str, Any]]] = None,
  ) -> int:
    """
    Ensures the correct version of Kueue is installed. Upgrades if the installed
    version is older or non-existent.

    Args:
        tolerations: An optional list of tolerations to apply to the kueue-controller-manager.
    """
    return_code, installed_version = get_installed_kueue_version()

    if return_code == 0 and installed_version:
      if installed_version > self.kueue_version:
        xpk_print(
            f"Cluster has a newer Kueue version, {installed_version}. Skipping"
            " installation."
        )
        return 0
      else:
        xpk_print(f"Upgrading Kueue to version v{self.kueue_version}...")
        assert installed_version
        prepare_code = self.__prepare_for_upgrade(installed_version)
        if prepare_code != 0:
          return prepare_code
    else:
      xpk_print(f"Installing Kueue version v{self.kueue_version}...")

    install_return_code = self.__install(tolerations)
    if install_return_code != 0:
      return install_return_code

    return self.__configure(kueue_config)

  def __install(
      self,
      tolerations: Optional[List[Dict[str, Any]]] = None,
  ) -> int:
    """
    Installs Kueue from the official manifest and then applies any necessary patches.

    Args:
        tolerations: An optional list of tolerations to apply to the kueue-controller-manager.
    """
    return_code = self.__install_kueue_crs()
    if return_code != 0:
      return return_code

    if tolerations:
      return_code = self.__patch_tolerations(tolerations)
      if return_code != 0:
        return return_code

    return self.__wait_for_kueue_available()

  def __prepare_for_upgrade(self, installed_version: Version) -> int:
    if installed_version >= LATEST_BREAKING_VERSION:
      return 0

    xpk_print(
        f"Currently installed Kueue version v{installed_version} is"
        f" incompatible with the newer v{self.kueue_version}."
    )

    changelog_link = f"https://github.com/kubernetes-sigs/kueue/blob/main/CHANGELOG/CHANGELOG-{self.kueue_version.major}.{self.kueue_version.minor}.md"
    agreed = ask_for_user_consent(
        "Do you want to allow XPK to update Kueue automatically? This will"
        " delete all existing Kueue resources and create new ones. If you"
        " decline, you will need to upgrade the Kueue manually (see"
        f" {changelog_link} for help)."
    )
    if not agreed:
      return 1

    return self.__delete_all_kueue_resources()

  def __delete_all_kueue_resources(self) -> int:
    return_code, kueue_crds_string = run_command_for_value(
        "kubectl get crd -o name | grep .kueue.x-k8s.io", "Get Kueue CRDs"
    )
    if return_code != 0:
      return return_code

    kueue_crds = [
        line.strip().removeprefix(
            "customresourcedefinition.apiextensions.k8s.io/"
        )
        for line in kueue_crds_string.strip().split("\n")
    ]

    for crd in kueue_crds:
      return_code = run_command_with_updates(
          f"kubectl delete {crd} --all", f"Delete all resources of type {crd}"
      )
      if return_code != 0:
        return return_code

    for crd in kueue_crds:
      return_code = run_command_with_updates(
          f"kubectl delete crd {crd}", f"Delete CRD {crd}"
      )
      if return_code != 0:
        return return_code

    return run_command_with_updates(
        "kubectl delete deployment kueue-controller-manager -n kueue-system",
        "Delete Kueue Controller Manager deployment",
    )

  def __install_kueue_crs(self) -> int:
    manifest_url = f"https://github.com/kubernetes-sigs/kueue/releases/download/v{self.kueue_version}/manifests.yaml"
    install_command = (
        f"kubectl apply --server-side --force-conflicts -f {manifest_url}"
    )
    task = "Installing Kueue Custom Resources"
    return_code = run_command_with_updates_retry(
        install_command, "Install Kueue"
    )
    if return_code != 0:
      xpk_print(f"{task} returned ERROR {return_code}")
    return return_code

  def __patch_tolerations(self, tolerations: List[Dict[str, Any]]) -> int:
    patch = {"spec": {"template": {"spec": {"tolerations": tolerations}}}}
    patch_str = json.dumps(patch)
    patch_command = (
        "kubectl patch deployment kueue-controller-manager -n kueue-system"
        f" --type='strategic' --patch='{patch_str}'"
    )
    task = "Patch Kueue Tolerations"
    return_code = run_command_with_updates_retry(
        patch_command, "Patch Kueue Tolerations"
    )
    if return_code != 0:
      xpk_print(f"{task} returned ERROR {return_code}")
    return return_code

  def __wait_for_kueue_available(self) -> int:
    """Wait for Kueue to be fully available.

    Args:
      args: user provided arguments for running the command.

    Returns:
      0 if successful and 1 otherwise.
    """
    command = (
        "kubectl wait deploy/kueue-controller-manager -n kueue-system"
        f" --for=condition=available --timeout={WAIT_FOR_KUEUE_TIMEOUT}"
    )
    task = "Wait for Kueue to be available"
    return_code = run_command_with_updates(command, task)
    if return_code != 0:
      xpk_print(f"{task} returned ERROR {return_code}")
    return return_code

  def __configure(
      self,
      kueue_config: KueueConfig,
  ) -> int:
    """
    Configures Kueue with opinionated defaults for XPK.

    Args:
        kueue_config: The KueueConfig object containing all configuration parameters.
    Returns:
        0 if successful and 1 otherwise.
    """
    template = self.template_env.get_template(KUEUE_CONFIG_JINJA_FILE)

    topology_name_and_yaml = self.__get_topology_name_and_yaml(
        kueue_config.system, kueue_config.configure_sub_slicing
    )
    topology_name = (
        topology_name_and_yaml.name if topology_name_and_yaml else None
    )
    cpu_limit, memory_limit = self.__autocorrect_resource_limits(kueue_config)

    # The manager builds the context internally based on its opinionated logic
    context = self.__build_template_context(
        system=kueue_config.system,
        total_chips=kueue_config.total_chips,
        is_pathways=kueue_config.is_pathways_cluster,
        autoprovisioning=kueue_config.autoprovisioning_enabled,
        flex=kueue_config.flex,
        num_slices=kueue_config.num_slices,
        cpu_limit=cpu_limit,
        memory_limit=memory_limit,
        topology_name=topology_name,
    )

    config_yaml = template.render(context)
    yamls = [config_yaml]

    if topology_name_and_yaml:
      yamls.append(topology_name_and_yaml.yaml)

    rendered_manifest = "\n---\n".join(yamls)
    return_code = self.__apply_manifest(rendered_manifest)
    if return_code != 0:
      return return_code

    return self.__update_kueue_resources_if_necessary()

  def __build_template_context(
      self,
      system: SystemCharacteristics,
      total_chips: int,
      is_pathways: bool,
      autoprovisioning: bool,
      flex: bool,
      num_slices: int,
      cpu_limit: int,
      memory_limit: str,
      topology_name: str | None,
  ) -> Dict[str, Any]:
    """Prepares the context for the Jinja2 template."""
    # Main accelerator flavor
    device_type_str = system.device_type.replace("_", "-")
    main_flavor_name = f"{num_slices}x{device_type_str}"

    node_labels_dict = {}
    accelerator_label = create_accelerator_label(system)
    if accelerator_label:
      key, value = accelerator_label.split(":", 1)
      node_labels_dict[key] = value.strip()

    if not autoprovisioning:
      machine_label = create_machine_label(system)
      if machine_label:
        key, value = machine_label.split(":", 1)
        node_labels_dict[key] = value.strip()

    topology_label = f"topologyName: {topology_name}" if topology_name else ""

    flavors = [{
        "name": main_flavor_name,
        "nodeLabels": node_labels_dict,
        "topologyLabel": topology_label,
    }]

    managed_resource = AcceleratorTypeToAcceleratorCharacteristics[
        system.accelerator_type
    ].resource_type

    covered_resources = [managed_resource]
    resources = [{"name": managed_resource, "nominalQuota": total_chips}]

    if cpu_limit:
      covered_resources.append("cpu")
      resources.append({"name": "cpu", "nominalQuota": cpu_limit})
    if memory_limit:
      covered_resources.append("memory")
      resources.append({"name": "memory", "nominalQuota": memory_limit})

    resource_groups = [{
        "coveredResources": covered_resources,
        "flavors": [{"name": main_flavor_name, "resources": resources}],
    }]

    # Add Pathway-specific resources if needed
    if is_pathways:
      flavors.append({
          "name": "cpu-user",
          "nodeLabels": {"cloud.google.com/gke-nodepool": "cpu-np"},
      })
      resource_groups.append({
          "coveredResources": ["cpu", "memory"],
          "flavors": [{
              "name": "cpu-user",
              "resources": [
                  {"name": "cpu", "nominalQuota": 480},
                  {"name": "memory", "nominalQuota": "2000G"},
              ],
          }],
      })

    if flex and is_queued_cluster(num_slices):
      admission_checks = textwrap.dedent("""
        admissionChecks:
        - dws-prov
      """)
    else:
      admission_checks = ""

    return {
        "flavors": flavors,
        "resource_groups": resource_groups,
        "autoprovisioning_enabled": autoprovisioning,
        "managed_resource": managed_resource,
        "cluster_queue_name": CLUSTER_QUEUE_NAME,
        "local_queue_name": LOCAL_QUEUE_NAME,
        "admission_checks": admission_checks,
    }

  def __get_topology_name_and_yaml(
      self, system: SystemCharacteristics, configure_sub_slicing: bool
  ) -> _NameAndYaml | None:
    if (
        system.accelerator_type == AcceleratorType["GPU"]
        and system.gpu_requires_topology
    ):
      return _NameAndYaml(
          name="gke-default",
          yaml=self.template_env.get_template(
              KUEUE_GKE_DEFAULT_TOPOLOGY_JINJA_FILE
          ).render(),
      )
    elif configure_sub_slicing:
      sorted_topologies = sorted(
          SUB_SLICING_TOPOLOGIES, key=get_topology_product, reverse=True
      )
      levels = [
          get_slice_topology_level(topology)
          for topology in sorted_topologies
          if is_topology_contained(
              contained=topology, container=system.topology
          )
      ]
      levels.append("kubernetes.io/hostname")

      return _NameAndYaml(
          name=SUB_SLICE_TOPOLOGY_NAME,
          yaml=self.template_env.get_template(
              KUEUE_SUB_SLICING_TOPOLOGY_JINJA_FILE
          ).render({
              "sub_slice_topology_name": SUB_SLICE_TOPOLOGY_NAME,
              "levels": levels,
          }),
      )
    else:
      return None

  def __apply_manifest(self, manifest: str) -> int:
    task = "Applying Kueue Custom Resources"
    tmp_file = write_tmp_file(manifest)
    command = f"kubectl apply -f {tmp_file}"
    return run_command_with_updates(command, task)

  def __update_kueue_resources_if_necessary(self) -> int:
    """Patch memory size limit if necessary."""
    # Get total number of nodes
    cmd_total_node_num = "kubectl get node --no-headers | wc -l"
    return_code, out = run_command_for_value(
        cmd_total_node_num, "Count total nodes"
    )
    if return_code != 0:
      xpk_exit(1)
    # 1.2MiB per VM or 4GiB (whichever is greater).
    new_memory_limit = (
        f"{max(math.ceil(int(out) * MEMORY_SIZE_PER_VM), MIN_MEMORY_LIMIT_SIZE)}Mi"
    )
    patch = {
        "spec": {
            "template": {
                "spec": {
                    "containers": [{
                        "name": "manager",
                        "resources": {"limits": {"memory": new_memory_limit}},
                    }]
                }
            }
        }
    }
    patch_str = json.dumps(patch)
    patch_command = (
        "kubectl patch deployment kueue-controller-manager -n kueue-system"
        f" --type='strategic' --patch='{patch_str}'"
    )
    task = "Updating Kueue Controller Manager resources"
    return_code = run_command_with_updates_retry(
        patch_command,
        task,
    )
    if return_code != 0:
      xpk_print(f"{task} returned ERROR {return_code}")
    return return_code

  def __autocorrect_resource_limits(
      self, kueue_config: KueueConfig
  ) -> tuple[int, str]:
    """Verify specified CPU and memory limits against machine type."""

    cpu_limit = kueue_config.cpu_limit
    memory_limit_str = kueue_config.memory_limit
    if not cpu_limit and not memory_limit_str:
      return cpu_limit, memory_limit_str

    # Get CPU and memory capacity from machine type
    command = (
        "gcloud compute machine-types describe"
        f" {kueue_config.system.gce_machine_type} "
        f" --project={self.project} --zone={self.zone}"
        " --format='value(guestCpus,memoryMb)'"
    )
    return_code, out = run_command_for_value(
        command,
        "Get vCPU and memory capacity for machine type",
        dry_run_return_val="10 10",
    )
    if return_code != 0:
      xpk_print(
          "Unable to verify vCPU and memory capacity for machine type."
          " XPK will proceed with using user-defined  limits."
      )
      return cpu_limit, memory_limit_str

    cpu_capacity_str, memory_capacity_MB_str = out.split()
    if cpu_limit:
      cpu_limit = _autocorrect_cpu_limit(cpu_limit, int(cpu_capacity_str))
    if memory_limit_str:
      memory_limit_str = _autocorrect_memory_limit(
          memory_limit_str, memory_capacity_MB_str
      )
    return cpu_limit, memory_limit_str


def get_installed_kueue_version(
    dry_run_version: Version | None = None,
) -> tuple[int, Version | None]:
  command = (
      "kubectl get deployment kueue-controller-manager -n kueue-system -o"
      " jsonpath='{.spec.template.spec.containers[0].image}'"
  )
  task = "Get kueue version on server"
  return_code, val = run_command_for_value(
      command,
      task,
      dry_run_return_val=(
          f"registry.k8s.io/kueue/kueue:v{dry_run_version}"
          if dry_run_version
          else ""
      ),
  )
  if return_code != 0:
    return return_code, None
  version_tag = val.split(":")
  if len(version_tag) == 1:
    return 1, None
  return return_code, Version(version_tag[-1])


def has_sub_slicing_enabled() -> tuple[int, bool | None]:
  return_code, value = run_command_for_value(
      command="kubectl get topology",
      task="Get defined topologies",
      dry_run_return_val=SUB_SLICE_TOPOLOGY_NAME,
  )

  if return_code != 0:
    return return_code, None

  return return_code, SUB_SLICE_TOPOLOGY_NAME in value


def _autocorrect_cpu_limit(cpu_limit: int, cpu_capacity: int) -> int:
  if cpu_limit > cpu_capacity:
    xpk_print(
        "The CPU limit is above the available capacity."
        f" We will set CPU limit to {cpu_capacity}."
    )
  elif cpu_limit < cpu_capacity:
    xpk_print(
        "The CPU limit is below the available capacity, which would lead"
        f" to underutilization. We will set CPU limit to {cpu_capacity}."
    )
  return cpu_capacity


def _autocorrect_memory_limit(
    memory_limit_str: str, memory_capacity_MB_str: str
) -> str:
  memory_limit_bytes = parse_quantity(memory_limit_str)
  memory_capacity_bytes = int(memory_capacity_MB_str) << 20
  if memory_limit_bytes == memory_capacity_bytes:
    return memory_limit_str
  memory_limit_str = memory_capacity_MB_str + "Mi"
  if memory_limit_bytes > memory_capacity_bytes:
    xpk_print(
        "The memory limit is above the available capacity. We will set"
        f" memory limit to {memory_limit_str}."
    )
  else:
    xpk_print(
        "The memory limit is below the available capacity, which would"
        " lead to underutilization. We will set the memory limit to"
        f" {memory_limit_str}."
    )
  return memory_limit_str<|MERGE_RESOLUTION|>--- conflicted
+++ resolved
@@ -24,14 +24,10 @@
 from ..utils.topology import get_slice_topology_level, get_topology_product, is_topology_contained
 from ..utils.kueue import is_queued_cluster
 from kubernetes.utils import parse_quantity
-<<<<<<< HEAD
 from .scheduling import (
     create_accelerator_label,
     create_machine_label,
 )
-=======
-from .capacity import B200_DEVICE_TYPE, H100_MEGA_DEVICE_TYPE, H200_DEVICE_TYPE
->>>>>>> 9079499e
 from .system_characteristics import (
     SUB_SLICING_TOPOLOGIES,
     AcceleratorType,
