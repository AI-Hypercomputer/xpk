--- conflicted
+++ resolved
@@ -43,7 +43,6 @@
 from ..utils.file import write_tmp_file
 from ..utils.console import xpk_print, xpk_exit
 from ..utils.templates import TEMPLATE_PATH, get_templates_absolute_path
-from packaging.version import Version
 
 
 WAIT_FOR_KUEUE_TIMEOUT = "10m"
@@ -56,11 +55,7 @@
 KUEUE_SUB_SLICING_TOPOLOGY_JINJA_FILE = "kueue_sub_slicing_topology.yaml.j2"
 MEMORY_SIZE_PER_VM = 1.2
 MIN_MEMORY_LIMIT_SIZE = 4096
-<<<<<<< HEAD
-KUEUE_VERSION = "v0.14.1"
-=======
-KUEUE_VERSION = Version("v0.12.2")
->>>>>>> 34d04280
+KUEUE_VERSION = Version("v0.14.1")
 
 
 @dataclass
@@ -139,12 +134,7 @@
     return_code, val = run_command_for_value(
         command,
         task,
-<<<<<<< HEAD
-        dry_run_return_val="""
-        v0.14.1""",
-=======
         dry_run_return_val="",
->>>>>>> 34d04280
     )
     if return_code != 0:
       return return_code, None
@@ -166,7 +156,7 @@
     """
     return_code = install_kueue_manifest_upgrading(
         from_version=current_kueue_version,
-        to_version=Version(self.kueue_version),
+        to_version=self.kueue_version,
     )
     if return_code != 0:
       return return_code
@@ -178,22 +168,6 @@
 
     return self.__wait_for_kueue_available()
 
-<<<<<<< HEAD
-=======
-  def __install_kueue_crs(self) -> int:
-    manifest_url = f"https://github.com/kubernetes-sigs/kueue/releases/download/v{self.kueue_version}/manifests.yaml"
-    install_command = (
-        f"kubectl apply --server-side --force-conflicts -f {manifest_url}"
-    )
-    task = "Installing Kueue Custom Resources"
-    return_code = run_command_with_updates_retry(
-        install_command, "Install Kueue"
-    )
-    if return_code != 0:
-      xpk_print(f"{task} returned ERROR {return_code}")
-    return return_code
-
->>>>>>> 34d04280
   def __patch_tolerations(self, tolerations: List[Dict[str, Any]]) -> int:
     patch = {"spec": {"template": {"spec": {"tolerations": tolerations}}}}
     patch_str = json.dumps(patch)
