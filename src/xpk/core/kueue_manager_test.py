--- conflicted
+++ resolved
@@ -32,7 +32,7 @@
     gke_accelerator="test-accelerator",
     gce_machine_type="test-machine",
     chips_per_vm=4,
-    accelerator_type=AcceleratorType["TPU"],
+    accelerator_type=AcceleratorType.TPU,
     device_type="v5p-8",
     supports_sub_slicing=False,
 )
@@ -205,7 +205,6 @@
 
   kueue_manager.install_or_upgrade(tpu_kueue_config)
 
-<<<<<<< HEAD
   rendered_manifest: str = write_tmp_file_mock.call_args[0][0]
   assert "kind: Topology" not in rendered_manifest
   manifest_docs = list(yaml.safe_load_all(rendered_manifest))
@@ -231,152 +230,6 @@
   assert (
       resource_flavor["spec"]["nodeLabels"][
           "cloud.google.com/gke-tpu-accelerator"
-=======
-class KueueManagerTest(unittest.TestCase):
-  """Unit tests for the KueueManager class."""
-
-  def setUp(self):
-    """Set up test environment."""
-    self.mock_system_chars_gpu = SystemCharacteristics(
-        topology="2x2x1",
-        vms_per_slice=1,
-        gke_accelerator="h100-mega-80gb-8",
-        gce_machine_type="a3-megagpu-8g",
-        chips_per_vm=8,
-        accelerator_type=AcceleratorType.GPU,
-        device_type="h100-mega-80gb-8",
-        supports_sub_slicing=False,
-    )
-
-    self.mock_system_chars = SystemCharacteristics(
-        topology="2x2x1",
-        vms_per_slice=1,
-        gke_accelerator="test-accelerator",
-        gce_machine_type="test-machine",
-        chips_per_vm=4,
-        accelerator_type=AcceleratorType.TPU,
-        device_type="v5p-8",
-        supports_sub_slicing=False,
-    )
-    mock_env = MagicMock()
-
-    with patch("jinja2.Environment", return_value=mock_env):
-      self.kueue_manager = KueueManager()
-
-  @patch("xpk.core.kueue_manager.run_command_for_value")
-  def test_version_check_when_kueue_not_installed(self, mock_run_for_value):
-    mock_run_for_value.return_value = (
-        0,
-        "Kueue deployment does not exist error message",
-    )
-    kueue_config = MagicMock(spec=KueueConfig)
-
-    with (
-        patch.object(
-            self.kueue_manager, "_KueueManager__install", return_value=0
-        ) as mock_install,
-        patch.object(
-            self.kueue_manager, "_KueueManager__configure", return_value=0
-        ) as mock_configure,
-    ):
-      result = self.kueue_manager.install_or_upgrade(kueue_config)
-
-      self.assertEqual(result, 0)
-      mock_install.assert_called_once()
-      mock_configure.assert_called_once()
-
-  @patch("xpk.core.kueue_manager.KueueManager.get_installed_kueue_version")
-  @patch("xpk.core.kueue_manager.KueueManager._KueueManager__install")
-  @patch("xpk.core.kueue_manager.KueueManager._KueueManager__configure")
-  def test_install_or_upgrade_when_newer_version_already_installed(
-      self, mock_configure, mock_install, mock_get_version
-  ):
-    """Test install_or_upgrade when Kueue is already up to date."""
-    mock_get_version.return_value = (0, Version("v0.12.3"))
-    kueue_config = MagicMock(spec=KueueConfig)
-
-    result = self.kueue_manager.install_or_upgrade(kueue_config)
-
-    self.assertEqual(result, 0)
-    mock_get_version.assert_called_once()
-    mock_install.assert_not_called()
-    mock_configure.assert_not_called()
-
-  @patch("xpk.core.kueue_manager.KueueManager.get_installed_kueue_version")
-  def test_install_or_upgrade_when_outdated(
-      self,
-      mock_get_version,
-  ):
-    """Test install_or_upgrade when an older version of Kueue is installed."""
-    mock_get_version.return_value = (0, Version("v0.11.0"))
-    kueue_config = MagicMock(spec=KueueConfig)
-
-    with (
-        patch.object(
-            self.kueue_manager, "_KueueManager__install", return_value=0
-        ) as mock_install,
-        patch.object(
-            self.kueue_manager, "_KueueManager__configure", return_value=0
-        ) as mock_configure,
-    ):
-      result = self.kueue_manager.install_or_upgrade(kueue_config)
-
-    self.assertEqual(result, 0)
-    mock_get_version.assert_called_once()
-    mock_install.assert_called_once()
-    mock_configure.assert_called_once()
-
-  @patch("xpk.core.kueue_manager.KueueManager.get_installed_kueue_version")
-  def test_install_or_upgrade_when_not_installed(
-      self,
-      mock_get_version,
-  ):
-    """Test install_or_upgrade when Kueue is not installed."""
-    mock_get_version.return_value = (1, None)
-    kueue_config = MagicMock(spec=KueueConfig)
-
-    with (
-        patch.object(
-            self.kueue_manager, "_KueueManager__install", return_value=0
-        ) as mock_install,
-        patch.object(
-            self.kueue_manager, "_KueueManager__configure", return_value=0
-        ) as mock_configure,
-    ):
-      result = self.kueue_manager.install_or_upgrade(kueue_config)
-
-    self.assertEqual(result, 0)
-    mock_get_version.assert_called_once()
-    mock_install.assert_called_once()
-    mock_configure.assert_called_once()
-
-  def test_installation_with_tolerations(self):
-    """Test that tolerations are patched during installation."""
-    with (
-        patch(
-            "xpk.core.kueue_manager.run_command_with_updates_retry",
-            return_value=0,
-        ) as mock_run_retry,
-        patch(
-            "xpk.core.kueue_manager.KueueManager.get_installed_kueue_version",
-            return_value=(1, None),
-        ),
-        patch(
-            "xpk.core.kueue_manager.KueueManager._KueueManager__install_kueue_crs",
-            return_value=0,
-        ),
-        patch(
-            "xpk.core.kueue_manager.KueueManager._KueueManager__wait_for_kueue_available",
-            return_value=0,
-        ),
-        patch(
-            "xpk.core.kueue_manager.KueueManager._KueueManager__configure",
-            return_value=0,
-        ),
-    ):
-      tolerations = [
-          {"key": "test", "operator": "Exists", "effect": "NoSchedule"}
->>>>>>> 32845506
       ]
       == "test-accelerator"
   )
@@ -431,7 +284,7 @@
           gke_accelerator="h100-mega-80gb-8",
           gce_machine_type="a3-megagpu-8g",
           chips_per_vm=8,
-          accelerator_type=AcceleratorType["GPU"],
+          accelerator_type=AcceleratorType.GPU,
           device_type="h100-mega-80gb-8",
           supports_sub_slicing=False,
       ),
