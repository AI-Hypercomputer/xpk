"""
Copyright 2025 Google LLC

Licensed under the Apache License, Version 2.0 (the "License");
you may not use this file except in compliance with the License.
You may obtain a copy of the License at

     https://www.apache.org/licenses/LICENSE-2.0

Unless required by applicable law or agreed to in writing, software
distributed under the License is distributed on an "AS IS" BASIS,
WITHOUT WARRANTIES OR CONDITIONS OF ANY KIND, either express or implied.
See the License for the specific language governing permissions and
limitations under the License.
"""

import unittest
import yaml
from unittest.mock import MagicMock, patch

from xpk.core.kueue_manager import KueueConfig, KueueManager
from xpk.core.system_characteristics import AcceleratorType, SystemCharacteristics


class KueueManagerTest(unittest.TestCase):
  """Unit tests for the KueueManager class."""

  def setUp(self):
    """Set up test environment."""
    self.mock_system_chars_gpu = SystemCharacteristics(
        topology="2x2x1",
        vms_per_slice=1,
        gke_accelerator="h100-mega-80gb-8",
        gce_machine_type="a3-megagpu-8g",
        chips_per_vm=8,
        accelerator_type=AcceleratorType["GPU"],
        device_type="h100-mega-80gb-8",
        supports_sub_slicing=False,
    )

    self.mock_system_chars = SystemCharacteristics(
        topology="2x2x1",
        vms_per_slice=1,
        gke_accelerator="test-accelerator",
        gce_machine_type="test-machine",
        chips_per_vm=4,
        accelerator_type=AcceleratorType["TPU"],
        device_type="v5p-8",
        supports_sub_slicing=False,
    )
    mock_env = MagicMock()

    with patch("jinja2.Environment", return_value=mock_env):
      self.kueue_manager = KueueManager()

  @patch("xpk.core.kueue_manager.run_command_for_value")
  def test_version_check_when_kueue_not_installed(self, mock_run_for_value):
    mock_run_for_value.return_value = (
        0,
        "Kueue deployment does not exist error message",
    )
    kueue_config = MagicMock(spec=KueueConfig)

    with (
        patch.object(
            self.kueue_manager, "_KueueManager__install", return_value=0
        ) as mock_install,
        patch.object(
            self.kueue_manager, "_KueueManager__configure", return_value=0
        ) as mock_configure,
    ):
      result = self.kueue_manager.install_or_upgrade(kueue_config)

      self.assertEqual(result, 0)
      mock_install.assert_called_once()
      mock_configure.assert_called_once()

  @patch(
      "xpk.core.kueue_manager.KueueManager._KueueManager__get_installed_kueue_version"
  )
  @patch("xpk.core.kueue_manager.KueueManager._KueueManager__install")
  @patch("xpk.core.kueue_manager.KueueManager._KueueManager__configure")
  def test_install_or_upgrade_when_newer_version_already_installed(
      self, mock_configure, mock_install, mock_get_version
  ):
    """Test install_or_upgrade when Kueue is already up to date."""
<<<<<<< HEAD
    mock_get_version.return_value = (0, "v0.14.1")
=======
    mock_get_version.return_value = (0, "v0.12.3")
>>>>>>> d696d912
    kueue_config = MagicMock(spec=KueueConfig)

    result = self.kueue_manager.install_or_upgrade(kueue_config)

    self.assertEqual(result, 0)
    mock_get_version.assert_called_once()
    mock_install.assert_not_called()
    mock_configure.assert_not_called()

  @patch(
      "xpk.core.kueue_manager.KueueManager._KueueManager__get_installed_kueue_version"
  )
  def test_install_or_upgrade_when_outdated(
      self,
      mock_get_version,
  ):
    """Test install_or_upgrade when an older version of Kueue is installed."""
    mock_get_version.return_value = (0, "v0.11.0")
    kueue_config = MagicMock(spec=KueueConfig)

    with (
        patch.object(
            self.kueue_manager, "_KueueManager__install", return_value=0
        ) as mock_install,
        patch.object(
            self.kueue_manager, "_KueueManager__configure", return_value=0
        ) as mock_configure,
    ):
      result = self.kueue_manager.install_or_upgrade(kueue_config)

    self.assertEqual(result, 0)
    mock_get_version.assert_called_once()
    mock_install.assert_called_once()
    mock_configure.assert_called_once()

  @patch(
      "xpk.core.kueue_manager.KueueManager._KueueManager__get_installed_kueue_version"
  )
  def test_install_or_upgrade_when_not_installed(
      self,
      mock_get_version,
  ):
    """Test install_or_upgrade when Kueue is not installed."""
    mock_get_version.return_value = (1, None)
    kueue_config = MagicMock(spec=KueueConfig)

    with (
        patch.object(
            self.kueue_manager, "_KueueManager__install", return_value=0
        ) as mock_install,
        patch.object(
            self.kueue_manager, "_KueueManager__configure", return_value=0
        ) as mock_configure,
    ):
      result = self.kueue_manager.install_or_upgrade(kueue_config)

    self.assertEqual(result, 0)
    mock_get_version.assert_called_once()
    mock_install.assert_called_once()
    mock_configure.assert_called_once()

  def test_installation_with_tolerations(self):
    """Test that tolerations are patched during installation."""
    with (
        patch(
            "xpk.core.kueue_manager.run_command_with_updates_retry",
            return_value=0,
        ) as mock_run_retry,
        patch(
            "xpk.core.kueue_manager.KueueManager._KueueManager__get_installed_kueue_version",
            return_value=(1, None),
        ),
        patch(
            "xpk.core.kueue_manager.KueueManager._KueueManager__install_kueue_crs",
            return_value=0,
        ),
        patch(
            "xpk.core.kueue_manager.KueueManager._KueueManager__wait_for_kueue_available",
            return_value=0,
        ),
        patch(
            "xpk.core.kueue_manager.KueueManager._KueueManager__configure",
            return_value=0,
        ),
    ):
      tolerations = [
          {"key": "test", "operator": "Exists", "effect": "NoSchedule"}
      ]
      kueue_config = MagicMock(spec=KueueConfig)

      result = self.kueue_manager.install_or_upgrade(
          kueue_config, tolerations=tolerations
      )

      self.assertEqual(result, 0)
      self.assertEqual(mock_run_retry.call_count, 1)
      patch_call = mock_run_retry.call_args_list[0]
      self.assertIn(
          "kubectl patch deployment kueue-controller-manager -n kueue-system"
          ' --type=\'strategic\' --patch=\'{"spec": {"template": {"spec":'
          ' {"tolerations": [{"key": "test", "operator": "Exists", "effect":'
          ' "NoSchedule"}]}}}}',
          patch_call[0][0],
      )

  def test_installation_without_tolerations(self):
    """Test that tolerations are not patched when not provided."""
    with (
        patch(
            "xpk.core.kueue_manager.run_command_with_updates_retry",
            return_value=0,
        ) as mock_run_retry,
        patch(
            "xpk.core.kueue_manager.KueueManager._KueueManager__get_installed_kueue_version",
            return_value=(1, None),
        ),
        patch(
            "xpk.core.kueue_manager.KueueManager._KueueManager__install_kueue_crs",
            return_value=0,
        ),
        patch(
            "xpk.core.kueue_manager.KueueManager._KueueManager__wait_for_kueue_available",
            return_value=0,
        ),
        patch(
            "xpk.core.kueue_manager.KueueManager._KueueManager__configure",
            return_value=0,
        ),
    ):
      kueue_config = MagicMock(spec=KueueConfig)

      result = self.kueue_manager.install_or_upgrade(
          kueue_config, tolerations=None
      )

      self.assertEqual(result, 0)
      self.assertEqual(mock_run_retry.call_count, 0)

  @patch(
      "xpk.core.kueue_manager.KueueManager._KueueManager__get_installed_kueue_version"
  )
  @patch("xpk.core.kueue_manager.KueueManager._KueueManager__apply_manifest")
  def test_configuration_updates_resources(
      self, mock_apply_manifest, mock_get_version
  ):
    """Test that configuration updates Kueue resources."""
    mock_get_version.return_value = (1, None)  # Trigger install
    mock_apply_manifest.return_value = 0

    kueue_config = KueueConfig(
        system=self.mock_system_chars,
        total_chips=8,
        cpu_limit=100,
        memory_limit="100Gi",
    )

    with (
        patch.object(
            self.kueue_manager, "_KueueManager__install", return_value=0
        ),
        patch.object(
            self.kueue_manager,
            "_KueueManager__update_kueue_resources_if_necessary",
            return_value=0,
        ) as mock_update_resources,
    ):
      self.kueue_manager.install_or_upgrade(kueue_config)
      mock_apply_manifest.assert_called()
      mock_update_resources.assert_called_once()

  @patch("xpk.core.kueue_manager.run_command_with_updates_retry")
  def test_resource_update_for_small_cluster(self, mock_run_retry):
    """Test resource update logic for a small cluster."""
    mock_run_retry.return_value = 0
    kueue_config = KueueConfig(
        system=self.mock_system_chars,
        total_chips=8,
        cpu_limit=100,
        memory_limit="100Gi",
    )

    with (
        patch(
            "xpk.core.kueue_manager.run_command_for_value",
            return_value=(0, "100"),  # 100 nodes
        ),
        patch.object(
            self.kueue_manager,
            "_KueueManager__get_installed_kueue_version",
            return_value=(1, None),
        ),
        patch.object(
            self.kueue_manager, "_KueueManager__install", return_value=0
        ),
        patch.object(
            self.kueue_manager, "_KueueManager__apply_manifest", return_value=0
        ),
    ):
      result = self.kueue_manager.install_or_upgrade(kueue_config)

    self.assertEqual(result, 0)
    mock_run_retry.assert_called_once()
    patch_call = mock_run_retry.call_args_list[0]
    # 100 * 1.2 = 120, which is less than 4096. So it should be 4096.
    self.assertIn(
        "kubectl patch deployment kueue-controller-manager -n kueue-system"
        ' --type=\'strategic\' --patch=\'{"spec": {"template": {"spec":'
        ' {"containers": [{"name": "manager", "resources": {"limits":'
        ' {"memory": "4096Mi"}}}]}}}}\'',
        patch_call[0][0],
    )

  @patch("xpk.core.kueue_manager.run_command_with_updates_retry")
  def test_resource_update_for_large_cluster(self, mock_run_retry):
    """Test resource update logic for a large cluster."""
    mock_run_retry.return_value = 0
    kueue_config = KueueConfig(
        system=self.mock_system_chars,
        total_chips=8,
        cpu_limit=100,
        memory_limit="100Gi",
    )

    with (
        patch(
            "xpk.core.kueue_manager.run_command_for_value",
            return_value=(0, "5000"),  # 5000 nodes
        ),
        patch.object(
            self.kueue_manager,
            "_KueueManager__get_installed_kueue_version",
            return_value=(1, None),
        ),
        patch.object(
            self.kueue_manager, "_KueueManager__install", return_value=0
        ),
        patch.object(
            self.kueue_manager, "_KueueManager__apply_manifest", return_value=0
        ),
    ):
      result = self.kueue_manager.install_or_upgrade(kueue_config)

    self.assertEqual(result, 0)
    mock_run_retry.assert_called_once()
    patch_call = mock_run_retry.call_args_list[0]
    # 5000 * 1.2 = 6000, which is > 4096.
    self.assertIn(
        "kubectl patch deployment kueue-controller-manager -n kueue-system"
        ' --type=\'strategic\' --patch=\'{"spec": {"template": {"spec":'
        ' {"containers": [{"name": "manager", "resources": {"limits":'
        ' {"memory": "6000Mi"}}}]}}}}\'',
        patch_call[0][0],
    )

  @patch("xpk.core.kueue_manager.KueueManager._KueueManager__apply_manifest")
  @patch("xpk.core.kueue_manager.KueueManager._KueueManager__install")
  @patch(
      "xpk.core.kueue_manager.KueueManager._KueueManager__update_kueue_resources_if_necessary"
  )
  def test_configure_generates_correct_manifest(
      self, mock_update_resources, mock_install, mock_apply_manifest
  ):
    """Test that __configure generates the correct manifest content for TPUs."""
    mock_install.return_value = 0
    mock_update_resources.return_value = 0
    mock_apply_manifest.return_value = 0
    kueue_config = KueueConfig(
        system=self.mock_system_chars,
        total_chips=8,
        cpu_limit=100,
        memory_limit="100Gi",
        autoprovisioning_enabled=False,
        num_slices=2,
    )

    with patch.object(
        self.kueue_manager, "_KueueManager__get_installed_kueue_version"
    ) as mock_get_version:
      mock_get_version.return_value = (1, None)  # Trigger install
      with (
          patch.object(self.kueue_manager, "_KueueManager__install_kueue_crs"),
          patch.object(
              self.kueue_manager, "_KueueManager__wait_for_kueue_available"
          ),
      ):
        self.kueue_manager.install_or_upgrade(kueue_config)

    mock_apply_manifest.assert_called_once()
    rendered_manifest = mock_apply_manifest.call_args[0][0]

    self.assertNotIn("kind: Topology", rendered_manifest)
    manifest_docs = list(yaml.safe_load_all(rendered_manifest))
    cluster_queue = next(
        (doc for doc in manifest_docs if doc["kind"] == "ClusterQueue"), None
    )
    self.assertIsNotNone(cluster_queue)
    self.assertEqual(
        cluster_queue["spec"]["resourceGroups"][0]["flavors"][0]["name"],
        "2xv5p-8",
    )
    resources = cluster_queue["spec"]["resourceGroups"][0]["flavors"][0][
        "resources"
    ]
    tpu_resource = next(
        (r for r in resources if r["name"] == "google.com/tpu"), None
    )
    cpu_resource = next((r for r in resources if r["name"] == "cpu"), None)
    memory_resource = next(
        (r for r in resources if r["name"] == "memory"), None
    )
    self.assertIsNotNone(tpu_resource)
    self.assertEqual(tpu_resource["nominalQuota"], 8)
    self.assertIsNotNone(cpu_resource)
    self.assertEqual(cpu_resource["nominalQuota"], 100)
    self.assertIsNotNone(memory_resource)
    self.assertEqual(memory_resource["nominalQuota"], "100Gi")
    resource_flavor = next(
        (doc for doc in manifest_docs if doc["kind"] == "ResourceFlavor"), None
    )
    self.assertIsNotNone(resource_flavor)
    self.assertEqual(
        resource_flavor["spec"]["nodeLabels"][
            "cloud.google.com/gke-tpu-accelerator"
        ],
        "test-accelerator",
    )
    self.assertEqual(
        resource_flavor["spec"]["nodeLabels"][
            "cloud.google.com/gke-tpu-topology"
        ],
        "2x2x1",
    )

  @patch("xpk.core.kueue_manager.KueueManager._KueueManager__apply_manifest")
  @patch("xpk.core.kueue_manager.KueueManager._KueueManager__install")
  @patch(
      "xpk.core.kueue_manager.KueueManager._KueueManager__update_kueue_resources_if_necessary"
  )
  def test_configure_generates_correct_manifest_with_admission_checks(
      self, mock_update_resources, mock_install, mock_apply_manifest
  ):
    """Test that __configure generates the correct manifest content for TPUs."""
    mock_install.return_value = 0
    mock_update_resources.return_value = 0
    mock_apply_manifest.return_value = 0
    kueue_config = KueueConfig(
        system=self.mock_system_chars,
        total_chips=8,
        cpu_limit=100,
        memory_limit="100Gi",
        autoprovisioning_enabled=False,
        num_slices=1,
        flex=True,
    )

    with patch.object(
        self.kueue_manager, "_KueueManager__get_installed_kueue_version"
    ) as mock_get_version:
      mock_get_version.return_value = (1, None)  # Trigger install
      with (
          patch.object(self.kueue_manager, "_KueueManager__install_kueue_crs"),
          patch.object(
              self.kueue_manager, "_KueueManager__wait_for_kueue_available"
          ),
      ):
        self.kueue_manager.install_or_upgrade(kueue_config)

    mock_apply_manifest.assert_called_once()
    rendered_manifest = mock_apply_manifest.call_args[0][0]

    self.assertNotIn("kind: Topology", rendered_manifest)
    manifest_docs = list(yaml.safe_load_all(rendered_manifest))
    cluster_queue = next(
        (doc for doc in manifest_docs if doc["kind"] == "ClusterQueue"), None
    )
    self.assertIsNotNone(cluster_queue)
    self.assertEqual(
        cluster_queue["spec"]["resourceGroups"][0]["flavors"][0]["name"],
        "1xv5p-8",
    )
    resources = cluster_queue["spec"]["resourceGroups"][0]["flavors"][0][
        "resources"
    ]
    tpu_resource = next(
        (r for r in resources if r["name"] == "google.com/tpu"), None
    )
    cpu_resource = next((r for r in resources if r["name"] == "cpu"), None)
    memory_resource = next(
        (r for r in resources if r["name"] == "memory"), None
    )
    self.assertIsNotNone(tpu_resource)
    self.assertEqual(tpu_resource["nominalQuota"], 8)
    self.assertIsNotNone(cpu_resource)
    self.assertEqual(cpu_resource["nominalQuota"], 100)
    self.assertIsNotNone(memory_resource)
    self.assertEqual(memory_resource["nominalQuota"], "100Gi")
    resource_flavor = next(
        (doc for doc in manifest_docs if doc["kind"] == "ResourceFlavor"), None
    )
    self.assertIsNotNone(resource_flavor)
    self.assertEqual(
        resource_flavor["spec"]["nodeLabels"][
            "cloud.google.com/gke-tpu-accelerator"
        ],
        "test-accelerator",
    )
    self.assertEqual(
        resource_flavor["spec"]["nodeLabels"][
            "cloud.google.com/gke-tpu-topology"
        ],
        "2x2x1",
    )

  @patch("xpk.core.kueue_manager.KueueManager._KueueManager__apply_manifest")
  @patch("xpk.core.kueue_manager.KueueManager._KueueManager__install")
  @patch(
      "xpk.core.kueue_manager.KueueManager._KueueManager__update_kueue_resources_if_necessary"
  )
  def test_configure_generates_correct_manifest_with_topology(
      self, mock_update_resources, mock_install, mock_apply_manifest
  ):
    """Test that __configure generates correct manifest for GPUs."""
    mock_install.return_value = 0
    mock_update_resources.return_value = 0
    mock_apply_manifest.return_value = 0
    kueue_config = KueueConfig(
        system=self.mock_system_chars_gpu,
        total_chips=16,
        cpu_limit=100,
        memory_limit="100Gi",
        num_slices=2,
    )

    with patch.object(
        self.kueue_manager, "_KueueManager__get_installed_kueue_version"
    ) as mock_get_version:
      mock_get_version.return_value = (1, None)  # Trigger install
      self.kueue_manager.install_or_upgrade(kueue_config)

    mock_apply_manifest.assert_called_once()
    rendered_manifest = mock_apply_manifest.call_args[0][0]
    self.assertIn("kind: Topology", rendered_manifest)
    manifest_docs = list(yaml.safe_load_all(rendered_manifest))
    resource_flavor = next(
        (doc for doc in manifest_docs if doc["kind"] == "ResourceFlavor"), None
    )
    self.assertIsNotNone(resource_flavor)
    self.assertEqual(
        resource_flavor["spec"]["nodeLabels"][
            "cloud.google.com/gke-accelerator"
        ],
        "h100-mega-80gb-8",
    )

  @patch("xpk.core.kueue_manager.KueueManager._KueueManager__apply_manifest")
  @patch("xpk.core.kueue_manager.KueueManager._KueueManager__install")
  @patch(
      "xpk.core.kueue_manager.KueueManager._KueueManager__update_kueue_resources_if_necessary"
  )
  def test_configure_generates_correct_manifest_with_pathways(
      self, mock_update_resources, mock_install, mock_apply_manifest
  ):
    """Test that __configure generates the correct manifest with pathways enabled."""
    mock_install.return_value = 0
    mock_update_resources.return_value = 0
    mock_apply_manifest.return_value = 0
    kueue_config = KueueConfig(
        system=self.mock_system_chars,
        total_chips=8,
        cpu_limit=100,
        memory_limit="100Gi",
        is_pathways_cluster=True,
        num_slices=2,
    )

    with patch.object(
        self.kueue_manager, "_KueueManager__get_installed_kueue_version"
    ) as mock_get_version:
      mock_get_version.return_value = (1, None)  # Trigger install
      self.kueue_manager.install_or_upgrade(kueue_config)

    mock_apply_manifest.assert_called_once()
    rendered_manifest = mock_apply_manifest.call_args[0][0]
    manifest_docs = list(yaml.safe_load_all(rendered_manifest))

    # Check for the new "cpu-user" ResourceFlavor
    cpu_user_flavor = next(
        (
            doc
            for doc in manifest_docs
            if doc["kind"] == "ResourceFlavor"
            and doc["metadata"]["name"] == "cpu-user"
        ),
        None,
    )
    self.assertIsNotNone(cpu_user_flavor)
    self.assertEqual(
        cpu_user_flavor["spec"]["nodeLabels"]["cloud.google.com/gke-nodepool"],
        "cpu-np",
    )

    # Check that the ClusterQueue has the new resource group for pathways
    cluster_queue = next(
        (doc for doc in manifest_docs if doc["kind"] == "ClusterQueue"), None
    )
    self.assertIsNotNone(cluster_queue)
    self.assertEqual(len(cluster_queue["spec"]["resourceGroups"]), 2)
    pathways_rg = cluster_queue["spec"]["resourceGroups"][1]
    self.assertEqual(pathways_rg["coveredResources"], ["cpu", "memory"])
    self.assertEqual(pathways_rg["flavors"][0]["name"], "cpu-user")
    self.assertEqual(
        pathways_rg["flavors"][0]["resources"][0]["nominalQuota"], 480
    )
    self.assertEqual(
        pathways_rg["flavors"][0]["resources"][1]["nominalQuota"], "2000G"
    )


if __name__ == "__main__":
  unittest.main()<|MERGE_RESOLUTION|>--- conflicted
+++ resolved
@@ -84,11 +84,7 @@
       self, mock_configure, mock_install, mock_get_version
   ):
     """Test install_or_upgrade when Kueue is already up to date."""
-<<<<<<< HEAD
     mock_get_version.return_value = (0, "v0.14.1")
-=======
-    mock_get_version.return_value = (0, "v0.12.3")
->>>>>>> d696d912
     kueue_config = MagicMock(spec=KueueConfig)
 
     result = self.kueue_manager.install_or_upgrade(kueue_config)
