"""
Copyright 2025 Google LLC

Licensed under the Apache License, Version 2.0 (the "License");
you may not use this file except in compliance with the License.
You may obtain a copy of the License at

     https://www.apache.org/licenses/LICENSE-2.0

Unless required by applicable law or agreed to in writing, software
distributed under the License is distributed on an "AS IS" BASIS,
WITHOUT WARRANTIES OR CONDITIONS OF ANY KIND, either express or implied.
See the License for the specific language governing permissions and
limitations under the License.
"""

import dataclasses
from typing import Generator, TypeVar
import pytest
from pytest_mock import MockerFixture
import yaml
from unittest.mock import MagicMock, patch

from xpk.core.kueue_manager import KueueConfig, KueueManager, has_sub_slicing_enabled
from xpk.core.system_characteristics import AcceleratorType, SystemCharacteristics
from xpk.core.testing.commands_tester import CommandsTester
from packaging.version import Version

TPU_SYSTEM: SystemCharacteristics = SystemCharacteristics(
    topology="2x2x1",
    vms_per_slice=1,
    gke_accelerator="test-accelerator",
    gce_machine_type="test-machine",
    chips_per_vm=4,
    accelerator_type=AcceleratorType.TPU,
    device_type="v5p-8",
    supports_sub_slicing=False,
)

KUEUE_CONFIG: KueueConfig = KueueConfig(
    system=TPU_SYSTEM,
    total_chips=8,
    cpu_limit=100,
    memory_limit="100Gi",
    configure_sub_slicing=False,
)


def set_installed_kueue_version(
    commands_tester: CommandsTester, version: Version | None
):
  result = (
      (1, "")
      if version is None
      else (0, f"registry.k8s.io/kueue/kueue:v{version}")
  )
  commands_tester.set_result_for_command(
      result,
      "kubectl get deployment kueue-controller-manager",
      "containers[0].image",
  )


@pytest.fixture(autouse=True)
def mock_ask_for_user_consent(mocker: MockerFixture) -> MagicMock:
  return mocker.patch(
      "xpk.core.kueue_manager.ask_for_user_consent", return_value=True
  )


@pytest.fixture(autouse=True)
<<<<<<< HEAD
def mock_xpk_print(mocker: MockerFixture) -> MagicMock:
  return mocker.patch("xpk.core.kueue_manager.xpk_print", return_value=None)


@pytest.fixture(autouse=True)
=======
>>>>>>> cde02866
def mock_commands(mocker: MockerFixture) -> CommandsTester:
  return CommandsTester(
      mocker,
      run_command_for_value_path="xpk.core.kueue_manager.run_command_for_value",
      run_command_with_updates_path=(
          "xpk.core.kueue_manager.run_command_with_updates"
      ),
      run_command_with_updates_retry_path=(
          "xpk.core.kueue_manager.run_command_with_updates_retry"
      ),
  )


@pytest.fixture(autouse=True)
@patch("jinja2.Environment", return_value=MagicMock())
def kueue_manager(mock_env: MagicMock) -> KueueManager:
  return KueueManager()


def test_install_or_upgrade_when_newer_version_already_installed(
    mock_commands: CommandsTester, kueue_manager: KueueManager
):
  """Test install_or_upgrade when Kueue is already up to date."""
  set_installed_kueue_version(mock_commands, Version("0.99.0"))

  result = kueue_manager.install_or_upgrade(KUEUE_CONFIG)

  assert result == 0
  mock_commands.assert_command_not_run("kubectl apply")


def test_install_or_upgrade_when_outdated(
    mock_commands: CommandsTester, kueue_manager: KueueManager
):
  """Test install_or_upgrade when an older version of Kueue is installed."""
  set_installed_kueue_version(mock_commands, Version("0.11.0"))

  result = kueue_manager.install_or_upgrade(KUEUE_CONFIG)

  assert result == 0
  mock_commands.assert_command_run("kubectl apply", "v0.14.3/manifests.yaml")
  mock_commands.assert_command_run("kubectl apply -f", "/tmp/")


def test_install_or_upgrade_when_not_installed(
    mock_commands: CommandsTester, kueue_manager: KueueManager
):
  """Test install_or_upgrade when Kueue is not installed."""
  set_installed_kueue_version(mock_commands, None)

  result = kueue_manager.install_or_upgrade(KUEUE_CONFIG)

  assert result == 0
  mock_commands.assert_command_run("kubectl apply", "v0.14.3/manifests.yaml")
  mock_commands.assert_command_run("kubectl apply -f", "/tmp/")


def test_upgrade_when_no_breaking_changes_between_versions_no_preparation_needed(
    mock_commands: CommandsTester,
    kueue_manager: KueueManager,
    mock_ask_for_user_consent: MagicMock,
<<<<<<< HEAD
    mock_xpk_print: MagicMock,
=======
>>>>>>> cde02866
):
  set_installed_kueue_version(mock_commands, Version("0.14.0"))

  kueue_manager.install_or_upgrade(KUEUE_CONFIG)

<<<<<<< HEAD
  assert all(
      "CHANGELOG" not in call.args[0] for call in mock_xpk_print.mock_calls
  )
=======
>>>>>>> cde02866
  mock_ask_for_user_consent.assert_not_called()


def test_upgrade_with_breaking_changes_between_versions_runs_preparation(
    mock_commands: CommandsTester,
    kueue_manager: KueueManager,
    mock_ask_for_user_consent: MagicMock,
<<<<<<< HEAD
    mock_xpk_print: MagicMock,
=======
>>>>>>> cde02866
):
  set_installed_kueue_version(mock_commands, Version("0.11.0"))
  fake_crds = (
      "customresourcedefinition.apiextensions.k8s.io/kueue-crd-1.kueue.x-k8s.io\n"
      "customresourcedefinition.apiextensions.k8s.io/kueue-crd-2.kueue.x-k8s.io"
  )
  mock_commands.set_result_for_command(
      (0, fake_crds), "kubectl get crd -o name"
  )
  mock_ask_for_user_consent.return_value = True

  result = kueue_manager.install_or_upgrade(KUEUE_CONFIG)

  assert result == 0
<<<<<<< HEAD
  assert any(
      "CHANGELOG/CHANGELOG-0.14.md" in call.args[0]
      for call in mock_xpk_print.mock_calls
=======
  mock_ask_for_user_consent.assert_called_once()
  assert (
      "CHANGELOG/CHANGELOG-0.14.md"
      in mock_ask_for_user_consent.mock_calls[0].args[0]
>>>>>>> cde02866
  )
  mock_commands.assert_command_run(
      "kubectl delete kueue-crd-1.kueue.x-k8s.io --all"
  )
  mock_commands.assert_command_run(
      "kubectl delete kueue-crd-2.kueue.x-k8s.io --all"
  )
  mock_commands.assert_command_run(
      "kubectl delete crd kueue-crd-1.kueue.x-k8s.io"
  )
  mock_commands.assert_command_run(
      "kubectl delete crd kueue-crd-2.kueue.x-k8s.io"
  )
  mock_commands.assert_command_run(
      "kubectl delete deployment kueue-controller-manager"
  )


def test_upgrade_with_breaking_changes_between_versions_does_not_run_preparation_without_consent(
    mock_commands: CommandsTester,
    kueue_manager: KueueManager,
    mock_ask_for_user_consent: MagicMock,
):
  set_installed_kueue_version(mock_commands, Version("0.11.0"))
  mock_commands.set_result_for_command(
      (
          0,
          "customresourcedefinition.apiextensions.k8s.io/kueue-crd-1.kueue.x-k8s.io",
      ),
      "kubectl get crd -o name",
  )
  mock_ask_for_user_consent.return_value = False

  result = kueue_manager.install_or_upgrade(KUEUE_CONFIG)

  assert result == 1
  # Assert there was no command run for the Kueue crd:
  mock_commands.assert_command_not_run("kueue-crd-1.kueue.x-k8s.io")


def test_installation_with_tolerations(
    mock_commands: CommandsTester, kueue_manager: KueueManager
):
  """Test that tolerations are patched during installation."""
  set_installed_kueue_version(mock_commands, None)
  tolerations = [{"key": "test", "operator": "Exists", "effect": "NoSchedule"}]

  result = kueue_manager.install_or_upgrade(
      KUEUE_CONFIG, tolerations=tolerations
  )

  assert result == 0
  mock_commands.assert_command_run(
      "kubectl patch deployment kueue-controller-manager -n kueue-system"
      ' --type=\'strategic\' --patch=\'{"spec": {"template": {"spec":'
      ' {"tolerations": [{"key": "test", "operator": "Exists", "effect":'
      ' "NoSchedule"}]}}}}\''
  )


def test_installation_without_tolerations(
    mock_commands: CommandsTester, kueue_manager: KueueManager
):
  """Test that tolerations are not patched when not provided."""
  set_installed_kueue_version(mock_commands, None)

  result = kueue_manager.install_or_upgrade(KUEUE_CONFIG, tolerations=None)

  assert result == 0
  mock_commands.assert_command_not_run(
      "kubectl patch deployment kueue-controller-manager", "tolerations"
  )


def test_resource_update_for_small_cluster(
    mock_commands: CommandsTester, kueue_manager: KueueManager
):
  """Test resource update logic for a small cluster."""
  set_installed_kueue_version(mock_commands, None)
  mock_commands.set_result_for_command((0, "100"), "kubectl get node")

  result = kueue_manager.install_or_upgrade(KUEUE_CONFIG)

  assert result == 0
  # 100 * 1.2 = 120, which is less than 4096. So it should be 4096.
  mock_commands.assert_command_run(
      "kubectl patch deployment kueue-controller-manager -n kueue-system"
      ' --type=\'strategic\' --patch=\'{"spec": {"template": {"spec":'
      ' {"containers": [{"name": "manager", "resources": {"limits":'
      ' {"memory": "4096Mi"}}}]}}}}\'',
  )


def test_resource_update_for_large_cluster(
    mock_commands: CommandsTester, kueue_manager: KueueManager
):
  """Test resource update logic for a large cluster."""
  set_installed_kueue_version(mock_commands, None)
  mock_commands.set_result_for_command((0, "5000"), "kubectl get node")

  result = kueue_manager.install_or_upgrade(KUEUE_CONFIG)

  assert result == 0
  # 5000 * 1.2 = 6000, which is > 4096.
  mock_commands.assert_command_run(
      "kubectl patch deployment kueue-controller-manager -n kueue-system"
      ' --type=\'strategic\' --patch=\'{"spec": {"template": {"spec":'
      ' {"containers": [{"name": "manager", "resources": {"limits":'
      ' {"memory": "6000Mi"}}}]}}}}\'',
  )


@patch("xpk.core.kueue_manager.write_tmp_file")
def test_configure_generates_correct_manifest_for_tpu(
    write_tmp_file_mock: MagicMock,
    mock_commands: CommandsTester,
    kueue_manager: KueueManager,
):
  """Test that __configure generates the correct manifest content for TPUs."""
  set_installed_kueue_version(mock_commands, None)
  tpu_kueue_config = dataclasses.replace(
      KUEUE_CONFIG, system=TPU_SYSTEM, num_slices=2
  )

  kueue_manager.install_or_upgrade(tpu_kueue_config)

  rendered_manifest: str = write_tmp_file_mock.call_args[0][0]
  assert "kind: Topology" not in rendered_manifest
  manifest_docs = list(yaml.safe_load_all(rendered_manifest))
  cluster_queue = _first(
      doc for doc in manifest_docs if doc["kind"] == "ClusterQueue"
  )
  assert (
      cluster_queue["spec"]["resourceGroups"][0]["flavors"][0]["name"]
      == "2xv5p-8"
  )
  resources = cluster_queue["spec"]["resourceGroups"][0]["flavors"][0][
      "resources"
  ]
  tpu_resource = _first(r for r in resources if r["name"] == "google.com/tpu")
  cpu_resource = _first(r for r in resources if r["name"] == "cpu")
  memory_resource = _first(r for r in resources if r["name"] == "memory")
  assert tpu_resource["nominalQuota"] == 8
  assert cpu_resource["nominalQuota"] == 100
  assert memory_resource["nominalQuota"] == "100Gi"
  resource_flavor = _first(
      doc for doc in manifest_docs if doc["kind"] == "ResourceFlavor"
  )
  assert (
      resource_flavor["spec"]["nodeLabels"][
          "cloud.google.com/gke-tpu-accelerator"
      ]
      == "test-accelerator"
  )
  assert (
      resource_flavor["spec"]["nodeLabels"]["cloud.google.com/gke-tpu-topology"]
      == "2x2x1"
  )


@patch("xpk.core.kueue_manager.write_tmp_file")
def test_configure_generates_manifest_with_admission_checks_for_flex_single_slice(
    write_tmp_file_mock: MagicMock,
    mock_commands: CommandsTester,
    kueue_manager: KueueManager,
):
  """Test that __configure generates the correct manifest with admission checks."""
  set_installed_kueue_version(mock_commands, None)
  kueue_config = dataclasses.replace(
      KUEUE_CONFIG,
      num_slices=1,
      flex=True,
  )

  kueue_manager.install_or_upgrade(kueue_config)

  rendered_manifest: str = write_tmp_file_mock.call_args[0][0]
  assert "kind: Topology" not in rendered_manifest
  manifest_docs = list(yaml.safe_load_all(rendered_manifest))
  cluster_queue = _first(
      doc for doc in manifest_docs if doc["kind"] == "ClusterQueue"
  )
  assert (
      cluster_queue["spec"]["resourceGroups"][0]["flavors"][0]["name"]
      == "1xv5p-8"
  )
  assert cluster_queue["spec"]["admissionChecks"][0] == "dws-prov"


@patch("xpk.core.kueue_manager.write_tmp_file")
def test_configure_generates_correct_manifest_with_gke_default_topology(
    write_tmp_file_mock: MagicMock,
    mock_commands: CommandsTester,
    kueue_manager: KueueManager,
):
  """Test that __configure generates correct manifest for GPUs."""
  set_installed_kueue_version(mock_commands, None)
  kueue_config = dataclasses.replace(
      KUEUE_CONFIG,
      system=SystemCharacteristics(
          topology="2x2x1",
          vms_per_slice=1,
          gke_accelerator="h100-mega-80gb-8",
          gce_machine_type="a3-megagpu-8g",
          chips_per_vm=8,
          accelerator_type=AcceleratorType.GPU,
          device_type="h100-mega-80gb-8",
          supports_sub_slicing=False,
      ),
  )

  kueue_manager.install_or_upgrade(kueue_config)

  rendered_manifest: str = write_tmp_file_mock.call_args[0][0]
  manifest_docs = list(yaml.safe_load_all(rendered_manifest))
  resource_flavor = _first(
      doc for doc in manifest_docs if doc["kind"] == "ResourceFlavor"
  )
  assert (
      resource_flavor["spec"]["nodeLabels"]["cloud.google.com/gke-accelerator"]
      == "h100-mega-80gb-8"
  )
  assert resource_flavor["spec"]["topologyName"] == "gke-default"
  topology = _first(doc for doc in manifest_docs if doc["kind"] == "Topology")
  assert topology["metadata"]["name"] == "gke-default"


@patch("xpk.core.kueue_manager.write_tmp_file")
def test_configure_generates_correct_manifest_with_sub_slicing(
    write_tmp_file_mock: MagicMock,
    mock_commands: CommandsTester,
    kueue_manager: KueueManager,
):
  """Test that __configure generates correct manifest with sub-slicing topology."""
  set_installed_kueue_version(mock_commands, None)
  kueue_config = dataclasses.replace(
      KUEUE_CONFIG,
      configure_sub_slicing=True,
  )

  kueue_manager.install_or_upgrade(kueue_config)

  rendered_manifest: str = write_tmp_file_mock.call_args[0][0]
  manifest_docs = list(yaml.safe_load_all(rendered_manifest))
  resource_flavor = _first(
      doc for doc in manifest_docs if doc["kind"] == "ResourceFlavor"
  )
  assert resource_flavor["spec"]["topologyName"] == "sub-slice-topology"
  topology = _first(doc for doc in manifest_docs if doc["kind"] == "Topology")
  assert topology["metadata"]["name"] == "sub-slice-topology"


@patch("xpk.core.kueue_manager.write_tmp_file")
def test_configure_generates_correct_manifest_with_pathways(
    write_tmp_file_mock: MagicMock,
    mock_commands: CommandsTester,
    kueue_manager: KueueManager,
):
  """Test that __configure generates the correct manifest with pathways enabled."""
  set_installed_kueue_version(mock_commands, None)
  kueue_config = dataclasses.replace(
      KUEUE_CONFIG,
      is_pathways_cluster=True,
  )

  kueue_manager.install_or_upgrade(kueue_config)

  rendered_manifest: str = write_tmp_file_mock.call_args[0][0]
  manifest_docs = list(yaml.safe_load_all(rendered_manifest))

  # Check for the new "cpu-user" ResourceFlavor
  cpu_user_flavor = _first(
      doc
      for doc in manifest_docs
      if doc["kind"] == "ResourceFlavor"
      and doc["metadata"]["name"] == "cpu-user"
  )
  assert (
      cpu_user_flavor["spec"]["nodeLabels"]["cloud.google.com/gke-nodepool"]
      == "cpu-np"
  )

  # Check that the ClusterQueue has the new resource group for pathways
  cluster_queue = _first(
      doc for doc in manifest_docs if doc["kind"] == "ClusterQueue"
  )
  assert len(cluster_queue["spec"]["resourceGroups"]) == 2
  pathways_rg = cluster_queue["spec"]["resourceGroups"][1]
  assert pathways_rg["coveredResources"] == ["cpu", "memory"]
  assert pathways_rg["flavors"][0]["name"] == "cpu-user"
  assert pathways_rg["flavors"][0]["resources"][0]["nominalQuota"] == 480
  assert pathways_rg["flavors"][0]["resources"][1]["nominalQuota"] == "2000G"


def test_has_sub_slicing_enabled_returns_exit_code_when_command_fails(
    mock_commands: CommandsTester,
):
  mock_commands.set_result_for_command((1, ""), "kubectl get topology")

  return_code, result = has_sub_slicing_enabled()

  assert return_code == 1
  assert result is None


def test_has_sub_slicing_enabled_returns_false_when_sub_slicing_topology_is_not_present(
    mock_commands: CommandsTester,
):
  mock_commands.set_result_for_command((0, ""), "kubectl get topology")

  return_code, result = has_sub_slicing_enabled()

  assert return_code == 0
  assert result is False


def test_has_sub_slicing_enabled_returns_true_when_sub_slicing_topology_is_not_present(
    mock_commands: CommandsTester,
):
  mock_commands.set_result_for_command(
      (0, "sub-slice-topology"), "kubectl get topology"
  )

  return_code, result = has_sub_slicing_enabled()

  assert return_code == 0
  assert result is True


T = TypeVar("T")


def _first(generator: Generator[T, None, None]) -> T:
  result = next(generator, None)
  assert result is not None
  return result<|MERGE_RESOLUTION|>--- conflicted
+++ resolved
@@ -69,14 +69,6 @@
 
 
 @pytest.fixture(autouse=True)
-<<<<<<< HEAD
-def mock_xpk_print(mocker: MockerFixture) -> MagicMock:
-  return mocker.patch("xpk.core.kueue_manager.xpk_print", return_value=None)
-
-
-@pytest.fixture(autouse=True)
-=======
->>>>>>> cde02866
 def mock_commands(mocker: MockerFixture) -> CommandsTester:
   return CommandsTester(
       mocker,
@@ -138,21 +130,11 @@
     mock_commands: CommandsTester,
     kueue_manager: KueueManager,
     mock_ask_for_user_consent: MagicMock,
-<<<<<<< HEAD
-    mock_xpk_print: MagicMock,
-=======
->>>>>>> cde02866
 ):
   set_installed_kueue_version(mock_commands, Version("0.14.0"))
 
   kueue_manager.install_or_upgrade(KUEUE_CONFIG)
 
-<<<<<<< HEAD
-  assert all(
-      "CHANGELOG" not in call.args[0] for call in mock_xpk_print.mock_calls
-  )
-=======
->>>>>>> cde02866
   mock_ask_for_user_consent.assert_not_called()
 
 
@@ -160,10 +142,6 @@
     mock_commands: CommandsTester,
     kueue_manager: KueueManager,
     mock_ask_for_user_consent: MagicMock,
-<<<<<<< HEAD
-    mock_xpk_print: MagicMock,
-=======
->>>>>>> cde02866
 ):
   set_installed_kueue_version(mock_commands, Version("0.11.0"))
   fake_crds = (
@@ -178,16 +156,10 @@
   result = kueue_manager.install_or_upgrade(KUEUE_CONFIG)
 
   assert result == 0
-<<<<<<< HEAD
-  assert any(
-      "CHANGELOG/CHANGELOG-0.14.md" in call.args[0]
-      for call in mock_xpk_print.mock_calls
-=======
   mock_ask_for_user_consent.assert_called_once()
   assert (
       "CHANGELOG/CHANGELOG-0.14.md"
       in mock_ask_for_user_consent.mock_calls[0].args[0]
->>>>>>> cde02866
   )
   mock_commands.assert_command_run(
       "kubectl delete kueue-crd-1.kueue.x-k8s.io --all"
