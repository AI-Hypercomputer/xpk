--- conflicted
+++ resolved
@@ -84,11 +84,7 @@
       self, mock_configure, mock_install, mock_get_version
   ):
     """Test install_or_upgrade when Kueue is already up to date."""
-<<<<<<< HEAD
-    mock_get_version.return_value = (0, "v0.99.9")
-=======
-    mock_get_version.return_value = (0, Version("v0.12.3"))
->>>>>>> 34d04280
+    mock_get_version.return_value = (0, Version("v0.99.9"))
     kueue_config = MagicMock(spec=KueueConfig)
 
     result = self.kueue_manager.install_or_upgrade(kueue_config)
