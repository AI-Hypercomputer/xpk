"""
Copyright 2024 Google LLC

Licensed under the Apache License, Version 2.0 (the "License");
you may not use this file except in compliance with the License.
You may obtain a copy of the License at

     https://www.apache.org/licenses/LICENSE-2.0

Unless required by applicable law or agreed to in writing, software
distributed under the License is distributed on an "AS IS" BASIS,
WITHOUT WARRANTIES OR CONDITIONS OF ANY KIND, either express or implied.
See the License for the specific language governing permissions and
limitations under the License.
"""

<<<<<<< HEAD
=======
from ..core.commands import run_command_for_value, run_command_with_updates, run_commands
>>>>>>> aba496e8
from ..core.docker_container import get_user_workload_container
from ..core.gcloud_context import zone_to_region
from ..core.nodepool import get_all_nodepools_programmatic
from ..utils.console import xpk_exit, xpk_print
from .cluster import XPK_SA
from .config import AcceleratorType
<<<<<<< HEAD
from .storage import (
    Storage,
    get_storage_annotations,
    get_storage_volumes_yaml,
)
=======
>>>>>>> aba496e8
from .system_characteristics import SystemCharacteristics


def add_pw_resource_flavors(args):
  """Add resource flavors required for Pathways enabled clusters."""
  resource_flavor_yaml = """apiVersion: kueue.x-k8s.io/v1beta1
kind: ResourceFlavor
metadata:
  name: cpu-user
spec:
  nodeLabels:
    cloud.google.com/gke-nodepool: cpu-np
---"""
  if args.enable_pathways:
    return resource_flavor_yaml
  return ''


def add_pw_resources_to_kueue(args):
  """Add resource flavors required for Pathways, to the cluster queue."""
  resources_yaml = """- coveredResources: ["cpu", "memory"]
    flavors:
    - name: cpu-user
      resources:
      - name: "cpu"
        nominalQuota: 480
      - name: "memory"
        nominalQuota: 2000G"""
  if args.enable_pathways:
    return resources_yaml
  return ''


def ensure_pathways_workload_prerequisites(args, system) -> bool:
  """Check all Pathways workload prerequisites and set necessary args.

  Args:
    args: user provided arguments for running the command.
    system: system characteristics.

  Returns:
    True once conditions satisfy and variables are set. Exits otherwise.
  """
  # Ensure that PathwaysJob is installed and available on the cluster.
  if not check_if_pathways_job_is_installed(args):
    xpk_exit(1)

  # Ensure command is provided if not using Pathways in headless mode
  if args.command is None and not args.headless:
    xpk_print(
        'Please provide a command using "--command" for the docker container to'
        ' execute. Command is not required if you wish to run Pathways'
        ' workloads in headless mode (`xpk workload create-pathways'
        ' --headless`).'
    )
    xpk_exit(1)

  # Ensure the cluster and CPU nodepools were created with create-pathways
  all_node_pools = get_all_nodepools_programmatic(args)
  desired_pw_cpu_node_pools = {'cpu-np'}
  if not desired_pw_cpu_node_pools.issubset(set(all_node_pools[0])):
    xpk_print(
        'Cluster needs to be created with `xpk create-pathways` to run'
        ' Pathways workloads.'
    )
    xpk_exit(1)

  # Ensure device type is TPUs - currently Pathways supports TPUs only.
  if system.accelerator_type != AcceleratorType['TPU']:
    xpk_print('Currently, Pathways workloads can only be run on TPUs.')
    xpk_exit(1)

  # Set proxy address to be consumed in helper methods and displayed to user.
  args.pathways_proxy_address = get_proxy_address(args)

  # Set the job which determines the life of other Pathways jobs
  args.targetReplicatedJob = 'proxy' if args.headless else 'main'

  return True


def check_if_pathways_job_is_installed(args) -> bool:
  """Check if PathwaysJob is installed on the cluster.
  Args:
    args: user provided arguments for running the command.
  Returns:
    0 if successful and 1 otherwise.
  """
  command = (
      'kubectl get pods -n pathways-job-system --no-headers -o'
      ' custom-columns=NAME:.metadata.name'
  )
  task = f'Check if PathwaysJob is installed on {args.cluster}'
  return_code, return_msg = run_command_for_value(command, task, args)
  # return_msg contains the name of the controller pod, if found.
  xpk_print('check_if_pathways_job_is_installed', return_code, return_msg)

  if return_code != 0:
    xpk_print(f'{task} returned with ERROR {return_code}.\n')
    return False
  if not return_msg:
    xpk_print(
        'You are using a new version of XPK, which uses PathwaysJob'
        ' for Pathways workloads. Please update the cluster using'
        ' `cluster create-pathways` to enjoy the upgrade!'
    )
    return False
  return True


def get_pathways_unified_query_link(args) -> str:
  """Get the unified query link for the pathways workload."""
  query_params = (
      'resource.type%3D"k8s_container"%0A'
      f'resource.labels.project_id%3D"{args.project}"%0A'
      f'resource.labels.location%3D"{zone_to_region(args.zone)}"%0A'
      f'resource.labels.cluster_name%3D"{args.cluster}"%0A'
      f'resource.labels.pod_name:"{args.workload}-"%0A'
      'severity>%3DDEFAULT'
  )

  return f'https://console.cloud.google.com/logs/query;query={query_params}'


def append_custom_pathways_flags(custom_args, prev_indentation=8) -> str:
  """Append custom Pathways args to Pathways components using a YAML with proper indentation.

  Returns:
    yaml (string): yaml with additional args appended.
  """
  yaml = """"""
  indentation = ' ' * (prev_indentation + 2)
  if custom_args:
    custom_args = custom_args.split(' ')
    for arg in custom_args:
      yaml += '\n' + indentation + '- ' + arg
  return yaml


def append_custom_pathways_proxy_server(args) -> str:
  """Append custom Pathways proxy server component using a YAML with proper indentation.

  Returns:
      yaml (string): yaml with custom proxy server appended.
  """
  yaml = """"""
  if args.proxy_server_image or args.custom_pathways_proxy_server_args:
    yaml = """- componentType: proxy_server"""
  indentation = (
      ' ' * 8
  )  # Currently 8, based on the YAML, may need to update in the future.
  if args.proxy_server_image:
    yaml += '\n' + indentation + 'image: ' + args.proxy_server_image
  if args.custom_pathways_proxy_server_args:
    yaml += '\n' + indentation + 'customFlags: '
    yaml += append_custom_pathways_flags(
        args.custom_pathways_proxy_server_args, len(indentation)
    )
  return yaml


def append_custom_pathways_server(args) -> str:
  """Append custom Pathways server component using a YAML with proper indentation.

  Returns:
      yaml (string): yaml with custom pathways server appended.
  """
  yaml = """"""
  if args.server_image or args.custom_pathways_server_args:
    yaml = """- componentType: pathways_server"""
  indentation = (
      ' ' * 8
  )  # Currently 8, based on the YAML, may need to update in the future.
  if args.server_image:
    yaml += '\n' + indentation + 'image: ' + args.server_image
  if args.custom_pathways_server_args:
    yaml += '\n' + indentation + 'customFlags: '
    yaml += append_custom_pathways_flags(
        args.custom_pathways_server_args, len(indentation)
    )
  return yaml


def append_custom_pathways_worker(args) -> str:
  """Append custom Pathways worker component using a YAML with proper indentation.

  Returns:
      yaml (string): yaml with custom pathways server appended.
  """
  yaml = """"""
  if args.server_image or args.custom_pathways_worker_args:
    yaml = """- componentType: pathways_worker"""
  indentation = (
      ' ' * 8
  )  # Currently 8, based on the YAML, may need to update in the future.
  if args.server_image:
    yaml += '\n' + indentation + 'image: ' + args.server_image
  if args.custom_pathways_worker_args:
    yaml += '\n' + indentation + 'customFlags: '
    yaml += append_custom_pathways_flags(
        args.custom_pathways_worker_args, len(indentation)
    )
  return yaml


def append_custom_colocated_python_sidecar(args) -> str:
  """Append custom Pathways colocated python sidecar component using a YAML with proper indentation.

  Returns:
      yaml (string): yaml with custom pathways server appended.
  """
  yaml = """"""
  if args.colocated_python_sidecar_image:
    yaml = """- componentType: colocated_python_sidecar"""
    indentation = (
        ' ' * 8
    )  # Currently 8, based on the YAML, may need to update in the future.
    yaml += '\n' + indentation + 'image: ' + args.colocated_python_sidecar_image
  return yaml


def get_user_workload_for_pathways(
    args,
    system: SystemCharacteristics,
) -> str:
  """
  Create a user workload container for Pathways.
  Don't create one for Pathways headless mode.

  Args:
    args: user provided args.
    system: system characteristics.


  Returns:
    str:
      Pathways server port as a YAML string
  """
<<<<<<< HEAD
  user_workload_yaml = """- name: main
      replicas: 1
      template:
        metadata:
          labels:
            xpk.google.com/workload: {args.workload}
        spec:
          backoffLimit: 0
          completions: 1
          parallelism: 1
          {pod_failure_policy}
          template:
            metadata:
              annotations:
                {storage_annotations}
            spec:
              containers:
=======
  user_workload_yaml = """
          metadata:
          spec:
            containers:
>>>>>>> aba496e8
              {container}
            nodeSelector:
              cloud.google.com/gke-nodepool: cpu-np
            hostNetwork: true
            dnsPolicy: ClusterFirstWithHostNet
            restartPolicy: Never
            volumes:
            - hostPath:
                path: /tmp
                type: DirectoryOrCreate
              name: shared-tmp
    """
  if args.headless:
    return ''
  else:
    container, _ = get_user_workload_container(args, system)
    return user_workload_yaml.format(
        args=args,
        container=container,
<<<<<<< HEAD
        storage_volumes=storage_volumes,
        pod_failure_policy=pod_failure_policy,
        service_account=XPK_SA,
        storage_annotations=('\n' + (' ' * 16)).join(
            get_storage_annotations(storages)
        ),
=======
>>>>>>> aba496e8
    )


def get_proxy_address(args) -> str:
  """Generates the Pathways proxy address.
  Args:
    args: user provided arguments for running the command.

  Returns:
    str: Fully qualified proxy address.
  """
  proxy_address = (
      f'grpc://{args.workload}-pathways-head-0-0.{args.workload}:29000'
  )
  return proxy_address


def try_to_delete_pathwaysjob_first(args, workloads) -> bool:
  """Function to delete PathwaysJob workload. This is needed as PathwaysJob
  owns the JobSet it creates.

  Args:
    args: user provided arguments for running the command.
    workloads: list of workloads that match the delete filter.

  Returns:
    True if successful and False otherwise.
  """
  commands = []
  task_names = []
  for workload in workloads:
    args.workload = workload
    command = f'kubectl delete pathwaysjob {workload} -n default'
    task_name = f'PathwaysWorkloadDelete-{workload}'
    commands.append(command)
    task_names.append(task_name)

  # Not batching deletion for single workload
  if len(workloads) == 1:
    return_code = run_command_with_updates(commands[0], 'Delete Workload', args)
  else:
    return_code = run_commands(
        commands, 'Delete Workload', task_names, batch=100
    )

  if return_code != 0:
    xpk_print(f'Delete Workload request returned ERROR {return_code}')
    return False
  return True<|MERGE_RESOLUTION|>--- conflicted
+++ resolved
@@ -14,24 +14,12 @@
 limitations under the License.
 """
 
-<<<<<<< HEAD
-=======
 from ..core.commands import run_command_for_value, run_command_with_updates, run_commands
->>>>>>> aba496e8
 from ..core.docker_container import get_user_workload_container
 from ..core.gcloud_context import zone_to_region
 from ..core.nodepool import get_all_nodepools_programmatic
 from ..utils.console import xpk_exit, xpk_print
-from .cluster import XPK_SA
 from .config import AcceleratorType
-<<<<<<< HEAD
-from .storage import (
-    Storage,
-    get_storage_annotations,
-    get_storage_volumes_yaml,
-)
-=======
->>>>>>> aba496e8
 from .system_characteristics import SystemCharacteristics
 
 
@@ -270,30 +258,10 @@
     str:
       Pathways server port as a YAML string
   """
-<<<<<<< HEAD
-  user_workload_yaml = """- name: main
-      replicas: 1
-      template:
-        metadata:
-          labels:
-            xpk.google.com/workload: {args.workload}
-        spec:
-          backoffLimit: 0
-          completions: 1
-          parallelism: 1
-          {pod_failure_policy}
-          template:
-            metadata:
-              annotations:
-                {storage_annotations}
-            spec:
-              containers:
-=======
   user_workload_yaml = """
           metadata:
           spec:
             containers:
->>>>>>> aba496e8
               {container}
             nodeSelector:
               cloud.google.com/gke-nodepool: cpu-np
@@ -313,15 +281,6 @@
     return user_workload_yaml.format(
         args=args,
         container=container,
-<<<<<<< HEAD
-        storage_volumes=storage_volumes,
-        pod_failure_policy=pod_failure_policy,
-        service_account=XPK_SA,
-        storage_annotations=('\n' + (' ' * 16)).join(
-            get_storage_annotations(storages)
-        ),
-=======
->>>>>>> aba496e8
     )
 
 
