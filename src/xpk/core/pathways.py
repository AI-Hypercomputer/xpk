"""
Copyright 2024 Google LLC

Licensed under the Apache License, Version 2.0 (the "License");
you may not use this file except in compliance with the License.
You may obtain a copy of the License at

     https://www.apache.org/licenses/LICENSE-2.0

Unless required by applicable law or agreed to in writing, software
distributed under the License is distributed on an "AS IS" BASIS,
WITHOUT WARRANTIES OR CONDITIONS OF ANY KIND, either express or implied.
See the License for the specific language governing permissions and
limitations under the License.
"""

from ..utils.console import xpk_exit, xpk_print
from .core import (
    GCS_FUSE_ANNOTATION,
    AcceleratorType,
    get_all_nodepools_programmatic,
    get_user_workload_container,
    zone_to_region,
)
from .storage import XPK_SA, Storage, get_storage_volumes_yaml
from .system_characteristics import SystemCharacteristics

PathwaysExpectedInstancesMap = {
    'v6e': 'tpuv6e',
    'v5p': 'tpuv5',
    'v5litepod': 'tpuv5e',
    'v4': 'tpuv4',
    'v3': 'tpuv3',
}


def get_pathways_worker_args(args) -> str:
  """Arguments for the Pathways workers.
  Args:
    args: user provided arguments for running the command.

  Returns:
    str: yaml containing arguments for the Pathways workers.
  """
  yaml = """- --server_port=29001
              - --resource_manager_address={rm_address}
              - --gcs_scratch_location={args.pathways_gcs_location}"""
  if args.use_pathways:
    return yaml.format(args=args, rm_address=get_rm_address(args))
  else:
    return ''


def get_pathways_proxy_args(args) -> str:
  """Arguments for the Pathways proxy.
  Args:
    args: user provided arguments for running the command.

  Returns:
    str: yaml containing arguments for the Pathways proxy.
  """
  yaml = """- --server_port=29000
              - --resource_manager_address={rm_address}
              - --gcs_scratch_location={args.pathways_gcs_location}"""

  if args.use_pathways:
    return yaml.format(args=args, rm_address=get_rm_address(args))
  else:
    return ''


def add_pw_resource_flavors(args):
  """Add resource flavors required for Pathways enabled clusters."""
  resource_flavor_yaml = """apiVersion: kueue.x-k8s.io/v1beta1
kind: ResourceFlavor
metadata:
  name: cpu-rm
spec:
  nodeLabels:
    cloud.google.com/gke-nodepool: cpu-rm-np
---
apiVersion: kueue.x-k8s.io/v1beta1
kind: ResourceFlavor
metadata:
  name: cpu-proxy
spec:
  nodeLabels:
    cloud.google.com/gke-nodepool: cpu-proxy-np
---
apiVersion: kueue.x-k8s.io/v1beta1
kind: ResourceFlavor
metadata:
  name: cpu-user
spec:
  nodeLabels:
    cloud.google.com/gke-nodepool: cpu-user-np
---"""
  if args.enable_pathways:
    return resource_flavor_yaml
  return ''


def add_pw_resources_to_kueue(args):
  """Add resource flavors required for Pathways, to the cluster queue."""
  resources_yaml = """- coveredResources: ["cpu", "memory"]
    flavors:
    - name: cpu-rm
      resources:
      - name: "cpu"
        nominalQuota: 80
      - name: "memory"
        nominalQuota: 160G
    - name: cpu-proxy
      resources:
      - name: "cpu"
        nominalQuota: 480
      - name: "memory"
        nominalQuota: 2000G
    - name: cpu-user
      resources:
      - name: "cpu"
        nominalQuota: 480
      - name: "memory"
        nominalQuota: 2000G"""
  if args.enable_pathways:
    return resources_yaml
  return ''


def ensure_pathways_workload_prerequisites(args, system) -> bool:
  """Check all Pathways workload prerequisites and set necessary args.

  Args:
    args: user provided arguments for running the command.
    system: system characteristics.

  Returns:
    True once conditions satisfy and variables are set. Exits otherwise.
  """
  # Ensure command is provided if not using Pathways in headless mode
  if args.command is None and not args.headless:
    xpk_print(
        'Please provide a command using "--command" for the docker container to'
        ' execute. Command is not required if you wish to run Pathways'
        ' workloads in headless mode (`xpk workload create-pathways'
        ' --headless`).'
    )
    xpk_exit(1)

  # Ensure the cluster and CPU nodepools were created with create-pathways
  all_node_pools = get_all_nodepools_programmatic(args)
  desired_pw_cpu_node_pools = {'cpu-user-np', 'cpu-rm-np', 'cpu-proxy-np'}
  if not desired_pw_cpu_node_pools.issubset(set(all_node_pools[0])):
    xpk_print(
        'Cluster needs to be created with `xpk create-pathways` to run'
        ' Pathways workloads.'
    )
    xpk_exit(1)

  # Ensure device type is TPUs - currently Pathways supports TPUs only.
  if system.accelerator_type != AcceleratorType['TPU']:
    xpk_print('Currently, Pathways workloads can only be run on TPUs.')
    xpk_exit(1)

  # Set proxy address to be consumed in helper methods and displayed to user.
  args.pathways_proxy_address = get_proxy_address(args)

  # Set the job which determines the life of other Pathways jobs
  args.targetReplicatedJob = 'proxy' if args.headless else 'main'

  # Always report user code failures back to JobSet.
  args.restart_on_user_code_failure = True

  return True


def get_pathways_unified_query_link(args) -> str:
  """Get the unified query link for the pathways workload."""
  pw_suffixes = ['main', 'rm', 'proxy']
  pw_pod_names = [f'"{args.workload}-{suffix}-0"' for suffix in pw_suffixes]
  pw_pod_names_query = '%20OR%20'.join(pw_pod_names + ['worker-0-0'])
  query_params = (
      'resource.type%3D"k8s_container"%0A'
      f'resource.labels.project_id%3D"{args.project}"%0A'
      f'resource.labels.location%3D"{zone_to_region(args.zone)}"%0A'
      f'resource.labels.cluster_name%3D"{args.cluster}"%0A'
      f'resource.labels.pod_name:{pw_pod_names_query}%0A'
      'severity>%3DDEFAULT'
  )

  return f'https://console.cloud.google.com/logs/query;query={query_params}'


def get_pathways_rm_args(args, system: SystemCharacteristics) -> str:
  """Arguments for the Pathways resource manager.
  Args:
    args: user provided arguments for running the command.

  Returns:
    str: yaml containing arguments for the Pathways resource manager.
  """
  yaml = """- --server_port=29001
              - --gcs_scratch_location={args.pathways_gcs_location}
              - --node_type=resource_manager
              - --instance_count={instance_count}
              - --instance_type={instance_type}"""
  if args.use_pathways:
    return yaml.format(
        args=args,
        instance_count=args.num_slices,
        instance_type=f'{get_pathways_expected_tpu_type(system.device_type)}:{system.topology}',
    )
  else:
    return ''


def get_user_workload_for_pathways(
    args, system: SystemCharacteristics, storages: list[Storage]
) -> str:
  """
  Create a user workload container for Pathways.
  Don't create one for Pathways headless mode.

  Args:
    args: user provided args.
    system: system characteristics.


  Returns:
    str:
      Pathways server port as a YAML string
  """
  user_workload_yaml = """- name: main
    replicas: 1
    template:
      metadata:
        labels:
          xpk.google.com/workload: {args.workload}

      spec:
        backoffLimit: 0
        completions: 1
        parallelism: 1
        template:
          metadata:
            annotations:
              {gcs_fuse_annotation}
          spec:
            containers:
              {container}
            serviceAccountName: {service_account}
            nodeSelector:
              cloud.google.com/gke-nodepool: cpu-user-np
            restartPolicy: OnFailure
            volumes:
            - hostPath:
                path: /tmp
                type: DirectoryOrCreate
              name: shared-tmp
            {storage_volumes}"""
  if args.headless:
    return ''
  else:
    container, _ = get_user_workload_container(args, system)
    storage_volumes = get_storage_volumes_yaml(storages)
    return user_workload_yaml.format(
        args=args,
        container=container,
        storage_volumes=storage_volumes,
        service_account=XPK_SA,
        gcs_fuse_annotation=GCS_FUSE_ANNOTATION,
    )


def get_rm_address(args) -> str:
  """Generates the Pathways resource manager address.
  Args:
    args: user provided arguments for running the command.

  Returns:
    str: Fully qualified RM address.
  """
<<<<<<< HEAD
  rm_address = f'{args.workload}-rm-0-0.{args.workload}:29001'
=======
  suffix = ''
  if is_cluster_using_clouddns(args):
    suffix = f'.default.svc.{args.cluster}-domain.'
  rm_address = f'{args.workload}-rm-0-0.{args.workload}{suffix}:29001'
>>>>>>> de55aefd
  return rm_address


def get_proxy_address(args) -> str:
  """Generates the Pathways proxy address.
  Args:
    args: user provided arguments for running the command.

  Returns:
    str: Fully qualified proxy address.
  """
<<<<<<< HEAD
  proxy_address = f'grpc://{args.workload}-proxy-0-0.{args.workload}:29000'
=======
  suffix = ''
  if is_cluster_using_clouddns(args):
    suffix = f'.default.svc.{args.cluster}-domain.'
  proxy_address = (
      f'grpc://{args.workload}-proxy-0-0.{args.workload}{suffix}:29000'
  )
>>>>>>> de55aefd
  return proxy_address


def get_pathways_expected_tpu_type(device_type: str) -> str:
  """Returns the device type expected by Pathways
  Args:
    device_type: the system characteristic device type

  Returns:
    str: the device type expected by pathways.
  """
  raw_type = device_type.split('-')[0].lower()
  pathways_expected_instance = PathwaysExpectedInstancesMap[raw_type]
  if not pathways_expected_instance:
    xpk_print(
        f'Passed in device_type {device_type} is incorrect. Please pass in a'
        ' valid device type'
    )
    xpk_exit(1)
  return pathways_expected_instance<|MERGE_RESOLUTION|>--- conflicted
+++ resolved
@@ -20,6 +20,7 @@
     AcceleratorType,
     get_all_nodepools_programmatic,
     get_user_workload_container,
+    is_cluster_using_clouddns,
     zone_to_region,
 )
 from .storage import XPK_SA, Storage, get_storage_volumes_yaml
@@ -280,14 +281,10 @@
   Returns:
     str: Fully qualified RM address.
   """
-<<<<<<< HEAD
-  rm_address = f'{args.workload}-rm-0-0.{args.workload}:29001'
-=======
   suffix = ''
   if is_cluster_using_clouddns(args):
     suffix = f'.default.svc.{args.cluster}-domain.'
   rm_address = f'{args.workload}-rm-0-0.{args.workload}{suffix}:29001'
->>>>>>> de55aefd
   return rm_address
 
 
@@ -299,16 +296,12 @@
   Returns:
     str: Fully qualified proxy address.
   """
-<<<<<<< HEAD
-  proxy_address = f'grpc://{args.workload}-proxy-0-0.{args.workload}:29000'
-=======
   suffix = ''
   if is_cluster_using_clouddns(args):
     suffix = f'.default.svc.{args.cluster}-domain.'
   proxy_address = (
       f'grpc://{args.workload}-proxy-0-0.{args.workload}{suffix}:29000'
   )
->>>>>>> de55aefd
   return proxy_address
 
 
