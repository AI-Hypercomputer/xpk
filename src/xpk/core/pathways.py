--- conflicted
+++ resolved
@@ -246,11 +246,7 @@
 
 
 def get_user_workload_for_pathways(
-<<<<<<< HEAD
-    args, system: SystemCharacteristics, storages: list[Storage]
-=======
-    args, system: SystemCharacteristics, pod_failure_policy
->>>>>>> 344b9c7b
+    args, system: SystemCharacteristics, pod_failure_policy, storages: list[Storage]
 ) -> str:
   """
   Create a user workload container for Pathways.
@@ -266,35 +262,6 @@
       Pathways server port as a YAML string
   """
   user_workload_yaml = """- name: main
-<<<<<<< HEAD
-    replicas: 1
-    template:
-      metadata:
-        labels:
-          xpk.google.com/workload: {args.workload}
-
-      spec:
-        backoffLimit: 0
-        completions: 1
-        parallelism: 1
-        template:
-          metadata:
-            annotations:
-              {gcs_fuse_annotation}
-          spec:
-            containers:
-              {container}
-            serviceAccountName: {service_account}
-            nodeSelector:
-              cloud.google.com/gke-nodepool: cpu-user-np
-            restartPolicy: OnFailure
-            volumes:
-            - hostPath:
-                path: /tmp
-                type: DirectoryOrCreate
-              name: shared-tmp
-            {storage_volumes}"""
-=======
       replicas: 1
       template:
         metadata:
@@ -306,9 +273,13 @@
           parallelism: 1
           {pod_failure_policy}
           template:
+            metadata:
+              annotations:
+                {gcs_fuse_annotation}
             spec:
               containers:
               {container}
+              serviceAccountName: {service_account}
               nodeSelector:
                 cloud.google.com/gke-nodepool: cpu-user-np
               restartPolicy: Never
@@ -316,25 +287,21 @@
               - hostPath:
                   path: /tmp
                   type: DirectoryOrCreate
-                name: shared-tmp"""
->>>>>>> 344b9c7b
+                name: shared-tmp
+              {storage_volumes}"""
   if args.headless:
     return ''
   else:
     container, _ = get_user_workload_container(args, system)
-<<<<<<< HEAD
     storage_volumes = get_storage_volumes_yaml(storages)
     return user_workload_yaml.format(
         args=args,
         container=container,
         storage_volumes=storage_volumes,
+        pod_failure_policy=pod_failure_policy,
         service_account=XPK_SA,
-        gcs_fuse_annotation=GCS_FUSE_ANNOTATION,
-=======
-    return user_workload_yaml.format(
-        args=args, container=container, pod_failure_policy=pod_failure_policy
->>>>>>> 344b9c7b
-    )
+        gcs_fuse_annotation=GCS_FUSE_ANNOTATION
+      )
 
 
 def get_rm_address(args) -> str:
