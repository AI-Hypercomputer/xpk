--- conflicted
+++ resolved
@@ -69,11 +69,7 @@
       command,
       'GKE Cluster Get ConfigMap',
       args,
-<<<<<<< HEAD
-      dry_run_return_val='map[key1:value1]',
-=======
       dry_run_return_val='map[]',
->>>>>>> 77f14619
   )
   if return_code != 0:
     xpk_print(f'GKE Cluster Get ConfigMap request returned ERROR {return_code}')
