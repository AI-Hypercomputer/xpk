--- conflicted
+++ resolved
@@ -29,14 +29,9 @@
 from kubernetes.utils import FailToCreateError
 from tabulate import tabulate
 
-<<<<<<< HEAD
-=======
-from .cluster import XPK_SA
->>>>>>> 05efeb55
 from ..utils.console import xpk_exit, xpk_print
 from ..utils.file import ensure_directory_exists
-from .config import XPK_SA
-
+from .cluster import XPK_SA
 
 yaml = ruamel.yaml.YAML()
 
@@ -49,11 +44,8 @@
 STORAGE_CRD_NAME = f"{XPK_API_GROUP_NAME}.{STORAGE_CRD_PLURAL}"
 GCS_FUSE_TYPE = "gcsfuse"
 GCP_FILESTORE_TYPE = "gcpfilestore"
-<<<<<<< HEAD
 MANIFESTS_PATH = os.path.abspath("xpkclusters/storage-manifests")
-=======
 GCS_FUSE_ANNOTATION = 'gke-gcsfuse/volumes: "true"'
->>>>>>> 05efeb55
 
 
 @dataclass
