--- conflicted
+++ resolved
@@ -120,13 +120,9 @@
   ) -> tuple[int, str]:
     self.commands_history.append(command)
     matching_results = [
-<<<<<<< HEAD
-        kv[1] for kv in self.__results.items() if kv[0].match(command)
-=======
         result
         for pattern, result in self.__results.items()
         if pattern.match(command)
->>>>>>> 6856b747
     ]
     return len(matching_results) > 0 and matching_results[0] or default_result
 
