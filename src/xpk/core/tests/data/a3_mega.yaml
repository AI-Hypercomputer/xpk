--- conflicted
+++ resolved
@@ -102,11 +102,8 @@
         config_path: $(ghpc_stage("xpk-gke-a3-megagpu"))/kueue-xpk-configuration.yaml.tftpl
         config_template_vars:
           num_chips: 16
-<<<<<<< HEAD
           flex_start: 0
-=======
           tas_name: "topologyName: 'gke-default'"
->>>>>>> 78d1a313
       jobset:
         install: true
         version: v0.7.2
