"""
Copyright 2024 Google LLC

Licensed under the Apache License, Version 2.0 (the "License");
you may not use this file except in compliance with the License.
You may obtain a copy of the License at

     https://www.apache.org/licenses/LICENSE-2.0

Unless required by applicable law or agreed to in writing, software
distributed under the License is distributed on an "AS IS" BASIS,
WITHOUT WARRANTIES OR CONDITIONS OF ANY KIND, either express or implied.
See the License for the specific language governing permissions and
limitations under the License.
"""

import yaml
from ...utils.yaml import literal_string


<<<<<<< HEAD
def decorate_jobset(jobset_manifest_str) -> str:
=======
def decorate_kjob_template(job_manifest) -> str:
  spec = (
      job_manifest.setdefault('spec', {})
      .setdefault('template', {})
      .setdefault('spec', {})
  )
  spec.setdefault('tolerations', [])
  spec.setdefault('volumes', [])

  add_volumes(job_manifest)
  add_tolerations(job_manifest)
  update_gpu_containers(job_manifest)
  return job_manifest


def decorate_jobset(jobset_manifest_str, sub_networks) -> str:
>>>>>>> 82ac1e18
  """
  Decorates a JobSet manifest with the necessary components for rdma-daemon.

  Args:
    jobset_manifest_str: The JobSet manifest as a YAML string.

  Returns:
    The modified JobSet manifest as a YAML string.
  """

  manifest = yaml.safe_load(jobset_manifest_str)

  for job in manifest['spec']['replicatedJobs']:
    job_manifest = job['template']
    job_manifest.setdefault('spec', {}).setdefault('template', {}).setdefault(
        'metadata', {}
    ).setdefault('annotations', {})
    spec = (
        job_manifest.setdefault('spec', {})
        .setdefault('template', {})
        .setdefault('spec', {})
    )
    spec.setdefault('tolerations', [])
    spec.setdefault('volumes', [])

    add_annotations(job_manifest)
    add_volumes(job_manifest)
    add_tolerations(job_manifest)
    update_gpu_containers(job_manifest)

  return yaml.dump(manifest, sort_keys=False)


<<<<<<< HEAD
def add_annotations(job_manifest):
  """Adds or updates annotations in the Pod template."""
  annotations = job_manifest['spec']['template']['metadata']['annotations']
=======
def get_interfaces_entry(sub_networks: list[str]) -> tuple[str, str]:
>>>>>>> 82ac1e18
  interfaces = [
      '[',
      '    {"interfaceName":"eth0","network":"default"},',
      '    {"interfaceName":"eth1","network":"gvnic-1"},',
      *[
          f'    {{"interfaceName":"eth{i + 2}","network":"rdma-{i}"}}{"," if i<7 else ""}'
          for i in range(8)
      ],
      ']',
  ]
  return 'networking.gke.io/interfaces', literal_string('\n'.join(interfaces))


def add_annotations(job_manifest, sub_networks):
  """Adds or updates annotations in the Pod template."""
  annotations = job_manifest['spec']['template']['metadata']['annotations']
  interfaces_key, interfaces_value = get_interfaces_entry(sub_networks)
  annotations.update({
      'networking.gke.io/default-interface': "'eth0'",
      interfaces_key: interfaces_value,
  })


def add_volumes(job_manifest):
  """Adds volumes to the Pod spec."""
  volumes = job_manifest['spec']['template']['spec']['volumes']
  volumes.append({
      'name': 'library-dir-host',
      'hostPath': {'path': '/home/kubernetes/bin/nvidia'},
  })
  volumes.append(
      {'name': 'gib', 'hostPath': {'path': '/home/kubernetes/bin/gib'}}
  )


def add_tolerations(job_manifest):
  """Adds tolerations to the Pod spec."""
  tolerations = job_manifest['spec']['template']['spec']['tolerations']
  tolerations.append({
      'key': 'user-workload',
      'operator': 'Equal',
      'value': 'true',
      'effect': 'NoSchedule',
  })


def update_gpu_containers(job_manifest):
  for container in job_manifest['spec']['template']['spec']['containers']:
    if 'nvidia.com/gpu' in container.get('resources', {}).get('limits', {}):
      container.setdefault('env', [])
      container['env'].append(
          {'name': 'LD_LIBRARY_PATH', 'value': '/usr/local/nvidia/lib64'}
      )
      container.setdefault('volumeMounts', [])
      container['volumeMounts'].append(
          {'name': 'library-dir-host', 'mountPath': '/usr/local/nvidia'}
      )
      container['volumeMounts'].append(
          {'name': 'gib', 'mountPath': '/usr/local/gib'}
      )<|MERGE_RESOLUTION|>--- conflicted
+++ resolved
@@ -18,9 +18,6 @@
 from ...utils.yaml import literal_string
 
 
-<<<<<<< HEAD
-def decorate_jobset(jobset_manifest_str) -> str:
-=======
 def decorate_kjob_template(job_manifest) -> str:
   spec = (
       job_manifest.setdefault('spec', {})
@@ -36,8 +33,7 @@
   return job_manifest
 
 
-def decorate_jobset(jobset_manifest_str, sub_networks) -> str:
->>>>>>> 82ac1e18
+def decorate_jobset(jobset_manifest_str) -> str:
   """
   Decorates a JobSet manifest with the necessary components for rdma-daemon.
 
@@ -71,13 +67,7 @@
   return yaml.dump(manifest, sort_keys=False)
 
 
-<<<<<<< HEAD
-def add_annotations(job_manifest):
-  """Adds or updates annotations in the Pod template."""
-  annotations = job_manifest['spec']['template']['metadata']['annotations']
-=======
-def get_interfaces_entry(sub_networks: list[str]) -> tuple[str, str]:
->>>>>>> 82ac1e18
+def get_interfaces_entry() -> tuple[str, str]:
   interfaces = [
       '[',
       '    {"interfaceName":"eth0","network":"default"},',
