--- conflicted
+++ resolved
@@ -103,17 +103,11 @@
 
 def add_annotations(job_manifest: dict, sub_networks: list[str]):
   """Adds or updates annotations in the Pod template."""
-<<<<<<< HEAD
-  if job_manifest['spec']['template']['metadata']['annotations'] is None:
-    job_manifest['spec']['template']['metadata']['annotations'] = {}
-  annotations = job_manifest['spec']['template']['metadata']['annotations']
-=======
   metadata = job_manifest['spec']['template']['metadata']
   annotations = metadata.get('annotations')
   if annotations is None:
     annotations = {}
     metadata['annotations'] = annotations
->>>>>>> 78d1a313
   tcpxo_deamon_key, tcpxo_deamon_paths = get_tcpxo_deamon_entry()
   interfaces_key, interfaces_value = get_interfaces_entry(sub_networks)
   annotations.update({
