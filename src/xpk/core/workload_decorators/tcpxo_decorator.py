--- conflicted
+++ resolved
@@ -21,9 +21,6 @@
 rxdm = 'v1.0.12'
 
 
-<<<<<<< HEAD
-def decorate_jobset(jobset_manifest_str) -> str:
-=======
 def decorate_kjob_template(job_manifest: dict) -> dict:
   spec = (
       job_manifest.setdefault('spec', {})
@@ -40,7 +37,7 @@
   return job_manifest
 
 
-def decorate_job(job_manifest: dict, sub_networks: list[str]) -> dict:
+def decorate_job(job_manifest: dict) -> dict:
   job_manifest.setdefault('spec', {}).setdefault('template', {}).setdefault(
       'metadata', {}
   ).setdefault('annotations', {})
@@ -52,7 +49,7 @@
   spec.setdefault('tolerations', [])
   spec.setdefault('volumes', [])
 
-  add_annotations(job_manifest, sub_networks)
+  add_annotations(job_manifest)
   add_volumes(job_manifest)
   add_tolerations(job_manifest)
   add_tcpxo_daemon_container(job_manifest)
@@ -60,8 +57,7 @@
   return job_manifest
 
 
-def decorate_jobset(jobset_manifest_str, sub_networks) -> str:
->>>>>>> 82ac1e18
+def decorate_jobset(jobset_manifest_str) -> str:
   """
   Decorates a JobSet manifest with the necessary components for tcpxo-daemon.
 
@@ -76,37 +72,11 @@
 
   for job in manifest['spec']['replicatedJobs']:
     job_manifest = job['template']
-<<<<<<< HEAD
-    job_manifest.setdefault('spec', {}).setdefault('template', {}).setdefault(
-        'metadata', {}
-    ).setdefault('annotations', {})
-    spec = (
-        job_manifest.setdefault('spec', {})
-        .setdefault('template', {})
-        .setdefault('spec', {})
-    )
-    spec.setdefault('tolerations', [])
-    spec.setdefault('volumes', [])
-
-    add_annotations(job_manifest)
-    add_volumes(job_manifest)
-    add_tolerations(job_manifest)
-    add_tcpxo_daemon_container(job_manifest)
-    update_gpu_containers(job_manifest)
-
+    job_manifest = decorate_job(job_manifest)
   return yaml.dump(manifest, sort_keys=False)
 
 
-def add_annotations(job_manifest):
-  """Adds or updates annotations in the Pod template."""
-  annotations = job_manifest['spec']['template']['metadata']['annotations']
-=======
-    job_manifest = decorate_job(job_manifest, sub_networks)
-  return yaml.dump(manifest, sort_keys=False)
-
-
-def get_interfaces_entry(sub_networks: list[str]) -> tuple[str, str]:
->>>>>>> 82ac1e18
+def get_interfaces_entry() -> tuple[str, str]:
   interfaces = [
       '[',
       '    {"interfaceName":"eth0","network":"default"},',
@@ -135,11 +105,11 @@
   )
 
 
-def add_annotations(job_manifest, sub_networks):
+def add_annotations(job_manifest):
   """Adds or updates annotations in the Pod template."""
   annotations = job_manifest['spec']['template']['metadata']['annotations']
   tcpxo_deamon_key, tcpxo_deamon_paths = get_tcpxo_deamon_entry()
-  interfaces_key, interfaces_value = get_interfaces_entry(sub_networks)
+  interfaces_key, interfaces_value = get_interfaces_entry()
   annotations.update({
       tcpxo_deamon_key: tcpxo_deamon_paths,
       'networking.gke.io/default-interface': 'eth0',
