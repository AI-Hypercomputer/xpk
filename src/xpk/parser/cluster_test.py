"""
Copyright 2025 Google LLC

Licensed under the Apache License, Version 2.0 (the "License");
you may not use this file except in compliance with the License.
You may obtain a copy of the License at

     https://www.apache.org/licenses/LICENSE-2.0

Unless required by applicable law or agreed to in writing, software
distributed under the License is distributed on an "AS IS" BASIS,
WITHOUT WARRANTIES OR CONDITIONS OF ANY KIND, either express or implied.
See the License for the specific language governing permissions and
limitations under the License.
"""

import argparse
from xpk.parser.cluster import set_cluster_create_parser, set_cluster_create_pathways_parser, set_cluster_create_ray_parser
import pytest
from ..utils.feature_flags import FeatureFlags


@pytest.fixture(autouse=True)
def with_sub_slicing_enabled():
  FeatureFlags.SUB_SLICING_ENABLED = True


def test_cluster_create_sub_slicing_is_hidden_with_flag_off():
  FeatureFlags.SUB_SLICING_ENABLED = False
  parser = argparse.ArgumentParser()

  set_cluster_create_parser(parser)
  help_str = parser.format_help()

  assert "--sub-slicing" not in help_str


def test_cluster_create_sub_slicing_is_shown_with_flag_on():
  parser = argparse.ArgumentParser()

  set_cluster_create_parser(parser)
  help_str = parser.format_help()

  assert "--sub-slicing" in help_str


def test_cluster_create_sub_slicing_is_false_by_default():
  parser = argparse.ArgumentParser()

  set_cluster_create_parser(parser)
  args = parser.parse_args(
      ["--cluster", "test-cluster", "--tpu-type", "tpu7x-2"]
  )

  assert args.sub_slicing is False


def test_cluster_create_sub_slicing_can_be_set():
  parser = argparse.ArgumentParser()

  set_cluster_create_parser(parser)
  args = parser.parse_args(
      ["--cluster", "test-cluster", "--tpu-type", "tpu7x-2", "--sub-slicing"]
  )

  assert args.sub_slicing is True


def test_cluster_create_pathways_sub_slicing_is_hidden_with_flag_off():
  FeatureFlags.SUB_SLICING_ENABLED = False
  parser = argparse.ArgumentParser()

  set_cluster_create_pathways_parser(parser)
  help_str = parser.format_help()

  assert "--sub-slicing" not in help_str


<<<<<<< HEAD
def test_cluster_create_pathways_sub_slicing_is_shown_with_flag_on():
  parser = argparse.ArgumentParser()

  set_cluster_create_pathways_parser(parser)
  help_str = parser.format_help()

  assert "--sub-slicing" in help_str


def test_cluster_create_pathways_sub_slicing_is_false_by_default():
  parser = argparse.ArgumentParser()

  set_cluster_create_pathways_parser(parser)
  args = parser.parse_args(
      ["--cluster", "test-cluster", "--tpu-type", "test-tpu"]
  )

  assert args.sub_slicing is False


=======
>>>>>>> b885d383
def test_cluster_create_pathways_sub_slicing_can_be_set():
  parser = argparse.ArgumentParser()

  set_cluster_create_pathways_parser(parser)
  args = parser.parse_args(
<<<<<<< HEAD
      ["--cluster", "test-cluster", "--tpu-type", "test-tpu", "--sub-slicing"]
=======
      ["--cluster", "test-cluster", "--tpu-type", "tpu7x-2", "--sub-slicing"]
>>>>>>> b885d383
  )

  assert args.sub_slicing is True


<<<<<<< HEAD
def test_cluster_create_ray_sub_slicing_is_hidden():
  parser = argparse.ArgumentParser()

  set_cluster_create_ray_parser(parser)
  help_str = parser.format_help()

  assert "--sub-slicing" not in help_str


def test_cluster_create_ray_sub_slicing_is_false():
=======
def test_cluster_create_ray_sub_slicing_is_hidden_but_set_to_false():
>>>>>>> b885d383
  parser = argparse.ArgumentParser()

  set_cluster_create_ray_parser(parser)
  args = parser.parse_args([
      "--cluster",
      "test-cluster",
      "--tpu-type",
<<<<<<< HEAD
      "test-tpu",
      "--ray-version",
      "1.0.0",
  ])

  assert args.sub_slicing is False
=======
      "tpu7x-2",
      "--ray-version",
      "19.32.0",
  ])
  help_str = parser.format_help()

  assert args.sub_slicing is False
  assert "--sub-slicing" not in help_str
>>>>>>> b885d383
<|MERGE_RESOLUTION|>--- conflicted
+++ resolved
@@ -76,58 +76,18 @@
   assert "--sub-slicing" not in help_str
 
 
-<<<<<<< HEAD
-def test_cluster_create_pathways_sub_slicing_is_shown_with_flag_on():
-  parser = argparse.ArgumentParser()
-
-  set_cluster_create_pathways_parser(parser)
-  help_str = parser.format_help()
-
-  assert "--sub-slicing" in help_str
-
-
-def test_cluster_create_pathways_sub_slicing_is_false_by_default():
-  parser = argparse.ArgumentParser()
-
-  set_cluster_create_pathways_parser(parser)
-  args = parser.parse_args(
-      ["--cluster", "test-cluster", "--tpu-type", "test-tpu"]
-  )
-
-  assert args.sub_slicing is False
-
-
-=======
->>>>>>> b885d383
 def test_cluster_create_pathways_sub_slicing_can_be_set():
   parser = argparse.ArgumentParser()
 
   set_cluster_create_pathways_parser(parser)
   args = parser.parse_args(
-<<<<<<< HEAD
-      ["--cluster", "test-cluster", "--tpu-type", "test-tpu", "--sub-slicing"]
-=======
       ["--cluster", "test-cluster", "--tpu-type", "tpu7x-2", "--sub-slicing"]
->>>>>>> b885d383
   )
 
   assert args.sub_slicing is True
 
 
-<<<<<<< HEAD
-def test_cluster_create_ray_sub_slicing_is_hidden():
-  parser = argparse.ArgumentParser()
-
-  set_cluster_create_ray_parser(parser)
-  help_str = parser.format_help()
-
-  assert "--sub-slicing" not in help_str
-
-
-def test_cluster_create_ray_sub_slicing_is_false():
-=======
 def test_cluster_create_ray_sub_slicing_is_hidden_but_set_to_false():
->>>>>>> b885d383
   parser = argparse.ArgumentParser()
 
   set_cluster_create_ray_parser(parser)
@@ -135,14 +95,6 @@
       "--cluster",
       "test-cluster",
       "--tpu-type",
-<<<<<<< HEAD
-      "test-tpu",
-      "--ray-version",
-      "1.0.0",
-  ])
-
-  assert args.sub_slicing is False
-=======
       "tpu7x-2",
       "--ray-version",
       "19.32.0",
@@ -150,5 +102,4 @@
   help_str = parser.format_help()
 
   assert args.sub_slicing is False
-  assert "--sub-slicing" not in help_str
->>>>>>> b885d383
+  assert "--sub-slicing" not in help_str