"""
Copyright 2024 Google LLC

Licensed under the Apache License, Version 2.0 (the "License");
you may not use this file except in compliance with the License.
You may obtain a copy of the License at

     https://www.apache.org/licenses/LICENSE-2.0

Unless required by applicable law or agreed to in writing, software
distributed under the License is distributed on an "AS IS" BASIS,
WITHOUT WARRANTIES OR CONDITIONS OF ANY KIND, either express or implied.
See the License for the specific language governing permissions and
limitations under the License.
"""

import argparse


def add_shared_arguments(
    custom_parser: argparse.ArgumentParser, required=False
) -> None:
  """Add shared arguments to the parser.

  Args:
    custom_parser: parser to add shared arguments to.
  """
  custom_parser.add_argument(
      '--project',
      type=str,
      default=None,
      help='GCE project name, defaults to "gcloud config project."',
      required=required,
  )
  custom_parser.add_argument(
      '--zone',
      type=str,
      default=None,
      help=(
          'GCE zone, e.g. us-central2-b, defaults to "gcloud config '
          'compute/zone." Only one of --zone or --region is allowed in a '
          'command.'
      ),
      required=required,
  )
  custom_parser.add_argument(
      '--dry-run',
      type=bool,
      action=argparse.BooleanOptionalAction,
      default=False,
      help=(
          'If given `--dry-run`, xpk will print the commands it wants to run'
          ' but not run them. This is imperfect in cases where xpk might'
          ' branch based on the output of commands'
      ),
<<<<<<< HEAD
  )


def add_global_arguments(custom_parser: argparse.ArgumentParser):
  """Add global - no cloud dependent -  arguments to the parser.

  Args:
    custom_parser: parser to add global arguments to.
  """
  custom_parser.add_argument(
      '--dry-run',
      type=bool,
      action=argparse.BooleanOptionalAction,
      default=False,
      help=(
          'If given `--dry-run`, xpk will print the commands it wants to run'
          ' but not run them. This is imperfect in cases where xpk might'
          ' branch based on the output of commands'
      ),
=======
      required=required,
>>>>>>> de55aefd
  )<|MERGE_RESOLUTION|>--- conflicted
+++ resolved
@@ -53,7 +53,7 @@
           ' but not run them. This is imperfect in cases where xpk might'
           ' branch based on the output of commands'
       ),
-<<<<<<< HEAD
+      required=required,
   )
 
 
@@ -73,7 +73,4 @@
           ' but not run them. This is imperfect in cases where xpk might'
           ' branch based on the output of commands'
       ),
-=======
-      required=required,
->>>>>>> de55aefd
   )