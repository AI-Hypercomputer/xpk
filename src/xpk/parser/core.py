"""
Copyright 2024 Google LLC

Licensed under the Apache License, Version 2.0 (the "License");
you may not use this file except in compliance with the License.
You may obtain a copy of the License at

     https://www.apache.org/licenses/LICENSE-2.0

Unless required by applicable law or agreed to in writing, software
distributed under the License is distributed on an "AS IS" BASIS,
WITHOUT WARRANTIES OR CONDITIONS OF ANY KIND, either express or implied.
See the License for the specific language governing permissions and
limitations under the License.
"""

import argparse

from ..utils.console import xpk_print
from .cluster import set_cluster_parser
from .inspector import set_inspector_parser
from .workload import set_workload_parsers
from .batch import set_batch_parser
from .job import set_job_parser
from .info import set_info_parser
from .job import set_job_parser


def set_parser(parser: argparse.ArgumentParser):
  xpk_subcommands = parser.add_subparsers(
      title="xpk subcommands", dest="xpk_subcommands", help="Top level commands"
  )
  workload_parser = xpk_subcommands.add_parser(
      "workload", help="commands around workload management"
  )
  cluster_parser = xpk_subcommands.add_parser(
      "cluster",
      help="Commands around creating, deleting, and viewing clusters.",
  )
  inspector_parser = xpk_subcommands.add_parser(
      "inspector",
      help="commands around investigating workload, and Kueue failures.",
  )
  job_parser = xpk_subcommands.add_parser(
      "job",
      help="Investigating information about a signle job.",
  )
  info_parser = xpk_subcommands.add_parser(
      "info", help="commands around listing kueue clusterqueues and localqueues"
  )

  batch_parser = xpk_subcommands.add_parser(
      "batch",
      help="Run batch job.",
  )
  job_parser = xpk_subcommands.add_parser(
      "job", help="commands around listing and cancelling jobs"
  )

  def default_subcommand_function(
      _args,
  ) -> int:  # args is unused, so pylint: disable=invalid-name
    """Default subcommand function.

    Args:
      _args: user provided arguments for running the command.

    Returns:
      0 if successful and 1 otherwise.
    """
    xpk_print("Welcome to XPK! See below for overall commands:", flush=True)
    parser.print_help()
    cluster_parser.print_help()
    workload_parser.print_help()
    batch_parser.print_help()
    job_parser.print_help()
    info_parser.print_help()
    job_parser.print_help()

    return 0

  parser.set_defaults(func=default_subcommand_function)
  workload_parser.set_defaults(func=default_subcommand_function)
  cluster_parser.set_defaults(func=default_subcommand_function)
  batch_parser.set_defaults(func=default_subcommand_function)
  job_parser.set_defaults(func=default_subcommand_function)
  info_parser.set_defaults(func=default_subcommand_function)
  job_parser.set_defaults(func=default_subcommand_function)

  set_workload_parsers(workload_parser=workload_parser)
  set_cluster_parser(cluster_parser=cluster_parser)
  set_inspector_parser(inspector_parser=inspector_parser)
  set_batch_parser(batch_parser=batch_parser)
<<<<<<< HEAD
  set_job_parser(job_parser=job_parser)
  set_info_parser(info_parser=info_parser)
=======
  set_info_parser(info_parser=info_parser)
  set_job_parser(job_parser=job_parser)
>>>>>>> 21609c1e
<|MERGE_RESOLUTION|>--- conflicted
+++ resolved
@@ -23,7 +23,6 @@
 from .batch import set_batch_parser
 from .job import set_job_parser
 from .info import set_info_parser
-from .job import set_job_parser
 
 
 def set_parser(parser: argparse.ArgumentParser):
@@ -41,20 +40,15 @@
       "inspector",
       help="commands around investigating workload, and Kueue failures.",
   )
-  job_parser = xpk_subcommands.add_parser(
-      "job",
-      help="Investigating information about a signle job.",
-  )
   info_parser = xpk_subcommands.add_parser(
       "info", help="commands around listing kueue clusterqueues and localqueues"
   )
-
   batch_parser = xpk_subcommands.add_parser(
       "batch",
       help="Run batch job.",
   )
   job_parser = xpk_subcommands.add_parser(
-      "job", help="commands around listing and cancelling jobs"
+      "job", help="commands around listing, cancelling and investigting jobs"
   )
 
   def default_subcommand_function(
@@ -73,7 +67,6 @@
     cluster_parser.print_help()
     workload_parser.print_help()
     batch_parser.print_help()
-    job_parser.print_help()
     info_parser.print_help()
     job_parser.print_help()
 
@@ -83,7 +76,6 @@
   workload_parser.set_defaults(func=default_subcommand_function)
   cluster_parser.set_defaults(func=default_subcommand_function)
   batch_parser.set_defaults(func=default_subcommand_function)
-  job_parser.set_defaults(func=default_subcommand_function)
   info_parser.set_defaults(func=default_subcommand_function)
   job_parser.set_defaults(func=default_subcommand_function)
 
@@ -91,10 +83,5 @@
   set_cluster_parser(cluster_parser=cluster_parser)
   set_inspector_parser(inspector_parser=inspector_parser)
   set_batch_parser(batch_parser=batch_parser)
-<<<<<<< HEAD
-  set_job_parser(job_parser=job_parser)
   set_info_parser(info_parser=info_parser)
-=======
-  set_info_parser(info_parser=info_parser)
-  set_job_parser(job_parser=job_parser)
->>>>>>> 21609c1e
+  set_job_parser(job_parser=job_parser)