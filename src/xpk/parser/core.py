--- conflicted
+++ resolved
@@ -22,11 +22,8 @@
 from .workload import set_workload_parsers
 from .batch import set_batch_parser
 from .job import set_job_parser
-<<<<<<< HEAD
 from .info import set_info_parser
-=======
 from .kind import set_kind_parser
->>>>>>> 6e346b51
 
 
 def set_parser(parser: argparse.ArgumentParser):
