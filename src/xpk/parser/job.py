--- conflicted
+++ resolved
@@ -15,12 +15,8 @@
 """
 
 import argparse
-from ..commands.job import job_info, job_list
+from ..commands.job import job_info, job_list, job_cancel
 from .common import add_shared_arguments
-<<<<<<< HEAD
-=======
-from ..commands.job import job_list, job_cancel
->>>>>>> 62c98d83
 
 
 def set_job_parser(job_parser: argparse.ArgumentParser):
@@ -40,6 +36,11 @@
   set_job_list_parser(
       job_list_parser=job_subcommands.add_parser('ls', help='List jobs.')
   )
+  set_job_cancel_parser(
+      job_cancel_parser=job_subcommands.add_parser(
+          'cancel', help='Cancel job execution.'
+      )
+  )
 
 
 def set_job_info_parser(job_info_parser: argparse.ArgumentParser):
@@ -57,19 +58,12 @@
   add_shared_arguments(job_info_parser)
 
 
-<<<<<<< HEAD
 def set_job_list_parser(job_list_parser: argparse.ArgumentParser):
   job_list_parser.set_defaults(func=job_list)
   add_shared_arguments(job_list_parser)
-=======
-  add_shared_arguments(job_list_parser)
-  job_list_parser.set_defaults(func=job_list)
 
-  ### "job cancel" command parser ###
-  job_cancel_parser = job_subcommands.add_parser(
-      'cancel', help='Cancel job execution.'
-  )
 
+def set_job_cancel_parser(job_cancel_parser: argparse.ArgumentParser):
   job_cancel_required_arguments = job_cancel_parser.add_argument_group(
       'Required Arguments',
       'Arguments required for job cancel.',
@@ -78,7 +72,6 @@
       'Optional Arguments', 'Arguments optional for job cancel.'
   )
 
-  ### Required arguments
   job_cancel_required_arguments.add_argument(
       'name',
       type=str,
@@ -87,6 +80,5 @@
       nargs='+',
   )
 
-  add_shared_arguments(job_cancel_optional_arguments)
   job_cancel_parser.set_defaults(func=job_cancel)
->>>>>>> 62c98d83
+  add_shared_arguments(job_cancel_optional_arguments)