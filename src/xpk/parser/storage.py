"""
Copyright 2024 Google LLC

Licensed under the Apache License, Version 2.0 (the "License");
you may not use this file except in compliance with the License.
You may obtain a copy of the License at

     https://www.apache.org/licenses/LICENSE-2.0

Unless required by applicable law or agreed to in writing, software
distributed under the License is distributed on an "AS IS" BASIS,
WITHOUT WARRANTIES OR CONDITIONS OF ANY KIND, either express or implied.
See the License for the specific language governing permissions and
limitations under the License.
"""

import argparse

from ..commands.storage import (
    storage_attach,
    storage_create,
    storage_delete,
<<<<<<< HEAD
    storage_detach,
=======
>>>>>>> 86af125e
    storage_list,
)
from .common import (
    add_cluster_arguments,
    add_kind_cluster_arguments,
    add_shared_arguments,
)


def set_storage_parser(storage_parser: argparse.ArgumentParser) -> None:
  storage_subcommands = storage_parser.add_subparsers(
      title='storage subcommands',
      dest='xpk_storage_subcommands',
      help=(
          'These are commands related to storage management. Look at help for'
          ' specific subcommands for more details.'
      ),
  )
  add_storage_attach_parser(storage_subcommands)
  add_storage_list_parser(storage_subcommands)
  add_storage_detach_parser(storage_subcommands)
  add_storage_create_parser(storage_subcommands)


def add_storage_attach_parser(
    storage_subcommands_parser: argparse.ArgumentParser,
) -> None:

  storage_attach_parser: argparse.ArgumentParser = (
      storage_subcommands_parser.add_parser(
          'attach', help='attach XPK Storage.'
      )
  )
  storage_attach_parser.set_defaults(func=storage_attach)
  req_args = storage_attach_parser.add_argument_group(
      'Required Arguments',
      'Arguments required for storage attach.',
  )
  add_shared_arguments(req_args)
  req_args.add_argument(
      'name',
      type=str,
      help='The name of storage',
  )
  req_args.add_argument(
      '--type',
      type=str,
      help=(
          'The type of storage. Currently supported types: ["gcsfuse",'
          ' "gcpfilestore"]'
      ),
      choices=['gcsfuse', 'gcpfilestore'],
      required=True,
  )
  add_cluster_arguments(req_args, required=True)
  req_args.add_argument(
      '--auto-mount',
      type=lambda v: v.lower() == 'true',
      required=True,
      help='If true all workloads will have this storage mounted by default',
  )
  req_args.add_argument(
      '--mount-point',
      type=str,
      required=True,
      help='Path on which a given storage should be mounted for a workload',
  )
  req_args.add_argument(
      '--readonly',
      type=lambda v: v.lower() == 'true',
      required=True,
      help='If true workloads can only read from storage',
  )

  gcsfuse_args = storage_attach_parser.add_argument_group(
      'FUSE arguments',
      'Arguments used when --type=gcsfuse',
  )
  gcsfuse_args.add_argument(
      '--size',
      type=int,
      help='The size of the volume to attach in gigabytes.',
  )
  gcsfuse_args.add_argument(
      '--bucket',
      type=str,
      help=(
          '(optional) Name of the bucket. If not set, then the "name" parameter'
          ' is infered as a bucket name.'
      ),
  )

  gcpfilestore_args = storage_attach_parser.add_argument_group(
      'Filestore arguments',
      'Arguments used when --type=gcpfilestore',
  )
  gcpfilestore_args.add_argument(
      '--vol',
      type=str,
      help='(optional) The name of the volume to create. Default: "default"',
      default='default',
  )
  gcpfilestore_args.add_argument(
      '--access-mode',
      type=str,
      choices=['ReadWriteOnce', 'ReadOnlyMany', 'ReadWriteMany'],
      help=(
          '(optional) Access mode of created filestore instance. Default:'
          ' "ReadWriteMany"'
      ),
      default='ReadWriteMany',
  )
  gcpfilestore_args.add_argument(
      '--instance',
      type=str,
      help=(
          '(optional) Name of the filestore instance. If not set, then the'
          ' "name" parameter is infered as an instance name.'
      ),
  )

  opt_args = storage_attach_parser.add_argument_group(
      'Optional Arguments',
      'Optional arguments for storage create.',
  )
  add_kind_cluster_arguments(opt_args)


def add_storage_create_parser(
    storage_subcommands_parser: argparse.ArgumentParser,
) -> None:
  storage_create_parser: argparse.ArgumentParser = (
      storage_subcommands_parser.add_parser(
          'create', help='create XPK Storage.'
      )
  )
  storage_create_parser.set_defaults(func=storage_create)
  req_args = storage_create_parser.add_argument_group(
      'Required Arguments',
      'Arguments required for storage create.',
  )
  add_shared_arguments(req_args)
  req_args.add_argument(
      '--access-mode',
      type=str,
      choices=['ReadWriteOnce', 'ReadOnlyMany', 'ReadWriteMany'],
      help='Access mode of created filestore instance',
      default='ReadWriteMany',
  )

  req_args.add_argument(
      'name',
      type=str,
      help='The name of storage',
  )
  req_args.add_argument(
      '--vol',
      type=str,
      help='The name of the volume to create',
      required=True,
      default='default',
  )
  req_args.add_argument(
      '--size',
      type=str,
      help=(
          'The size of the volume to create in gigabytes or terabytes. If no'
          ' unit is specified, gigabytes are assumed.'
      ),
      required=True,
  )
  req_args.add_argument(
      '--tier',
      type=str,
      help=(
          'The tier of the filestore to create. Possible values are:'
          ' [BASIC_HDD, BASIC_SSD, ZONAL, REGIONAL, ENTERPRISE]'
      ),
      choices=['BASIC_HDD', 'BASIC_SSD', 'ZONAL', 'REGIONAL', 'ENTERPRISE'],
      required=True,
      default='BASIC_HDD',
  )

  req_args.add_argument(
      '--type',
      type=str,
      help='The type of storage. Currently supported types: ["gcpfilestore"]',
      choices=['gcpfilestore'],
      required=True,
  )
  add_cluster_arguments(req_args, required=True)
  req_args.add_argument(
      '--auto-mount', type=lambda v: v.lower() == 'true', required=True
  )
  req_args.add_argument(
      '--mount-point',
      type=str,
      required=True,
  )
  req_args.add_argument(
      '--readonly', type=lambda v: v.lower() == 'true', required=True
  )

  opt_args = storage_create_parser.add_argument_group(
      'Optional Arguments',
      'Optional arguments for storage create.',
  )
  add_kind_cluster_arguments(opt_args)


def add_storage_list_parser(
    storage_subcommands_parser: argparse.ArgumentParser,
):
  storage_list_parser: argparse.ArgumentParser = (
      storage_subcommands_parser.add_parser('list', help='List XPK Storages.')
  )
  storage_list_parser.set_defaults(func=storage_list)
  add_shared_arguments(storage_list_parser)
  req_args = storage_list_parser.add_argument_group(
      'Required Arguments',
      'Arguments required for storage list.',
  )
  req_args.add_argument(
      '--cluster',
      type=str,
  )


def add_storage_detach_parser(
    storage_subcommands_parser: argparse.ArgumentParser,
):
  storage_detach_parser: argparse.ArgumentParser = (
      storage_subcommands_parser.add_parser(
          'detach', help='Detach XPK Storage.'
      )
  )
  storage_detach_parser.set_defaults(func=storage_detach)
  add_shared_arguments(storage_detach_parser)

  req_args = storage_detach_parser.add_argument_group(
      'Required Arguments',
      'Arguments required for storage detach.',
  )
  req_args.add_argument('name', type=str)
  add_cluster_arguments(req_args, required=True)

  opt_args = storage_detach_parser.add_argument_group(
      'Optional Arguments',
      'Optional arguments for storage delete.',
  )
  add_kind_cluster_arguments(opt_args)


def add_storage_delete_parser(
    storage_subcommands_parser: argparse.ArgumentParser,
):
  storage_delete_parser: argparse.ArgumentParser = (
      storage_subcommands_parser.add_parser(
          'delete', help='Delete XPK Storage.'
      )
  )
  storage_delete_parser.set_defaults(func=storage_delete)
  add_shared_arguments(storage_delete_parser)

  req_args = storage_delete_parser.add_argument_group(
      'Required Arguments',
      'Arguments required for storage delete.',
  )
  req_args.add_argument('name', type=str)
  add_cluster_arguments(req_args, required=True)<|MERGE_RESOLUTION|>--- conflicted
+++ resolved
@@ -20,10 +20,7 @@
     storage_attach,
     storage_create,
     storage_delete,
-<<<<<<< HEAD
     storage_detach,
-=======
->>>>>>> 86af125e
     storage_list,
 )
 from .common import (
