--- conflicted
+++ resolved
@@ -16,17 +16,17 @@
 
 import argparse
 
-<<<<<<< HEAD
-from ..commands.storage import storage_attach, storage_detach, storage_list, storage_create
-from .common import add_shared_arguments
-=======
-from ..commands.storage import storage_attach, storage_delete, storage_list, storage_create
+from ..commands.storage import (
+    storage_attach,
+    storage_create,
+    storage_detach,
+    storage_list,
+)
 from .common import (
-    add_shared_arguments,
     add_cluster_arguments,
     add_kind_cluster_arguments,
+    add_shared_arguments,
 )
->>>>>>> c7b4958f
 
 
 def set_storage_parser(storage_parser: argparse.ArgumentParser) -> None:
@@ -216,8 +216,14 @@
       'Arguments required for storage detach.',
   )
   req_args.add_argument('name', type=str)
-<<<<<<< HEAD
   req_args.add_argument('--cluster', type=str, required=True)
+  add_cluster_arguments(req_args, required=True)
+
+  opt_args = storage_detach_parser.add_argument_group(
+      'Optional Arguments',
+      'Optional arguments for storage delete.',
+  )
+  add_kind_cluster_arguments(opt_args)
 
 
 # def add_storage_delete_parser(
@@ -236,13 +242,4 @@
 #       'Arguments required for storage delete.',
 #   )
 #   req_args.add_argument('name', type=str)
-#   req_args.add_argument('--cluster', type=str, required=True)
-=======
-  add_cluster_arguments(req_args, required=True)
-
-  opt_args = storage_delete_parser.add_argument_group(
-      'Optional Arguments',
-      'Optional arguments for storage delete.',
-  )
-  add_kind_cluster_arguments(opt_args)
->>>>>>> c7b4958f
+#   req_args.add_argument('--cluster', type=str, required=True)