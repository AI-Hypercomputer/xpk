"""
Copyright 2024 Google LLC

Licensed under the Apache License, Version 2.0 (the "License");
you may not use this file except in compliance with the License.
You may obtain a copy of the License at

     https://www.apache.org/licenses/LICENSE-2.0

Unless required by applicable law or agreed to in writing, software
distributed under the License is distributed on an "AS IS" BASIS,
WITHOUT WARRANTIES OR CONDITIONS OF ANY KIND, either express or implied.
See the License for the specific language governing permissions and
limitations under the License.
"""

import tempfile
import os
import hashlib
from .execution_context import is_dry_run
from .console import xpk_print


def make_tmp_files(per_command_name: list[str]) -> list[str]:
  """Make temporary files for each command.

  Args:
    per_command_name: list of command names.

  Returns:
    A list of temporary files for each command.
  """
  if is_dry_run():
    return [_hash_filename(command) for command in per_command_name]

  # Supports removal of spaces from command names before converting to file name.
  return [
      tempfile.NamedTemporaryFile(
          delete=False, prefix=command.replace(' ', '-') + '-'
      ).file.name
      for command in per_command_name
  ]


def write_tmp_file(payload: str) -> str:
  """Writes `payload` to a temporary file.

  Args:
    payload: The string to be written to the file.

  Returns:
    A file object that was written to.
  """
  if is_dry_run():
    name = _hash_filename(payload)
<<<<<<< HEAD
    xpk_print(f'Temp yaml ({name}) content: \n{payload}')
=======
    xpk_print(f'Temp file ({name}) content: \n{payload}')
>>>>>>> 60bd3843
    return name

  with tempfile.NamedTemporaryFile(delete=False) as tmp:
    with open(file=tmp.name, mode='w', encoding='utf=8') as f:
      f.write(payload)
      f.flush()
    return tmp.file.name


def append_tmp_file(payload: str, file: str) -> str:
  """Appends `payload` to an already created file.

  Use `write_temporary_file` to create a file.

  Args:
    payload: The string to be written to the file.
    file: The file to append to.

  Returns:
    A file object that was written to.
  """
  if is_dry_run():
    return file

  with open(file=file, mode='a', encoding='utf=8') as f:
    f.write(payload)
    f.flush()
  return file


def ensure_directory_exists(directory_path: str) -> None:
  """Checks if a directory exists and creates it if it doesn't.

  Args:
    directory_path: The path to the directory.
  """
  if not is_dry_run() and not os.path.exists(directory_path):
    os.makedirs(directory_path)


def _hash_filename(seed: str) -> str:
  m = hashlib.sha256()
  m.update(seed.encode('utf-8'))
  return m.hexdigest()<|MERGE_RESOLUTION|>--- conflicted
+++ resolved
@@ -53,11 +53,7 @@
   """
   if is_dry_run():
     name = _hash_filename(payload)
-<<<<<<< HEAD
-    xpk_print(f'Temp yaml ({name}) content: \n{payload}')
-=======
     xpk_print(f'Temp file ({name}) content: \n{payload}')
->>>>>>> 60bd3843
     return name
 
   with tempfile.NamedTemporaryFile(delete=False) as tmp:
