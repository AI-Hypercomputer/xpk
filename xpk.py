--- conflicted
+++ resolved
@@ -3786,12 +3786,8 @@
     xpk_return_user_exit_code=xpk_return_user_exit_code
   )
 
-<<<<<<< HEAD
-
-def add_image_pull_policy_for_pw(args):
-=======
+
 def add_image_pull_policy_for_pw_or_gpu(args, system: SystemCharacteristics):
->>>>>>> 9dcd5197
   """ Add image pull policy only for Pathways containers.
   Args:
     args: user provided args.
@@ -3806,10 +3802,7 @@
     return yaml.format(args=args)
   return ""
 
-<<<<<<< HEAD
-
-def get_pw_volume_mounts(args) -> str:
-=======
+
 def get_main_container_docker_image(args, system: SystemCharacteristics) -> str:
   """ Docker name for the main container.
   Args:
@@ -3827,7 +3820,6 @@
   return f'{args.docker_name}'
 
 def get_volume_mounts(args, system: SystemCharacteristics) -> str:
->>>>>>> 9dcd5197
   """ Resources for the main container.
   Args:
     args: user provided args.
@@ -3926,12 +3918,8 @@
   else:
     return ""
 
-<<<<<<< HEAD
-
-def get_env_container(args):
-=======
+
 def get_env_container(args, system: SystemCharacteristics):
->>>>>>> 9dcd5197
   """ Environment configuration for the main container.
   Args:
     args: user provided args.
@@ -3988,12 +3976,8 @@
                         system=system)
   return args.env
 
-<<<<<<< HEAD
-
-def get_main_container_resources(args, system, resource_type) -> str:
-=======
+
 def get_main_container_resources(args, system: SystemCharacteristics, resource_type) -> str:
->>>>>>> 9dcd5197
   """ Resources for the main container.
   Args:
     args: user provided args.
@@ -4016,12 +4000,8 @@
 
   return f'{resource_type}: {system.chips_per_vm}'
 
-<<<<<<< HEAD
-
-def add_container_ports(args) -> str:
-=======
+
 def add_container_ports(args, system: SystemCharacteristics) -> str:
->>>>>>> 9dcd5197
   """ Add slice builder and megascale container ports,
   for non-pathways workloads.
 
@@ -4472,13 +4452,8 @@
         accelerator_label=create_accelerator_label(system.accelerator_type, system),
         machine_label=create_machine_label(system.accelerator_type, system),
         node_pool_name=f'{args.cluster}-np-0',
-<<<<<<< HEAD
         chips_per_vm=system.chips_per_vm,
-        xpk_return_user_exit_code=xpk_return_user_exit_code,
         autoprovisioning_args=autoprovisioning_args
-=======
-        chips_per_vm=system.chips_per_vm
->>>>>>> 9dcd5197
     )
   elif args.use_pathways:
     # Ensure the cluster and CPU nodepools were created with --enable-pathways
