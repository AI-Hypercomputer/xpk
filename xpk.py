"""
Copyright 2023 Google LLC

Licensed under the Apache License, Version 2.0 (the "License");
you may not use this file except in compliance with the License.
You may obtain a copy of the License at

     https://www.apache.org/licenses/LICENSE-2.0

Unless required by applicable law or agreed to in writing, software
distributed under the License is distributed on an "AS IS" BASIS,
WITHOUT WARRANTIES OR CONDITIONS OF ANY KIND, either express or implied.
See the License for the specific language governing permissions and
limitations under the License.
"""

r"""xpk (Accelerated Processing Kit).

Next Steps:
- Cluster describe is broken by Cacheimage since that counts as a workload.
- Cluster describe: count by jobset.
- If any instance goes down, bring down the whole job.
- How to more gracefully handle job failures, distinguishing between software
  and infra?
- Look into --docker-name and --docker-image.
  Shouldn't one string be adequate to express what we want?
- Apply learnings from about private, region, coredns, etc:
- Enable special preheater
- Make Argparse logic this a function?
  - Obvious logic that starts in main instead of here in code but args will
    not be a universal argument.
"""

import argparse
import datetime
import enum
import os
import random
import re
import string
import subprocess
import sys
import tempfile
import time
from dataclasses import dataclass

################### Compatibility Check ###################
# Check that the user runs the below version or greater.

major_version_supported = 3
minor_version_supported = 10

user_major_version = sys.version_info[0]
user_minor_version = sys.version_info[1]
if (
    user_major_version < major_version_supported
    or user_minor_version < minor_version_supported
):
  raise RuntimeError(
      'xpk must be run with Python'
      f' {major_version_supported}.{minor_version_supported} or greater.'
      f' User currently is running {user_major_version}.{user_minor_version}'
  )


################### Internally used constants ##############

default_docker_image = 'python:3.10'
default_script_dir = os.getcwd()
# This is the version for XPK PyPI package
__version__ = '0.5.0'
xpk_current_version = __version__

h100_device_type = 'h100-80gb-8'

_AUTOPROVISIONING_CONFIG_VALUE = 'AUTOPROVISION'
_AUTOPROVISIONING_CONFIG_MINIMUM_KEY = 'minimum_chips'
_AUTOPROVISIONING_CONFIG_MAXIMUM_KEY = 'maximum_chips'

_CAPACITY_TYPE_CONFIG_KEY = 'capacity_type'
_RESERVATION_CONFIG_KEY = 'reservation_id'
_CLUSTER_QUEUE_NAME = 'cluster-queue'
_LOCAL_QUEUE_NAME = 'multislice-queue'
_DEFAULT_POOL_NAME = 'default-pool'
_CLUSTER_RESOURCES_CONFIGMAP = 'resources-configmap'
_CLUSTER_METADATA_CONFIGMAP = 'metadata-configmap'
_VERTEX_TENSORBOARD_FEATURE_FLAG = xpk_current_version >= '0.4.0'
_DEFAULT_VERTEX_TENSORBOARD_NAME = 'tb-instance'


class CapacityType(enum.Enum):
  ON_DEMAND = 'on_demand'
  RESERVATION = 'reservation'
  SPOT = 'spot'
  UNKNOWN = 'unknown'


workload_create_yaml = """apiVersion: jobset.x-k8s.io/v1alpha2
kind: JobSet
metadata:
  name: {args.workload}
  labels:
    kueue.x-k8s.io/queue-name: {local_queue_name}  # Name of the LocalQueue
    xpk.google.com/workload: {args.workload}
  annotations:
    alpha.jobset.sigs.k8s.io/exclusive-topology: cloud.google.com/gke-nodepool # 1:1 job replica to node pool assignment
spec:
  failurePolicy:
    maxRestarts: {args.max_restarts}
  replicatedJobs:
    - name: slice-job
      replicas: {args.num_slices}
      template:
        spec:
          parallelism: {system.vms_per_slice}    # Equal to the number of VMs per slice
          completions: {system.vms_per_slice}    # Same as the above.
          backoffLimit: 0   # When any pod fails, the job is failed
          template:
            metadata:
              labels:
                xpk.google.com/workload: {args.workload}
            spec:
              schedulerName: {args.scheduler}
              restartPolicy: Never
              {affinity}
              nodeSelector:
                {accelerator_label}
                {machine_label}
                {autoprovisioning_args}
              priorityClassName: {args.priority}
              hostNetwork: true
              dnsPolicy: ClusterFirstWithHostNet
              terminationGracePeriodSeconds: {args.termination_grace_period_seconds}
              containers:
              {container}
              volumes:
              - emptyDir:
                  medium: Memory
                name: dshm-2
"""

gpu_workload_create_yaml = """apiVersion: jobset.x-k8s.io/v1alpha2
kind: JobSet
metadata:
  name: {args.workload}
  labels:
    kueue.x-k8s.io/queue-name: multislice-queue  # Name of the LocalQueue
    xpk.google.com/workload: {args.workload}
spec:
  failurePolicy:
    maxRestarts: {args.max_restarts}
  replicatedJobs:
    - name: slice-job
      replicas: 1
      template:
        spec:
          parallelism: {args.num_nodes}
          completions: {args.num_nodes}
          backoffLimit: 0   # When any pod fails, the job is failed
          template:
            metadata:
              labels:
                xpk.google.com/workload: {args.workload}
            spec:
              schedulerName: {args.scheduler}
              restartPolicy: Never
              affinity:
                nodeAffinity:
                  requiredDuringSchedulingIgnoredDuringExecution:
                    nodeSelectorTerms:
                    - matchExpressions:
                      - key: cloud.google.com/gke-accelerator
                        operator: Exists
                      - key: cloud.google.com/gke-nodepool
                        operator: In
                        values: [{node_pool_name}]
              nodeSelector:
                {accelerator_label}
                {machine_label}
                {autoprovisioning_args}
              priorityClassName: {args.priority}
              hostNetwork: true
              dnsPolicy: ClusterFirstWithHostNet
              terminationGracePeriodSeconds: {args.termination_grace_period_seconds}
              tolerations:
              - operator: "Exists"
                key: nvidia.com/gpu
              volumes:
              - name: nvidia-install-dir-host
                hostPath:
                  path: /home/kubernetes/bin/nvidia/lib64
              - name: tcpd-socket
                hostPath:
                  path: /run/tcpx
              - name: shared-memory
                emptyDir:
                  medium: "Memory"
                  sizeLimit: 200Gi
              - name: workload-terminated-volume
                emptyDir:
              - name: tcpx-nccl-plugin-volume
                emptyDir:
              initContainers:
              - name: tcpx-nccl-plugin-installer
                image: us-docker.pkg.dev/gce-ai-infra/gpudirect-tcpx/nccl-plugin-gpudirecttcpx-dev:v3.1.6_2023_10_06
                imagePullPolicy: Always
                restartPolicy: Always
                volumeMounts:
                - name: tcpx-nccl-plugin-volume
                  mountPath: /var/lib/tcpx
                resources:
                  requests:
                    cpu: 150m
              containers:
              - name: tcpd-daemon
                image: us-docker.pkg.dev/gce-ai-infra/gpudirect-tcpx/tcpgpudmarxd-dev:v2.0.9
                imagePullPolicy: Always
                command:
                - "bash"
                - "-c"
                - |
                  /tcpgpudmarxd/build/app/tcpgpudmarxd --gpu_nic_preset a3vm --gpu_shmem_type fd --setup_param "--verbose 128 2 0" &
                  while [ ! -e "/usr/share/workload/workload_terminated" ]; do sleep 10; echo "sleeping"; done
                securityContext:
                  privileged: true
                volumeMounts:
                - name: nvidia-install-dir-host
                  mountPath: /usr/local/nvidia/lib64
                - name: tcpd-socket
                  mountPath: /tmp
                - name: workload-terminated-volume
                  mountPath: /usr/share/workload
                env:
                - name: LD_LIBRARY_PATH
                  value: /usr/local/nvidia/lib64
              {container}
"""

pw_workload_create_yaml = """apiVersion: jobset.x-k8s.io/v1alpha2
kind: JobSet
metadata:
  name: {args.workload}
  labels:
    kueue.x-k8s.io/queue-name: {local_queue_name}  # Name of the LocalQueue
    xpk.google.com/workload: {args.workload}
spec:
  failurePolicy:
    maxRestarts: {args.max_restarts}
  successPolicy:
    operator: "All"
    targetReplicatedJobs:
    - "main"
  replicatedJobs:
  - name: worker
    replicas: {args.num_slices}
    template:
      metadata:
        annotations:
          alpha.jobset.sigs.k8s.io/exclusive-topology: cloud.google.com/gke-nodepool
        labels:
          xpk.google.com/workload: {args.workload}
      spec:
        backoffLimit: 4
        completions: {system.vms_per_slice}
        parallelism: {system.vms_per_slice}
        template:
          spec:
            terminationGracePeriodSeconds: {args.termination_grace_period_seconds}
            containers:
            - args:
              {pathways_worker_args}
              image: {args.server_image}
              imagePullPolicy: Always
              name: pathways-worker
              ports:
              - containerPort: 38677
              - containerPort: 8471
              - containerPort: 8080
              resources:
                limits:
                  {resource_type}: {system.chips_per_vm}
              securityContext:
                privileged: true
              volumeMounts:
              - mountPath: /tmp
                name: shared-tmp
            nodeSelector:
              {accelerator_label}
              {machine_label}
              {autoprovisioning_args}
            priorityClassName: {args.priority}
            volumes:
            - hostPath:
                path: /tmp
                type: DirectoryOrCreate
              name: shared-tmp
  - name: rm
    replicas: 1
    template:
      metadata:
        labels:
          xpk.google.com/workload: {args.workload}
      spec:
        backoffLimit: 0
        completions: 1
        parallelism: 1
        template:
          spec:
            containers:
            - args:
              {pathways_rm_args}
              env:
              - name: REPLICATED_JOB_NAME
                valueFrom:
                  fieldRef:
                    fieldPath: metadata.annotations['jobset.sigs.k8s.io/replicatedjob-name']
              - name: JOBSET_NAME
                valueFrom:
                  fieldRef:
                    fieldPath: metadata.annotations['jobset.sigs.k8s.io/jobset-name']
              - name: HOST_ADDRESS
                value: $(JOBSET_NAME)-$(REPLICATED_JOB_NAME)-0-0.$(JOBSET_NAME)
              - name: TPU_SKIP_MDS_QUERY
                value: "true"
              image: {args.server_image}
              imagePullPolicy: Always
              name: pathways-rm
              ports:
              - containerPort: 38677
              resources:
                limits:
                  cpu: "4"
                  memory: 8G
              securityContext:
                privileged: true
              volumeMounts:
              - mountPath: /tmp
                name: shared-tmp
            nodeSelector:
              cloud.google.com/gke-nodepool: cpu-rm-np
            volumes:
            - hostPath:
                path: /tmp
                type: DirectoryOrCreate
              name: shared-tmp
  - name: proxy
    replicas: 1
    template:
      metadata:
        labels:
          xpk.google.com/workload: {args.workload}
      spec:
        backoffLimit: 0
        completions: 1
        parallelism: 1
        template:
          spec:
            containers:
            - args:
              {pathways_proxy_args}
              image: {args.proxy_server_image}
              imagePullPolicy: Always
              name: pathways-proxy
              ports:
              - containerPort: 38676
              resources:
                limits:
                  cpu: "24"
                  memory: 100G
            nodeSelector:
              cloud.google.com/gke-nodepool: cpu-proxy-np
  - name: main
    replicas: 1
    template:
      metadata:
        labels:
          xpk.google.com/workload: {args.workload}
      spec:
        backoffLimit: 0
        completions: 1
        parallelism: 1
        template:
          spec:
            containers:
              {container}
            nodeSelector:
              cloud.google.com/gke-nodepool: cpu-user-np
            restartPolicy: OnFailure
            volumes:
            - hostPath:
                path: /tmp
                type: DirectoryOrCreate
              name: shared-tmp
"""

script_dir_dockerfile = """FROM {base_docker_image}

# Set the working directory in the container
WORKDIR /app

# Copy all files from local workspace into docker container
COPY . .

WORKDIR /app
"""

cluster_set_crd_yaml = """apiVersion: kueue.x-k8s.io/v1beta1
kind: ResourceFlavor
metadata:
  name: {cluster_hardware_name}
spec:
  nodeLabels:
    {accelerator_label}
    {machine_label}
---
{pw_resource_flavors}
apiVersion: kueue.x-k8s.io/v1beta1
kind: ClusterQueue
metadata:
  name: {cluster_queue_name}
spec:
  preemption:
      reclaimWithinCohort: Never # Don't preempt other queues in the cohort.
      withinClusterQueue: LowerPriority
  namespaceSelector: {{}} # match all.
  resourceGroups:
  {covered_resources_config}
  {pw_resources_kueue}
---
apiVersion: kueue.x-k8s.io/v1beta1
kind: LocalQueue
metadata:
  namespace: default
  name: {local_queue_name}
spec:
  clusterQueue: {cluster_queue_name}
---
apiVersion: scheduling.k8s.io/v1
kind: PriorityClass
metadata:
  name: very-low
value: 100
globalDefault: false
description: "Very Low"
---
apiVersion: scheduling.k8s.io/v1
kind: PriorityClass
metadata:
  name: low
value: 250
globalDefault: false
description: "Low"
---
apiVersion: scheduling.k8s.io/v1
kind: PriorityClass
metadata:
  name: medium
value: 500
globalDefault: false
description: "Medium"
---
apiVersion: scheduling.k8s.io/v1
kind: PriorityClass
metadata:
  name: high
value: 750
globalDefault: false
description: "High"
---
apiVersion: scheduling.k8s.io/v1
kind: PriorityClass
metadata:
  name: very-high
value: 1000
globalDefault: false
description: "Very High"
"""

cluster_preheat_yml = """
apiVersion: apps/v1
kind: DaemonSet
metadata:
  name: {cachekey}
  labels:
    k8s-app: {cachekey}
spec:
  selector:
    matchLabels:
      k8s-app: {cachekey}
  updateStrategy:
    type: RollingUpdate
  template:
    metadata:
      labels:
        name: {cachekey}
        k8s-app: {cachekey}
    spec:
      affinity:
        nodeAffinity:
          requiredDuringSchedulingIgnoredDuringExecution:
            nodeSelectorTerms:
            - matchExpressions:
              - key: {nodeSelectorKey}
                operator: Exists
      tolerations:
      - operator: "Exists"
      containers:
      - image: {image_name}
        name: {cachekey}
        command: [ "sleep", "inf" ]
"""

cluster_configmap_yaml = """kind: ConfigMap
apiVersion: v1
metadata:
  name: {name}
data:
  {data}
"""

# cluster_network_yaml: the config when creating the network for a3 cluster
cluster_network_yaml = """
apiVersion: networking.gke.io/v1
kind: Network
metadata:
  name: vpc1
spec:
  parametersRef:
    group: networking.gke.io
    kind: GKENetworkParamSet
    name: vpc1
  type: Device
---
apiVersion: networking.gke.io/v1
kind: Network
metadata:
  name: vpc2
spec:
  parametersRef:
    group: networking.gke.io
    kind: GKENetworkParamSet
    name: vpc2
  type: Device
---
apiVersion: networking.gke.io/v1
kind: Network
metadata:
  name: vpc3
spec:
  parametersRef:
    group: networking.gke.io
    kind: GKENetworkParamSet
    name: vpc3
  type: Device
---
apiVersion: networking.gke.io/v1
kind: Network
metadata:
  name: vpc4
spec:
  parametersRef:
    group: networking.gke.io
    kind: GKENetworkParamSet
    name: vpc4
  type: Device
---
apiVersion: networking.gke.io/v1
kind: GKENetworkParamSet
metadata:
  name: vpc1
spec:
  vpc: {cluster_name}-net-1
  vpcSubnet: {cluster_name}-sub-1
  deviceMode: NetDevice
---
apiVersion: networking.gke.io/v1
kind: GKENetworkParamSet
metadata:
  name: vpc2
spec:
  vpc: {cluster_name}-net-2
  vpcSubnet: {cluster_name}-sub-2
  deviceMode: NetDevice
---
apiVersion: networking.gke.io/v1
kind: GKENetworkParamSet
metadata:
  name: vpc3
spec:
  vpc: {cluster_name}-net-3
  vpcSubnet: {cluster_name}-sub-3
  deviceMode: NetDevice
---
apiVersion: networking.gke.io/v1
kind: GKENetworkParamSet
metadata:
  name: vpc4
spec:
  vpc: {cluster_name}-net-4
  vpcSubnet: {cluster_name}-sub-4
  deviceMode: NetDevice
"""

autoprovisioning_config_file = """
management:
  autoRepair: true
  autoUpgrade: true
autoprovisioningLocations:
  {zones}
{resource_limits}
"""

autoprovisioning_resource_limits = """
resourceLimits:
- resourceType: 'cpu'
  {cpu_limits}
- resourceType: 'memory'
  {memory_limits}
{custom_resource_type}
"""

autoprovisioning_custom_resource_type = """
- resourceType: {resource_type}
  minimum: {minimum}
  maximum: {maximum}
"""


AcceleratorType = {'TPU': 1, 'GPU': 2, 'CPU': 3}


@dataclass
class AutoprovisioningConfig:
  config_filename: str
  minimum_chips: int
  maximum_chips: int


@dataclass
class AcceleratorCharacteristics:
  resource_type: str
  accelerator_label: str
  machine_label: str


AcceleratorTypeToAcceleratorCharacteristics = {
    # TPU
    AcceleratorType['TPU']: AcceleratorCharacteristics(
        'google.com/tpu',
        'cloud.google.com/gke-tpu-accelerator',
        'cloud.google.com/gke-tpu-topology',
    ),
    # GPU
    AcceleratorType['GPU']: AcceleratorCharacteristics(
        'nvidia.com/gpu',
        'cloud.google.com/gke-accelerator',
        'cloud.google.com/gce-machine-type',
    ),
    # CPU
    AcceleratorType['CPU']: AcceleratorCharacteristics(
        'cpu', '', 'cloud.google.com/gke-nodepool'
    ),
}


@dataclass
class SystemCharacteristics:
  topology: str
  vms_per_slice: int
  gke_accelerator: str
  gce_machine_type: str
  chips_per_vm: int
  accelerator_type: AcceleratorType  # type: ignore
  device_type: str


################### Subcommand Helper Functions #############################
""" !!!!!!!!!!!!!!!!!!!!!!!!!!!!!!!!!!!!!!!!!!!!!!!!!!!!!!!!!!!!!!!!!!!!!!!
IF YOU MODIFY THE BELOW UserFacingNameToSystemCharacteristics MAP YOU SHOULD
ALSO ADD CORRESPONDING MODIFICATIONS TO UserFacingNameToSystemCharacteristics
IN MaxText/accelerator_to_spec_map.py !!!!! """
# vvvvvvvvvvvvvvvvvvvvvvvvvvvvvvvvvvvvvvvvvvvvvvvvvvvvvvvvvvvvvvvvvvvvvvvvvvv
UserFacingNameToSystemCharacteristics = {
    # GPU system characteristics
    # A100-40gb-$CHIPS
    'a100-40gb-1': SystemCharacteristics(
        'N/A',
        1,
        'nvidia-tesla-a100',
        'a2-highgpu-1g',
        1,
        AcceleratorType['GPU'],
        'a100-40gb-1',
    ),
    'a100-40gb-2': SystemCharacteristics(
        'N/A',
        1,
        'nvidia-tesla-a100',
        'a2-highgpu-2g',
        2,
        AcceleratorType['GPU'],
        'a100-40gb-2',
    ),
    'a100-40gb-4': SystemCharacteristics(
        'N/A',
        1,
        'nvidia-tesla-a100',
        'a2-highgpu-4g',
        4,
        AcceleratorType['GPU'],
        'a100-40gb-4',
    ),
    'a100-40gb-8': SystemCharacteristics(
        'N/A',
        1,
        'nvidia-tesla-a100',
        'a2-highgpu-8g',
        8,
        AcceleratorType['GPU'],
        'a100-40gb-8',
    ),
    # H100-80gb-$CHIPS
    'h100-80gb-8': SystemCharacteristics(
        'N/A',
        1,
        'nvidia-h100-80gb',
        'a3-highgpu-8g',
        8,
        AcceleratorType['GPU'],
        'h100-80gb-8',
    ),
    # TPU system characteristics
    # v5p
    'v5p-8': SystemCharacteristics(
        '2x2x1',
        1,
        'tpu-v5p-slice',
        'ct5p-hightpu-4t',
        4,
        AcceleratorType['TPU'],
        'v5p-8',
    ),
    'v5p-16': SystemCharacteristics(
        '2x2x2',
        2,
        'tpu-v5p-slice',
        'ct5p-hightpu-4t',
        4,
        AcceleratorType['TPU'],
        'v5p-16',
    ),
    'v5p-32': SystemCharacteristics(
        '2x2x4',
        4,
        'tpu-v5p-slice',
        'ct5p-hightpu-4t',
        4,
        AcceleratorType['TPU'],
        'v5p-32',
    ),
    'v5p-64': SystemCharacteristics(
        '2x4x4',
        8,
        'tpu-v5p-slice',
        'ct5p-hightpu-4t',
        4,
        AcceleratorType['TPU'],
        'v5p-64',
    ),
    'v5p-128': SystemCharacteristics(
        '4x4x4',
        16,
        'tpu-v5p-slice',
        'ct5p-hightpu-4t',
        4,
        AcceleratorType['TPU'],
        'v5p-128',
    ),
    'v5p-256': SystemCharacteristics(
        '4x4x8',
        32,
        'tpu-v5p-slice',
        'ct5p-hightpu-4t',
        4,
        AcceleratorType['TPU'],
        'v5p-256',
    ),
    'v5p-384': SystemCharacteristics(
        '4x4x12',
        48,
        'tpu-v5p-slice',
        'ct5p-hightpu-4t',
        4,
        AcceleratorType['TPU'],
        'v5p-384',
    ),
    'v5p-512': SystemCharacteristics(
        '4x8x8',
        64,
        'tpu-v5p-slice',
        'ct5p-hightpu-4t',
        4,
        AcceleratorType['TPU'],
        'v5p-512',
    ),
    'v5p-640': SystemCharacteristics(
        '4x4x20',
        80,
        'tpu-v5p-slice',
        'ct5p-hightpu-4t',
        4,
        AcceleratorType['TPU'],
        'v5p-640',
    ),
    'v5p-768': SystemCharacteristics(
        '4x8x12',
        96,
        'tpu-v5p-slice',
        'ct5p-hightpu-4t',
        4,
        AcceleratorType['TPU'],
        'v5p-768',
    ),
    'v5p-896': SystemCharacteristics(
        '4x4x28',
        112,
        'tpu-v5p-slice',
        'ct5p-hightpu-4t',
        4,
        AcceleratorType['TPU'],
        'v5p-896',
    ),
    'v5p-1024': SystemCharacteristics(
        '8x8x8',
        128,
        'tpu-v5p-slice',
        'ct5p-hightpu-4t',
        4,
        AcceleratorType['TPU'],
        'v5p-1024',
    ),
    'v5p-1152': SystemCharacteristics(
        '4x12x12',
        144,
        'tpu-v5p-slice',
        'ct5p-hightpu-4t',
        4,
        AcceleratorType['TPU'],
        'v5p-1152',
    ),
    'v5p-1280': SystemCharacteristics(
        '4x8x20',
        160,
        'tpu-v5p-slice',
        'ct5p-hightpu-4t',
        4,
        AcceleratorType['TPU'],
        'v5p-1280',
    ),
    'v5p-1408': SystemCharacteristics(
        '4x4x44',
        176,
        'tpu-v5p-slice',
        'ct5p-hightpu-4t',
        4,
        AcceleratorType['TPU'],
        'v5p-1408',
    ),
    'v5p-1536': SystemCharacteristics(
        '8x8x12',
        192,
        'tpu-v5p-slice',
        'ct5p-hightpu-4t',
        4,
        AcceleratorType['TPU'],
        'v5p-1536',
    ),
    'v5p-1664': SystemCharacteristics(
        '4x4x52',
        208,
        'tpu-v5p-slice',
        'ct5p-hightpu-4t',
        4,
        AcceleratorType['TPU'],
        'v5p-1664',
    ),
    'v5p-1792': SystemCharacteristics(
        '4x8x28',
        224,
        'tpu-v5p-slice',
        'ct5p-hightpu-4t',
        4,
        AcceleratorType['TPU'],
        'v5p-1792',
    ),
    'v5p-1920': SystemCharacteristics(
        '4x12x20',
        240,
        'tpu-v5p-slice',
        'ct5p-hightpu-4t',
        4,
        AcceleratorType['TPU'],
        'v5p-1920',
    ),
    'v5p-2048': SystemCharacteristics(
        '8x8x16',
        256,
        'tpu-v5p-slice',
        'ct5p-hightpu-4t',
        4,
        AcceleratorType['TPU'],
        'v5p-2048',
    ),
    'v5p-2176': SystemCharacteristics(
        '4x4x68',
        272,
        'tpu-v5p-slice',
        'ct5p-hightpu-4t',
        4,
        AcceleratorType['TPU'],
        'v5p-2176',
    ),
    'v5p-2304': SystemCharacteristics(
        '8x12x12',
        288,
        'tpu-v5p-slice',
        'ct5p-hightpu-4t',
        4,
        AcceleratorType['TPU'],
        'v5p-2304',
    ),
    'v5p-2432': SystemCharacteristics(
        '4x4x76',
        304,
        'tpu-v5p-slice',
        'ct5p-hightpu-4t',
        4,
        AcceleratorType['TPU'],
        'v5p-2432',
    ),
    'v5p-2560': SystemCharacteristics(
        '8x8x20',
        320,
        'tpu-v5p-slice',
        'ct5p-hightpu-4t',
        4,
        AcceleratorType['TPU'],
        'v5p-2560',
    ),
    'v5p-2688': SystemCharacteristics(
        '4x12x28',
        336,
        'tpu-v5p-slice',
        'ct5p-hightpu-4t',
        4,
        AcceleratorType['TPU'],
        'v5p-2688',
    ),
    'v5p-2816': SystemCharacteristics(
        '4x8x44',
        352,
        'tpu-v5p-slice',
        'ct5p-hightpu-4t',
        4,
        AcceleratorType['TPU'],
        'v5p-2816',
    ),
    'v5p-2944': SystemCharacteristics(
        '4x4x92',
        368,
        'tpu-v5p-slice',
        'ct5p-hightpu-4t',
        4,
        AcceleratorType['TPU'],
        'v5p-2944',
    ),
    'v5p-3072': SystemCharacteristics(
        '8x12x16',
        384,
        'tpu-v5p-slice',
        'ct5p-hightpu-4t',
        4,
        AcceleratorType['TPU'],
        'v5p-3072',
    ),
    'v5p-3200': SystemCharacteristics(
        '4x20x20',
        400,
        'tpu-v5p-slice',
        'ct5p-hightpu-4t',
        4,
        AcceleratorType['TPU'],
        'v5p-3200',
    ),
    'v5p-3328': SystemCharacteristics(
        '4x8x52',
        416,
        'tpu-v5p-slice',
        'ct5p-hightpu-4t',
        4,
        AcceleratorType['TPU'],
        'v5p-3328',
    ),
    'v5p-3456': SystemCharacteristics(
        '12x12x12',
        432,
        'tpu-v5p-slice',
        'ct5p-hightpu-4t',
        4,
        AcceleratorType['TPU'],
        'v5p-3456',
    ),
    'v5p-3584': SystemCharacteristics(
        '8x8x28',
        448,
        'tpu-v5p-slice',
        'ct5p-hightpu-4t',
        4,
        AcceleratorType['TPU'],
        'v5p-3584',
    ),
    'v5p-3712': SystemCharacteristics(
        '4x4x116',
        464,
        'tpu-v5p-slice',
        'ct5p-hightpu-4t',
        4,
        AcceleratorType['TPU'],
        'v5p-3712',
    ),
    'v5p-3840': SystemCharacteristics(
        '8x12x20',
        480,
        'tpu-v5p-slice',
        'ct5p-hightpu-4t',
        4,
        AcceleratorType['TPU'],
        'v5p-3840',
    ),
    'v5p-3968': SystemCharacteristics(
        '4x4x124',
        496,
        'tpu-v5p-slice',
        'ct5p-hightpu-4t',
        4,
        AcceleratorType['TPU'],
        'v5p-3968',
    ),
    'v5p-4096': SystemCharacteristics(
        '8x16x16',
        512,
        'tpu-v5p-slice',
        'ct5p-hightpu-4t',
        4,
        AcceleratorType['TPU'],
        'v5p-4096',
    ),
    'v5p-4224': SystemCharacteristics(
        '4x12x44',
        528,
        'tpu-v5p-slice',
        'ct5p-hightpu-4t',
        4,
        AcceleratorType['TPU'],
        'v5p-4224',
    ),
    'v5p-4352': SystemCharacteristics(
        '4x8x68',
        544,
        'tpu-v5p-slice',
        'ct5p-hightpu-4t',
        4,
        AcceleratorType['TPU'],
        'v5p-4352',
    ),
    'v5p-4480': SystemCharacteristics(
        '4x20x28',
        560,
        'tpu-v5p-slice',
        'ct5p-hightpu-4t',
        4,
        AcceleratorType['TPU'],
        'v5p-4480',
    ),
    'v5p-4608': SystemCharacteristics(
        '12x12x16',
        576,
        'tpu-v5p-slice',
        'ct5p-hightpu-4t',
        4,
        AcceleratorType['TPU'],
        'v5p-4608',
    ),
    'v5p-4736': SystemCharacteristics(
        '4x4x148',
        592,
        'tpu-v5p-slice',
        'ct5p-hightpu-4t',
        4,
        AcceleratorType['TPU'],
        'v5p-4736',
    ),
    'v5p-4864': SystemCharacteristics(
        '4x8x76',
        608,
        'tpu-v5p-slice',
        'ct5p-hightpu-4t',
        4,
        AcceleratorType['TPU'],
        'v5p-4864',
    ),
    'v5p-4992': SystemCharacteristics(
        '4x12x52',
        624,
        'tpu-v5p-slice',
        'ct5p-hightpu-4t',
        4,
        AcceleratorType['TPU'],
        'v5p-4992',
    ),
    'v5p-5120': SystemCharacteristics(
        '8x16x20',
        640,
        'tpu-v5p-slice',
        'ct5p-hightpu-4t',
        4,
        AcceleratorType['TPU'],
        'v5p-5120',
    ),
    'v5p-5248': SystemCharacteristics(
        '4x4x164',
        656,
        'tpu-v5p-slice',
        'ct5p-hightpu-4t',
        4,
        AcceleratorType['TPU'],
        'v5p-5248',
    ),
    'v5p-5376': SystemCharacteristics(
        '8x12x28',
        672,
        'tpu-v5p-slice',
        'ct5p-hightpu-4t',
        4,
        AcceleratorType['TPU'],
        'v5p-5376',
    ),
    'v5p-5504': SystemCharacteristics(
        '4x4x172',
        688,
        'tpu-v5p-slice',
        'ct5p-hightpu-4t',
        4,
        AcceleratorType['TPU'],
        'v5p-5504',
    ),
    'v5p-5632': SystemCharacteristics(
        '8x8x44',
        704,
        'tpu-v5p-slice',
        'ct5p-hightpu-4t',
        4,
        AcceleratorType['TPU'],
        'v5p-5632',
    ),
    'v5p-5760': SystemCharacteristics(
        '12x12x20',
        720,
        'tpu-v5p-slice',
        'ct5p-hightpu-4t',
        4,
        AcceleratorType['TPU'],
        'v5p-5760',
    ),
    'v5p-5888': SystemCharacteristics(
        '4x8x92',
        736,
        'tpu-v5p-slice',
        'ct5p-hightpu-4t',
        4,
        AcceleratorType['TPU'],
        'v5p-5888',
    ),
    'v5p-6016': SystemCharacteristics(
        '4x4x188',
        752,
        'tpu-v5p-slice',
        'ct5p-hightpu-4t',
        4,
        AcceleratorType['TPU'],
        'v5p-6016',
    ),
    'v5p-6144': SystemCharacteristics(
        '12x16x16',
        768,
        'tpu-v5p-slice',
        'ct5p-hightpu-4t',
        4,
        AcceleratorType['TPU'],
        'v5p-6144',
    ),
    'v5p-6272': SystemCharacteristics(
        '4x28x28',
        784,
        'tpu-v5p-slice',
        'ct5p-hightpu-4t',
        4,
        AcceleratorType['TPU'],
        'v5p-6272',
    ),
    'v5p-6400': SystemCharacteristics(
        '8x20x20',
        800,
        'tpu-v5p-slice',
        'ct5p-hightpu-4t',
        4,
        AcceleratorType['TPU'],
        'v5p-6400',
    ),
    'v5p-6528': SystemCharacteristics(
        '4x12x68',
        816,
        'tpu-v5p-slice',
        'ct5p-hightpu-4t',
        4,
        AcceleratorType['TPU'],
        'v5p-6528',
    ),
    'v5p-6656': SystemCharacteristics(
        '8x8x52',
        832,
        'tpu-v5p-slice',
        'ct5p-hightpu-4t',
        4,
        AcceleratorType['TPU'],
        'v5p-6656',
    ),
    'v5p-6784': SystemCharacteristics(
        '4x4x212',
        848,
        'tpu-v5p-slice',
        'ct5p-hightpu-4t',
        4,
        AcceleratorType['TPU'],
        'v5p-6784',
    ),
    'v5p-6912': SystemCharacteristics(
        '12x12x24',
        864,
        'tpu-v5p-slice',
        'ct5p-hightpu-4t',
        4,
        AcceleratorType['TPU'],
        'v5p-6912',
    ),
    'v5p-7040': SystemCharacteristics(
        '4x20x44',
        880,
        'tpu-v5p-slice',
        'ct5p-hightpu-4t',
        4,
        AcceleratorType['TPU'],
        'v5p-7040',
    ),
    'v5p-7168': SystemCharacteristics(
        '8x16x28',
        896,
        'tpu-v5p-slice',
        'ct5p-hightpu-4t',
        4,
        AcceleratorType['TPU'],
        'v5p-7168',
    ),
    'v5p-7296': SystemCharacteristics(
        '4x12x76',
        912,
        'tpu-v5p-slice',
        'ct5p-hightpu-4t',
        4,
        AcceleratorType['TPU'],
        'v5p-7296',
    ),
    'v5p-7424': SystemCharacteristics(
        '4x8x116',
        928,
        'tpu-v5p-slice',
        'ct5p-hightpu-4t',
        4,
        AcceleratorType['TPU'],
        'v5p-7424',
    ),
    'v5p-7552': SystemCharacteristics(
        '4x4x236',
        944,
        'tpu-v5p-slice',
        'ct5p-hightpu-4t',
        4,
        AcceleratorType['TPU'],
        'v5p-7552',
    ),
    'v5p-7680': SystemCharacteristics(
        '12x16x20',
        960,
        'tpu-v5p-slice',
        'ct5p-hightpu-4t',
        4,
        AcceleratorType['TPU'],
        'v5p-7680',
    ),
    'v5p-7808': SystemCharacteristics(
        '4x4x244',
        976,
        'tpu-v5p-slice',
        'ct5p-hightpu-4t',
        4,
        AcceleratorType['TPU'],
        'v5p-7808',
    ),
    'v5p-7936': SystemCharacteristics(
        '4x8x124',
        992,
        'tpu-v5p-slice',
        'ct5p-hightpu-4t',
        4,
        AcceleratorType['TPU'],
        'v5p-7936',
    ),
    'v5p-8064': SystemCharacteristics(
        '12x12x28',
        1008,
        'tpu-v5p-slice',
        'ct5p-hightpu-4t',
        4,
        AcceleratorType['TPU'],
        'v5p-8064',
    ),
    'v5p-8192': SystemCharacteristics(
        '16x16x16',
        1024,
        'tpu-v5p-slice',
        'ct5p-hightpu-4t',
        4,
        AcceleratorType['TPU'],
        'v5p-8192',
    ),
    'v5p-8320': SystemCharacteristics(
        '4x20x52',
        1040,
        'tpu-v5p-slice',
        'ct5p-hightpu-4t',
        4,
        AcceleratorType['TPU'],
        'v5p-8320',
    ),
    'v5p-8448': SystemCharacteristics(
        '8x12x44',
        1056,
        'tpu-v5p-slice',
        'ct5p-hightpu-4t',
        4,
        AcceleratorType['TPU'],
        'v5p-8448',
    ),
    'v5p-8704': SystemCharacteristics(
        '8x8x68',
        1088,
        'tpu-v5p-slice',
        'ct5p-hightpu-4t',
        4,
        AcceleratorType['TPU'],
        'v5p-8704',
    ),
    'v5p-8832': SystemCharacteristics(
        '4x12x92',
        1104,
        'tpu-v5p-slice',
        'ct5p-hightpu-4t',
        4,
        AcceleratorType['TPU'],
        'v5p-8832',
    ),
    'v5p-8960': SystemCharacteristics(
        '8x20x28',
        1120,
        'tpu-v5p-slice',
        'ct5p-hightpu-4t',
        4,
        AcceleratorType['TPU'],
        'v5p-8960',
    ),
    'v5p-9216': SystemCharacteristics(
        '12x16x24',
        1152,
        'tpu-v5p-slice',
        'ct5p-hightpu-4t',
        4,
        AcceleratorType['TPU'],
        'v5p-9216',
    ),
    'v5p-9472': SystemCharacteristics(
        '4x8x148',
        1184,
        'tpu-v5p-slice',
        'ct5p-hightpu-4t',
        4,
        AcceleratorType['TPU'],
        'v5p-9472',
    ),
    'v5p-9600': SystemCharacteristics(
        '12x20x20',
        1200,
        'tpu-v5p-slice',
        'ct5p-hightpu-4t',
        4,
        AcceleratorType['TPU'],
        'v5p-9600',
    ),
    'v5p-9728': SystemCharacteristics(
        '8x8x76',
        1216,
        'tpu-v5p-slice',
        'ct5p-hightpu-4t',
        4,
        AcceleratorType['TPU'],
        'v5p-9728',
    ),
    'v5p-9856': SystemCharacteristics(
        '4x28x44',
        1232,
        'tpu-v5p-slice',
        'ct5p-hightpu-4t',
        4,
        AcceleratorType['TPU'],
        'v5p-9856',
    ),
    'v5p-9984': SystemCharacteristics(
        '8x12x52',
        1248,
        'tpu-v5p-slice',
        'ct5p-hightpu-4t',
        4,
        AcceleratorType['TPU'],
        'v5p-9984',
    ),
    'v5p-10240': SystemCharacteristics(
        '16x16x20',
        1280,
        'tpu-v5p-slice',
        'ct5p-hightpu-4t',
        4,
        AcceleratorType['TPU'],
        'v5p-10240',
    ),
    'v5p-10368': SystemCharacteristics(
        '12x12x36',
        1296,
        'tpu-v5p-slice',
        'ct5p-hightpu-4t',
        4,
        AcceleratorType['TPU'],
        'v5p-10368',
    ),
    'v5p-10496': SystemCharacteristics(
        '4x8x164',
        1312,
        'tpu-v5p-slice',
        'ct5p-hightpu-4t',
        4,
        AcceleratorType['TPU'],
        'v5p-10496',
    ),
    'v5p-10752': SystemCharacteristics(
        '12x16x28',
        1344,
        'tpu-v5p-slice',
        'ct5p-hightpu-4t',
        4,
        AcceleratorType['TPU'],
        'v5p-10752',
    ),
    'v5p-10880': SystemCharacteristics(
        '4x20x68',
        1360,
        'tpu-v5p-slice',
        'ct5p-hightpu-4t',
        4,
        AcceleratorType['TPU'],
        'v5p-10880',
    ),
    'v5p-11008': SystemCharacteristics(
        '4x8x172',
        1376,
        'tpu-v5p-slice',
        'ct5p-hightpu-4t',
        4,
        AcceleratorType['TPU'],
        'v5p-11008',
    ),
    'v5p-11136': SystemCharacteristics(
        '4x12x116',
        1392,
        'tpu-v5p-slice',
        'ct5p-hightpu-4t',
        4,
        AcceleratorType['TPU'],
        'v5p-11136',
    ),
    'v5p-11264': SystemCharacteristics(
        '8x16x44',
        1408,
        'tpu-v5p-slice',
        'ct5p-hightpu-4t',
        4,
        AcceleratorType['TPU'],
        'v5p-11264',
    ),
    'v5p-11520': SystemCharacteristics(
        '12x20x24',
        1440,
        'tpu-v5p-slice',
        'ct5p-hightpu-4t',
        4,
        AcceleratorType['TPU'],
        'v5p-11520',
    ),
    'v5p-11648': SystemCharacteristics(
        '4x28x52',
        1456,
        'tpu-v5p-slice',
        'ct5p-hightpu-4t',
        4,
        AcceleratorType['TPU'],
        'v5p-11648',
    ),
    'v5p-11776': SystemCharacteristics(
        '8x8x92',
        1472,
        'tpu-v5p-slice',
        'ct5p-hightpu-4t',
        4,
        AcceleratorType['TPU'],
        'v5p-11776',
    ),
    'v5p-11904': SystemCharacteristics(
        '4x12x124',
        1488,
        'tpu-v5p-slice',
        'ct5p-hightpu-4t',
        4,
        AcceleratorType['TPU'],
        'v5p-11904',
    ),
    'v5p-12032': SystemCharacteristics(
        '4x8x188',
        1504,
        'tpu-v5p-slice',
        'ct5p-hightpu-4t',
        4,
        AcceleratorType['TPU'],
        'v5p-12032',
    ),
    'v5p-12160': SystemCharacteristics(
        '4x20x76',
        1520,
        'tpu-v5p-slice',
        'ct5p-hightpu-4t',
        4,
        AcceleratorType['TPU'],
        'v5p-12160',
    ),
    'v5p-12288': SystemCharacteristics(
        '16x16x24',
        1536,
        'tpu-v5p-slice',
        'ct5p-hightpu-4t',
        4,
        AcceleratorType['TPU'],
        'v5p-12288',
    ),
    'v5p-13824': SystemCharacteristics(
        '12x24x24',
        1728,
        'tpu-v5p-slice',
        'ct5p-hightpu-4t',
        4,
        AcceleratorType['TPU'],
        'v5p-13824',
    ),
    'v5p-17920': SystemCharacteristics(
        '16x20x28',
        2240,
        'tpu-v5p-slice',
        'ct5p-hightpu-4t',
        4,
        AcceleratorType['TPU'],
        'v5p-17920',
    ),
    # v5litepod
    'v5litepod-16': SystemCharacteristics(
        '4x4',
        4,
        'tpu-v5-lite-podslice',
        'ct5lp-hightpu-4t',
        4,
        AcceleratorType['TPU'],
        'v5litepod-16',
    ),
    'v5litepod-32': SystemCharacteristics(
        '4x8',
        8,
        'tpu-v5-lite-podslice',
        'ct5lp-hightpu-4t',
        4,
        AcceleratorType['TPU'],
        'v5litepod-32',
    ),
    'v5litepod-64': SystemCharacteristics(
        '8x8',
        16,
        'tpu-v5-lite-podslice',
        'ct5lp-hightpu-4t',
        4,
        AcceleratorType['TPU'],
        'v5litepod-64',
    ),
    'v5litepod-128': SystemCharacteristics(
        '8x16',
        32,
        'tpu-v5-lite-podslice',
        'ct5lp-hightpu-4t',
        4,
        AcceleratorType['TPU'],
        'v5litepod-128',
    ),
    'v5litepod-256': SystemCharacteristics(
        '16x16',
        64,
        'tpu-v5-lite-podslice',
        'ct5lp-hightpu-4t',
        4,
        AcceleratorType['TPU'],
        'v5litepod-256',
    ),
    # v4
    'v4-8': SystemCharacteristics(
        '2x2x1',
        1,
        'tpu-v4-podslice',
        'ct4p-hightpu-4t',
        4,
        AcceleratorType['TPU'],
        'v4-8',
    ),
    'v4-16': SystemCharacteristics(
        '2x2x2',
        2,
        'tpu-v4-podslice',
        'ct4p-hightpu-4t',
        4,
        AcceleratorType['TPU'],
        'v4-16',
    ),
    'v4-32': SystemCharacteristics(
        '2x2x4',
        4,
        'tpu-v4-podslice',
        'ct4p-hightpu-4t',
        4,
        AcceleratorType['TPU'],
        'v4-32',
    ),
    'v4-64': SystemCharacteristics(
        '2x4x4',
        8,
        'tpu-v4-podslice',
        'ct4p-hightpu-4t',
        4,
        AcceleratorType['TPU'],
        'v4-64',
    ),
    'v4-128': SystemCharacteristics(
        '4x4x4',
        16,
        'tpu-v4-podslice',
        'ct4p-hightpu-4t',
        4,
        AcceleratorType['TPU'],
        'v4-128',
    ),
    'v4-256': SystemCharacteristics(
        '4x4x8',
        32,
        'tpu-v4-podslice',
        'ct4p-hightpu-4t',
        4,
        AcceleratorType['TPU'],
        'v4-256',
    ),
    'v4-512': SystemCharacteristics(
        '4x8x8',
        64,
        'tpu-v4-podslice',
        'ct4p-hightpu-4t',
        4,
        AcceleratorType['TPU'],
        'v4-512',
    ),
    'v4-1024': SystemCharacteristics(
        '8x8x8',
        128,
        'tpu-v4-podslice',
        'ct4p-hightpu-4t',
        4,
        AcceleratorType['TPU'],
        'v4-1024',
    ),
    'v4-1536': SystemCharacteristics(
        '8x8x12',
        192,
        'tpu-v4-podslice',
        'ct4p-hightpu-4t',
        4,
        AcceleratorType['TPU'],
        'v4-1536',
    ),
    'v4-2048': SystemCharacteristics(
        '8x8x16',
        256,
        'tpu-v4-podslice',
        'ct4p-hightpu-4t',
        4,
        AcceleratorType['TPU'],
        'v4-2048',
    ),
    'v4-4096': SystemCharacteristics(
        '8x16x16',
        512,
        'tpu-v4-podslice',
        'ct4p-hightpu-4t',
        4,
        AcceleratorType['TPU'],
        'v4-4096',
    ),
    # CPU system characteristics
    # m1-megamem-96-$VMs
    'm1-megamem-96-1': SystemCharacteristics(
        'N/A',
        1,
        'N/A',
        'm1-megamem-96',
        1,
        AcceleratorType['CPU'],
        'm1-megamem-96-1',
    ),
    # n2-standard-64-$VMs
    'n2-standard-64-1': SystemCharacteristics(
        'N/A',
        1,
        'N/A',
        'n2-standard-64',
        1,
        AcceleratorType['CPU'],
        'n2-standard-64-1',
    ),
    # n2-standard-32-$VMs
    'n2-standard-32-1': SystemCharacteristics(
        'N/A',
        1,
        'N/A',
        'n2-standard-32',
        1,
        AcceleratorType['CPU'],
        'n2-standard-32-1',
    ),
    'n2-standard-32-2': SystemCharacteristics(
        'N/A',
        2,
        'N/A',
        'n2-standard-32',
        1,
        AcceleratorType['CPU'],
        'n2-standard-32-2',
    ),
    'n2-standard-32-4': SystemCharacteristics(
        'N/A',
        4,
        'N/A',
        'n2-standard-32',
        1,
        AcceleratorType['CPU'],
        'n2-standard-32-4',
    ),
    'n2-standard-32-8': SystemCharacteristics(
        'N/A',
        8,
        'N/A',
        'n2-standard-32',
        1,
        AcceleratorType['CPU'],
        'n2-standard-32-8',
    ),
    'n2-standard-32-16': SystemCharacteristics(
        'N/A',
        16,
        'N/A',
        'n2-standard-32',
        1,
        AcceleratorType['CPU'],
        'n2-standard-32-16',
    ),
    'n2-standard-32-32': SystemCharacteristics(
        'N/A',
        32,
        'N/A',
        'n2-standard-32',
        1,
        AcceleratorType['CPU'],
        'n2-standard-32-32',
    ),
    'n2-standard-32-64': SystemCharacteristics(
        'N/A',
        64,
        'N/A',
        'n2-standard-32',
        1,
        AcceleratorType['CPU'],
        'n2-standard-32-64',
    ),
    'n2-standard-32-128': SystemCharacteristics(
        'N/A',
        128,
        'N/A',
        'n2-standard-32',
        1,
        AcceleratorType['CPU'],
        'n2-standard-32-128',
    ),
    'n2-standard-32-256': SystemCharacteristics(
        'N/A',
        256,
        'N/A',
        'n2-standard-32',
        1,
        AcceleratorType['CPU'],
        'n2-standard-32-256',
    ),
    'n2-standard-32-512': SystemCharacteristics(
        'N/A',
        512,
        'N/A',
        'n2-standard-32',
        1,
        AcceleratorType['CPU'],
        'n2-standard-32-512',
    ),
    'n2-standard-32-1024': SystemCharacteristics(
        'N/A',
        1024,
        'N/A',
        'n2-standard-32',
        1,
        AcceleratorType['CPU'],
        'n2-standard-32-1024',
    ),
    'n2-standard-32-2048': SystemCharacteristics(
        'N/A',
        2048,
        'N/A',
        'n2-standard-32',
        1,
        AcceleratorType['CPU'],
        'n2-standard-32-2048',
    ),
}
""" If you modify UserFacingNameToSystemCharacteristics you should also modify
the corresponding Map in MaxText/accelerator_to_spec_map.py """
# ^^^^^^^^^^^^^^^^^^^^^^^^^^^^^^^^^^^^^^^^^^^^^^^^^^^^^^^^^^^^^^^^^^^^^^^^^^^^


PathwaysExpectedInstancesMap = {
    'v5p': 'v5',
    'v5litepod': 'v5e',
    'v4': 'v4',
    'v3': 'v3',
}


def chunks(lst, n):
  """Return a list of n-sized chunks from lst.

  Args:
    lst: input list to get chunks from.
    n: size of each chunk.

  Returns:
    List of n-sized chunks for lst.
  """
  return [lst[i : i + n] for i in range(0, len(lst), n)]


def make_tmp_files(per_command_name):
  """Make temporary files for each command.

  Args:
    per_command_name: list of command names.

  Returns:
    A list of temporary files for each command.
  """
  # Supports removal of spaces from command names before converting to file name.
  return [
      tempfile.NamedTemporaryFile(
          delete=False, prefix=command.replace(' ', '-') + '-'
      )
      for command in per_command_name
  ]


def get_value_from_map(key: str, map_to_search: dict) -> tuple[int, str | None]:
  """Helper function to get value from a map if the key exists.

  Args:
    key: The key to look for in the map
    map_to_search: The map to look in for the value

  Returns:
    Tuple of int, str where
    int is the return code
    str is the value if found
  """
  value = map_to_search.get(key)
  if value:
    return 0, value
  else:
    xpk_print(
        f'Unable to find key: {key} in map: {map_to_search}.'
        f'The map has the following keys: {map_to_search.keys()}'
    )
    return 1, value


def run_commands(commands, jobname, per_command_name, batch=10, dry_run=False):
  """Run commands in groups of `batch`.

  Args:
    commands: list of command.
    jobname: the name of the job.
    per_command_name: list of command names.
    batch: number of commands to run in parallel.
    dry_run: enables dry_run if set to true.

  Returns:
    0 if successful and 1 otherwise.
  """
  temporary_files_batches = chunks(make_tmp_files(per_command_name), batch)
  commands_batched = chunks(commands, batch)
  per_command_name_batches = chunks(per_command_name, batch)

  xpk_print(
      f'Breaking up a total of {len(commands)} commands into'
      f' {len(commands_batched)} batches'
  )
  if dry_run:
    xpk_print('Pretending all the jobs succeeded')
    return 0

  max_return_code = 0
  for i, _ in enumerate(commands_batched):
    xpk_print(f'Dispatching batch {i}/{len(commands_batched)}')
    batch_max_return_code, _ = run_command_batch(
        commands_batched[i],
        jobname,
        per_command_name_batches[i],
        temporary_files_batches[i],
    )
    max_return_code = max(max_return_code, batch_max_return_code)
    if max_return_code > 0:
      return max_return_code
  return max_return_code


def run_command_batch(commands, jobname, per_command_name, output_logs):
  """Runs commands in parallel.

  Args:
    commands: list of n commands, each command is a a list of strings
    jobname: Useful debugging name for the group of commands
    per_command_name: specific name per task
    output_logs: list of n log paths, each command will output to each log.

  Returns:
    The max return code and a list of all the return codes.
  """

  children = []
  start_time = datetime.datetime.now()
  for i, command in enumerate(commands):
    children.append(
        # subprocess managed by list pylint: disable=consider-using-with
        subprocess.Popen(
            command, stdout=output_logs[i], stderr=output_logs[i], shell=True
        )
    )

  while True:
    returncodes = [child.poll() for child in children]
    max_returncode = max([0] + [r for r in returncodes if r is not None])
    completed = len([r for r in returncodes if r is not None])
    total = len(returncodes)
    seconds_elapsed = (datetime.datetime.now() - start_time).total_seconds()
    if completed < total:
      slow_worker_index = returncodes.index(None)
      slow_worker_text = per_command_name[slow_worker_index]
      slow_str = (
          f', task {slow_worker_text} still working, logfile'
          f' {output_logs[slow_worker_index].name}'
      )
    else:
      slow_str = ''
    xpk_print(
        f'[t={seconds_elapsed:.2f}, {jobname}] Completed'
        f' {completed}/{total}{slow_str}'
    )
    if max_returncode > 0:
      failing_index = [
          i for i, x in enumerate(returncodes) if x is not None and x > 0
      ][0]
      xpk_print(
          f'Terminating all {jobname} processes since at least one failed.'
      )
      xpk_print(
          f'Failure is {per_command_name[failing_index]}'
          f' and logfile {output_logs[failing_index].name}'
      )
      for child in children:
        child.terminate()
      break

    if completed == total:
      break

    time.sleep(1)
  return max_returncode, returncodes


def add_zone_and_project(args):
  """Obtains the zone and project names from gcloud configs if not defined.

  Args:
    args: user provided arguments for running the command.
  """
  if not args.project:
    args.project = get_project()
  if not args.zone:
    args.zone = get_zone()
  xpk_print(f'Working on {args.project=} and {args.zone}')


def parse_env_config(args, tensorboard_config):
  """Parses the environment configurations to the jobset config.

  Args:
    args: user provided arguments for running the command.
    tensorboard_config: configuration of Vertex Tensorboard.
  """
  device_type = args.tpu_type if args.tpu_type else args.device_type
  env = {'JOBSET_NAME': args.workload}

  env_pat = re.compile(r'(^[a-zA-Z_][a-zA-Z0-9_]*?)(?:=(.*))?$', re.M)
  if args.env_file:
    print('Setting container environment from', args.env_file)
    with open(file=args.env_file, mode='r', encoding='utf-8') as f:
      for match in env_pat.finditer(f.read()):
        variable = match.group(1)
        if match.group(2) is not None:
          env[variable] = match.group(2)
        else:
          assert variable in os.environ, (
              f'Variable {variable} is not set in the current '
              'environment, a value must be specified.'
          )
          env[variable] = os.environ[variable]
  if args.env:
    for var in args.env:
      match = env_pat.match(var)
      assert match and match.group(2) is not None, (
          'Invalid environment variable, format must be '
          f'`--env VARIABLE=value`: {var}'
      )
      variable = match.group(1)
      env[variable] = match.group(2)

  if args.debug_dump_gcs:
    if args.use_pathways:
      xpk_print('HLO dumps need to be taken by Pathways workers.')
      xpk_exit(1)

    if 'XLA_FLAGS' in env:
      raise ValueError(
          'Conflict: XLA_FLAGS defined in both --debug_dump_gcs '
          'and environment file. Please choose one way to define '
          'XLA_FLAGS.'
      )
    env['XLA_FLAGS'] = '--xla_dump_to=/tmp/xla_dump/'

  if tensorboard_config:
    env['UPLOAD_DATA_TO_TENSORBOARD'] = True
    for key, value in tensorboard_config.items():
      env[key.upper()] = value

  if device_type == h100_device_type:
    # For H100, it has two more spaces ahead of name and value respectively
    env_format = '''
                  - name: {key}
                    value: "{value}"'''
  else:
    env_format = '''
                - name: {key}
                  value: "{value}"'''

  args.env = ''.join(env_format.format(key=k, value=v) for k, v in env.items())


def write_temporary_file(payload):
  """Writes `payload` to a temporary file.

  Args:
    payload: The string to be written to the file.

  Returns:
    A file object that was written to.
  """
  with tempfile.NamedTemporaryFile(delete=False) as tmp:
    with open(file=tmp.name, mode='w', encoding='utf=8') as f:
      f.write(payload)
      f.flush()
    return tmp


def append_temporary_file(payload, file):
  """Appends `payload` to an already created file.

  Use `write_temporary_file` to create a file.

  Args:
    payload: The string to be written to the file.
    file: The file to append to.

  Returns:
    A file object that was written to.
  """
  with open(file=file.name, mode='a', encoding='utf=8') as f:
    f.write(payload)
    f.flush()
  return file


def run_command_for_value(
    command,
    task,
    global_args,
    dry_run_return_val='0',
    print_timer=False,
    hide_error=False,
) -> tuple[int, str]:
  """Runs the command and returns the error code and stdout.

  Prints errors and associated user-facing information

  Args:
    command: user provided command to run.
    task: user provided task name for running the command.
    global_args: user provided arguments for running the command.
    dry_run_return_val: return value of this command for dry run.
    print_timer: print out the time the command is running.
    hide_error: hide the error from the command output upon success.

  Returns:
    tuple[int, str]
    int: return_code, default is 0
    str: return_val, default is '0'
  """
  if global_args.dry_run:
    xpk_print(
        f'Task: `{task}` is implemented by the following command'
        ' not running since it is a dry run.'
        f' \n{command}'
    )
    return 0, dry_run_return_val

  if print_timer:
    xpk_print(f'Task: `{task}` is implemented by `{command}`')
    with subprocess.Popen(
        command,
        stdout=subprocess.PIPE,
        stderr=subprocess.PIPE,
        shell=True,
    ) as child:
      i = 0
      while True:
        return_code = child.poll()
        if return_code is None:
          xpk_print(f'Waiting for `{task}`, for {i} seconds')
          time.sleep(1)
          i += 1
        else:
          xpk_print(f'Task: `{task}` terminated with code `{return_code}`')
          out, err = child.communicate()
          out, err = str(out, 'UTF-8'), str(err, 'UTF-8')
          return return_code, f'{out}\n{err}'
  else:
    xpk_print(
        f'Task: `{task}` is implemented by `{command}`, hiding output unless'
        ' there is an error.'
    )
    try:
      output = subprocess.check_output(
          command,
          shell=True,
          stderr=subprocess.STDOUT if not hide_error else None,
      )
    except subprocess.CalledProcessError as e:
      xpk_print(f'Task {task} failed with {e.returncode}')
      xpk_print('*' * 80)
      xpk_print(e.output)
      xpk_print('*' * 80)
      return e.returncode, str(e.output, 'UTF-8')
    return 0, str(output, 'UTF-8')


def run_command_with_updates_retry(
    command, task, args, verbose=True, num_retry_attempts=5, wait_seconds=10
) -> int:
  """Generic run commands function with updates and retry logic.

  Args:
    command: command to execute
    task: user-facing name of the task
    args: user provided arguments for running the command.
    verbose: shows stdout and stderr if set to true. Set to True by default.
    num_retry_attempts: number of attempts to retry the command.
        This has a default value in the function arguments.
    wait_seconds: Seconds to wait between attempts.
        Has a default value in the function arguments.

  Returns:
    0 if successful and 1 otherwise.
  """

  i = 0
  return_code = -1
  while return_code != 0 and i < num_retry_attempts:
    # Do not sleep before first try.
    if i != 0:
      xpk_print(f'Wait {wait_seconds} seconds before retrying.')
      time.sleep(wait_seconds)
    i += 1
    xpk_print(f'Try {i}: {task}')
    return_code = run_command_with_updates(command, task, args, verbose=verbose)
  return return_code


def run_command_with_updates(command, task, global_args, verbose=True) -> int:
  """Generic run commands function with updates.

  Args:
    command: command to execute
    task: user-facing name of the task
    global_args: user provided arguments for running the command.
    verbose: shows stdout and stderr if set to true. Set to True by default.

  Returns:
    0 if successful and 1 otherwise.
  """
  if global_args.dry_run:
    xpk_print(
        f'Task: `{task}` is implemented by the following command'
        ' not running since it is a dry run.'
        f' \n{command}'
    )
    return 0
  if verbose:
    xpk_print(
        f'Task: `{task}` is implemented by `{command}`, streaming output live.'
    )
    with subprocess.Popen(
        command,
        stdout=sys.stdout,
        stderr=sys.stderr,
        shell=True,
    ) as child:
      i = 0
      while True:
        return_code = child.poll()
        if return_code is None:
          xpk_print(f'Waiting for `{task}`, for {i} seconds')
          time.sleep(1)
          i += 1
        else:
          xpk_print(f'Task: `{task}` terminated with code `{return_code}`')
          return return_code
  else:
    xpk_print(
        f'Task: `{task}` is implemented by `{command}`, hiding output unless'
        ' there is an error.'
    )
    try:
      subprocess.check_output(command, shell=True, stderr=subprocess.STDOUT)
    except subprocess.CalledProcessError as e:
      xpk_print(
          f'Task: `{task}` terminated with ERROR `{e.returncode}`, printing'
          ' logs'
      )
      xpk_print('*' * 80)
      xpk_print(e.output)
      xpk_print('*' * 80)
      return e.returncode
    xpk_print(f'Task: `{task}` succeeded.')
    return 0


def xpk_print(*args, **kwargs):
  """Helper function to print a prefix before function provided args.

  Args:
    *args: user provided print args.
    **kwargs: user provided print args.
  """
  sys.stdout.write('[XPK] ')
  print(*args, **kwargs)
  sys.stdout.flush()


def xpk_exit(error_code):
  """Helper function to exit xpk with an associated error code.

  Args:
    error_code: If the code provided is zero, then no issues occurred.
  """
  if error_code == 0:
    xpk_print('Exiting XPK cleanly')
    sys.exit(0)
  else:
    xpk_print(f'XPK failed, error code {error_code}')
    sys.exit(error_code)


def get_project():
  """Get GCE project from `gcloud config get project`.

  Returns:
     The project name.
  """
  completed_command = subprocess.run(
      ['gcloud', 'config', 'get', 'project'], check=True, capture_output=True
  )
  project_outputs = completed_command.stdout.decode().strip().split('\n')
  if len(project_outputs) < 1 or project_outputs[-1] == '':
    sys.exit(
        'You must specify the project in the project flag or set it with'
        " 'gcloud config set project <project>'"
    )
  return project_outputs[
      -1
  ]  # The project name lives on the last line of the output


def get_zone():
  """Get GCE zone from `gcloud config get compute/zone`.

  Returns:
     The zone name.
  """
  completed_command = subprocess.run(
      ['gcloud', 'config', 'get', 'compute/zone'],
      check=True,
      capture_output=True,
  )
  zone_outputs = completed_command.stdout.decode().strip().split('\n')
  if len(zone_outputs) < 1 or zone_outputs[-1] == '':
    sys.exit(
        "You must specify the zone in the zone flag or set it with 'gcloud"
        " config set compute/zone <zone>'"
    )
  return zone_outputs[-1]  # The zone name lives on the last line of the output


def zone_to_region(zone) -> str:
  """Helper function converts zone name to region name.

  Args:
    zone: zone name.

  Returns:
     The region name.
  """
  zone_terms = zone.split('-')
  return zone_terms[0] + '-' + zone_terms[1]


def get_total_chips_requested_from_args(
    args, system: SystemCharacteristics
) -> int:
  """Return the total chips requested based on user args.

  Args:
    args: user provided arguments for running the command.
    system: system characteristics.

  Returns:
    num of chips for the current request.
  """
  if system.accelerator_type == AcceleratorType['GPU']:
    num_chips = system.vms_per_slice * system.chips_per_vm * args.num_nodes
  else:
    num_chips = system.vms_per_slice * system.chips_per_vm * args.num_slices

  return num_chips


def create_autoprovisioning_config(
    args, system: SystemCharacteristics
) -> tuple[AutoprovisioningConfig | None, int]:
  """Create autoprovisioning config based on template file and user args

  Args:
    args: user provided arguments for running the command.
    system: system characteristics.

  Returns:
    tuple[AutoprovisioningConfig, int]
    AutoprovisioningConfig: config used to enable autoprovisioning
    int: return code
  """

  # CPU Limits and Memory Limits are for user jobs only. The default node pool
  # is not controlled by NAP.
  cpu_limits = """
  minimum: 1
  maximum: 10000
  """
  memory_limits = """
  minimum: 1
  maximum: 10000
  """

  # By default, the maximum chips is set to be the current number of resources used
  # in the cluster. The minimum is set to zero.
  minimum = 0
  maximum = get_total_chips_requested_from_args(args, system)
  xpk_print(f'Default Chips quota is minimum: {minimum}, maximum: {maximum}.')

  # Check for user overrides.
  if args.autoprovisioning_min_chips:
    minimum = args.autoprovisioning_min_chips
    xpk_print(
        f'User provided min chip quota of {minimum}. Overriding defaults.'
    )
  if args.autoprovisioning_max_chips:
    maximum = args.autoprovisioning_max_chips
    xpk_print(
        f'User provided max chip quota of {maximum}. Overriding defaults.'
    )

  # Check for edge cases in min and max chip values.
  if minimum < 0:
    xpk_print(
        f'Error: Minimum chips is set to {minimum}, and must be zero or'
        ' greater.'
    )
    return None, 1
  if maximum <= minimum or maximum < 0:
    xpk_print(
        f'Error: Maximum chips is set to {maximum}, and must be greater than'
        f' zero and greater or equal to minimum: {minimum}.Use'
        ' --autoprovisioning-max-chips=$MAX_CHIPS to adjust.'
    )
    return None, 1
  xpk_print(
      f'Chips quota is minimum: {minimum}, maximum: {maximum}. XPK will'
      f' autoprovision {maximum - minimum} chips based on incoming workload'
      f' requests, keeping at least {minimum} available at all times, and'
      f' maximum of {maximum}. If the difference ({maximum - minimum} chips) is'
      ' small, rescaling will not work well.'
  )

  custom_resource_string = autoprovisioning_custom_resource_type.format(
      resource_type=system.gke_accelerator,
      minimum=minimum,
      maximum=maximum,
  )

  resource_limits = autoprovisioning_resource_limits.format(
      cpu_limits=cpu_limits,
      memory_limits=memory_limits,
      custom_resource_type=custom_resource_string,
  )

  yml_string = autoprovisioning_config_file.format(
      resource_limits=resource_limits,
      zones=f'- {args.zone}',
  )
  autoprovisioning_config = AutoprovisioningConfig(
      config_filename=write_temporary_file(yml_string).name,
      minimum_chips=minimum,
      maximum_chips=maximum,
  )
  return autoprovisioning_config, 0


def enable_autoprovisioning_on_cluster(
    args, system: SystemCharacteristics | None
) -> tuple[AutoprovisioningConfig | None, int]:
  """Enable autoprovisioning on the cluster.

  Args:
    args: user provided arguments for running the command.
    system: system characteristics.

  Returns:
    Autoprovisioning Config or None.
    0 if successful and 1 otherwise.
  """
  if not system:
    return None, 1

  # TODO(@vbarr): Disable NAP if they call xpk cluster create again without --enable-autoprovisioning.
  # TODO(@vbarr): Support Pathways.
  # TODO(@vbarr): Support timeout period for idle np before they are deleted.
  # TODO(@vbarr): Support for hot idle configuration (timeout period is infinity).
  return_code = 0
  if system.accelerator_type == AcceleratorType['CPU']:
    xpk_print("Error: XPK NAP doesn't support Accelerators of Types: CPUs.")
    return None, 1

  autoprovisioning_config, return_code = create_autoprovisioning_config(
      args, system
  )
  if return_code != 0 or not autoprovisioning_config:
    xpk_print('Unable to create autoprovisioning config.')
    return autoprovisioning_config, return_code

  command = (
      'gcloud container clusters update'
      f' {args.cluster} --project={args.project}'
      f' --region={zone_to_region(args.zone)} --enable-autoprovisioning'
      ' --autoprovisioning-config-file'
      f' {autoprovisioning_config.config_filename}'
  )
  task = 'Update cluster with autoprovisioning enabled'
  return_code = run_command_with_updates(command, task, args)
  if return_code != 0:
    xpk_print(f'{task} request returned ERROR {return_code}')
    return autoprovisioning_config, return_code

  # Update created accelerator node pools to support autoprovisioning.
  existing_node_pool_names, return_code = get_all_nodepools_programmatic(args)
  if return_code != 0:
    xpk_print('Listing all node pools failed!')
    return autoprovisioning_config, return_code

  desired_node_pool_names = [
      f'{args.cluster}-np-{slice_num}' for slice_num in range(args.num_slices)
  ]

  commands = []
  task_names = []
  for node_pool_name in desired_node_pool_names:
    if node_pool_name not in existing_node_pool_names:
      # Ignore node pools that are not created yet, and not of the accelerator type.
      continue
    commands.append(
        f'gcloud container node-pools update {node_pool_name}'
        f' --cluster {args.cluster}'
        f' --project={args.project}'
        f' --region={zone_to_region(args.zone)}'
        ' --enable-autoprovisioning'
        ' --enable-autoscaling'
    )
    task_name = (
        f'Update node pool {node_pool_name} with autoprovisioning support.'
    )
    task_names.append(task_name)

  for i, command in enumerate(commands):
    xpk_print(f'To complete {task_names[i]} we are executing {command}')
  max_return_code = run_commands(
      commands,
      'Update node pools with autoprovisioning support',
      task_names,
      dry_run=args.dry_run,
  )
  if max_return_code != 0:
    xpk_print(
        'Update node pools with autoprovisioning support returned ERROR:'
        f' {max_return_code}'
    )
    return None, max_return_code
  return autoprovisioning_config, return_code


def run_gke_cluster_create_command(args, gke_control_plane_version: str) -> int:
  """Run the Create GKE Cluster request.

  Args:
    args: user provided arguments for running the command.
    gke_control_plane_version: version used if creating the cluster.

  Returns:
    0 if successful and 1 otherwise.
  """
  # cluster_cpu_machine_type is soon to be deprecated!
  machine_type = args.default_pool_cpu_machine_type
  if args.cluster_cpu_machine_type != '':
    xpk_print(
        'Warning: Note that cluster-cpu-machine-type is soon to be',
        ' deprecated. Please use --default-pool-cpu-machine-type instead,'
        ' to denote the machine type of the default cpu node pool. Set'
        ' the machine type of other cpu nodepools using `--device-type`.',
    )
    machine_type = args.cluster_cpu_machine_type

  # Create the regional cluster with `num-nodes` CPU nodes in the same zone as
  # TPUs. This has been tested with clusters of 300 VMs. Larger clusters will
  # benefit from a larger initial `--num-nodes`. After the cluster is created,
  # the auto-scaler can reduce/increase the nodes based on the load.
  command = (
      'gcloud beta container clusters create'
      f' {args.cluster} --project={args.project}'
      f' --region={zone_to_region(args.zone)}'
      f' --node-locations={args.zone}'
      f' --cluster-version={gke_control_plane_version}'
      f' --machine-type={machine_type}'
      ' --enable-autoscaling'
      ' --total-min-nodes 1 --total-max-nodes 1000'
      f' --num-nodes {args.default_pool_cpu_num_nodes}'
      f' {args.custom_cluster_arguments}'
  )

  device_type = args.tpu_type if args.tpu_type else args.device_type
  if device_type == h100_device_type:
    command += (
        ' --enable-dataplane-v2 --enable-ip-alias'
        ' --enable-multi-networking --no-enable-autoupgrade'
    )
  else:
    command += (
        ' --release-channel rapid --location-policy=BALANCED'
        ' --scopes=storage-full,gke-default'
    )

    if args.enable_pathways:
      command += ' --enable-ip-alias'
      command += f' --create-subnetwork name={args.cluster}-subnetwork'

  return_code = run_command_with_updates(command, 'GKE Cluster Create', args)
  if return_code != 0:
    xpk_print(f'GKE Cluster Create request returned ERROR {return_code}')
    return 1
  return 0


def set_up_cluster_network_for_a3(args) -> int:
  """Set up GKE Cluster networks, subnets and firewall rules for A3.
  Note: there are 4 NICs for GPU-GPU bw and 1 NIC for host in a A3 node

  Args:
    args: user provided arguments for running the command.

  Returns:
    0 if successful and 1 otherwise.
  """
  for i in range(1, 5):
    return_code = create_cluster_network(args, i)
    if return_code != 0:
      return 1
    return_code = create_cluster_subnet(args, i)
    if return_code != 0:
      return 1
    return_code = create_cluster_firewall_rule(args, i)
    if return_code != 0:
      return 1
  return 0


def create_cluster_network(args, index) -> int:
  """Create one GKE Cluster network.

  Args:
    args: user provided arguments for running the command.
    index: index number for the network to be created.

  Returns:
    0 if successful and 1 otherwise.
  """
  existing_network_names, return_code = get_all_networks_programmatic(args)
  if return_code > 0:
    xpk_print('Listing all networks failed!')
    return return_code

  network_name = f'{args.cluster}-net-{index}'
  if network_name not in existing_network_names:
    command = (
        f'gcloud compute --project={args.project}'
        f' networks create {network_name}'
        ' --subnet-mode=custom --mtu=8244'
    )
    return_code = run_command_with_updates(
        command, 'Create Cluster Network', args, verbose=False
    )

    if return_code != 0:
      xpk_print(f'Create Cluster Network request returned ERROR {return_code}')
      return 1
  else:
    xpk_print(f'Reusing existing network {network_name}')

  return 0


def create_cluster_subnet(args, index) -> int:
  """Create one GKE Cluster subnet.

  Args:
    args: user provided arguments for running the command.
    index: index number for the subnet to be created.

  Returns:
    0 if successful and 1 otherwise.
  """
  existing_subnet_names, return_code = get_all_subnets_programmatic(args)
  if return_code > 0:
    xpk_print('Listing all subnets failed!')
    return return_code
  subnet_name = f'{args.cluster}-{zone_to_region(args.zone)}-sub-{index}'
  if subnet_name not in existing_subnet_names:
    command = (
        f'gcloud compute --project={args.project}'
        f' networks subnets create {subnet_name}'
        f' --network={args.cluster}-net-{index}'
        f' --region={zone_to_region(args.zone)} --range=192.168.{index}.0/24'
    )
    return_code = run_command_with_updates(
        command, 'Create Cluster Subnet', args, verbose=False
    )

    if return_code != 0:
      xpk_print(f'Create Cluster Subnet request returned ERROR {return_code}')
      return 1
  else:
    xpk_print(f'Reusing existing subnet {subnet_name}')

  return 0


def delete_cluster_subnets(args) -> int:
  """Delete one GKE Cluster subnet.

  Args:
    args: user provided arguments for running the command.

  Returns:
    0 if successful and 1 otherwise.
  """
  existing_subnet_names, return_code = get_all_subnets_programmatic(args)
  if return_code > 0:
    xpk_print('Listing all subnets failed!')
    return return_code
  for index in range(1, 5):
    subnet_name = f'{args.cluster}-{zone_to_region(args.zone)}-sub-{index}'
    if subnet_name in existing_subnet_names:
      command = (
          f'gcloud compute networks subnets delete {subnet_name}'
          f' --region={zone_to_region(args.zone)} --project={args.project} --quiet'
      )

      return_code = run_command_with_updates(
          command, 'Delete Cluster Subnet', args, verbose=False
      )

      if return_code != 0:
        xpk_print(f'Delete Cluster Subnet request returned ERROR {return_code}')
        return 1
      else:
        xpk_print(f'Deleted existing subnet {subnet_name}')

  return 0


def create_cluster_firewall_rule(args, index) -> int:
  """Create one GKE Cluster firewall rule.

  Args:
    args: user provided arguments for running the command.
    index: index number for the firewall rule to be created.

  Returns:
    0 if successful and 1 otherwise.
  """
  existing_firewall_rules_names, return_code = (
      get_all_firewall_rules_programmatic(args)
  )
  if return_code > 0:
    xpk_print('Listing all firewall rules failed!')
    return return_code
  firewall_rule_name = f'{args.cluster}-internal-{index}'
  if firewall_rule_name not in existing_firewall_rules_names:
    command = (
        f'gcloud compute --project={args.project} firewall-rules create'
        f' {firewall_rule_name} --network={args.cluster}-net-{index} --action=ALLOW'
        ' --rules=tcp:0-65535,udp:0-65535,icmp --source-ranges=192.168.0.0/16'
    )
    return_code = run_command_with_updates(
        command, 'Create Cluster Firewall Rule', args, verbose=False
    )

    if return_code != 0:
      xpk_print(
          f'Create Cluster Firewall Rule request returned ERROR {return_code}'
      )
      return 1
  else:
    xpk_print(f'Reusing existing firewall rule {firewall_rule_name}')
  return 0


def create_cluster_network_config(args) -> int:
  """Run the Create GKE Cluster Network Config request.

  Args:
    args: user provided arguments for running the command.

  Returns:
    0 if successful and 1 otherwise.
  """
  yml_string = cluster_network_yaml.format(cluster_name=args.cluster)
  tmp = write_temporary_file(yml_string)
  command = f'kubectl apply -f {str(tmp.file.name)}'

  return_code = run_command_with_updates(
      command, 'GKE Cluster Create Network Config', args
  )
  if return_code != 0:
    xpk_print(
        f'GKE Cluster Create ConfigMap request returned ERROR {return_code}'
    )
    return 1

  return 0


def print_reservations(args) -> int:
  """Print the reservations in the project.

  Args:
    args: user provided arguments for running the command.

  Returns:
    0 if successful and 1 otherwise.
  """
  command = f'gcloud beta compute reservations list --project={args.project}'
  return_code = run_command_with_updates(
      command, 'Get all reservations in the project', args
  )
  if return_code != 0:
    xpk_print(f'Get all reservations returned ERROR {return_code}')
    return 1
  return 0


def verify_reservation_exists(args) -> int:
  """Verify the reservation exists.

  Args:
    args: user provided arguments for running the command.

  Returns:
    0 if successful and 1 otherwise.
  """
  command = (
      f'gcloud beta compute reservations describe {args.reservation}'
      f' --project={args.project} --zone={args.zone}'
  )
  return_code = run_command_with_updates(command, 'Describe reservation', args)
  if return_code != 0:
    xpk_print(f'Describe reservation returned ERROR {return_code}')
    xpk_print('Please confirm that your reservation name is correct.')
    return 1
  return 0


def get_capacity_type(args) -> tuple[CapacityType, int]:
  """Determine the capacity type based on user arguments.

  Args:
    args: user provided arguments for running the command.

  Returns:
    Tuple with string with the system characteristics and
    int of 0 if successful and 1 otherwise.
  """
  capacity_type = CapacityType.UNKNOWN
  num_types = 0
  return_code = 0

  # Determine the capacity argument.
  if args.on_demand:
    capacity_type = CapacityType.ON_DEMAND
    num_types += 1
  if args.reservation:
    return_code = verify_reservation_exists(args)
    if return_code > 0:
      return capacity_type, return_code
    capacity_type = CapacityType.RESERVATION
    num_types += 1
  if args.spot:
    capacity_type = CapacityType.SPOT
    num_types += 1

  # Check that the number of user arguments provided is valid.
  if num_types == 0:
    capacity_type = CapacityType.UNKNOWN
  elif num_types != 1:
    xpk_print(
        'ERROR: User specified more than one of the following arguments. Please'
        ' specify only one of `--reservation=$RESERVATION_NAME`, `--on-demand`'
        ' or `--spot`.'
    )
    return_code = 1

  return capacity_type, return_code


def get_capacity_arguments_from_capacity_type(
    args, capacity_type: CapacityType
) -> tuple[str, int]:
  """Determine the TPU Nodepool creation capacity arguments needed.

  Args:
    args: user provided arguments for running the command.
    capacity_type: The type of capacity the user configured.

  Returns:
    Tuple with string with the capacity argument to use and
    int of 0 if successful and 1 otherwise.
  """
  capacity_args = ''
  return_code = 0

  match capacity_type:
    case CapacityType.ON_DEMAND:
      capacity_args = ''
    case CapacityType.SPOT:
      capacity_args = '--spot'
    case CapacityType.RESERVATION:
      capacity_args = (
          f'--reservation-affinity=specific --reservation={args.reservation}'
      )
    case _:
      xpk_print(
          f'Unknown capacity type: {capacity_type}. Unable to determine'
          ' capacity args.'
      )
      return_code = 1
  return capacity_args, return_code


def get_capacity_node_selectors_from_capacity_type(
    args, capacity_type: str
) -> tuple[str, int]:
  """Determine the node selectors for a workload to run on a specific capacity type.

  Args:
    args: user provided arguments for running the command.
    capacity_type: The type of capacity the user configured.

  Returns:
    Tuple with string with the node selectors to use and
    int of 0 if successful and 1 otherwise.
  """
  node_selector = ''
  return_code = 0

  match capacity_type:
    case CapacityType.ON_DEMAND.name:
      node_selector = ''
    case CapacityType.SPOT.name:
      node_selector = 'cloud.google.com/gke-spot="true"'
    case CapacityType.RESERVATION.name:
      node_selector = f'cloud.google.com/reservation-name: {args.reservation}'
    case _:
      xpk_print(
          f'Unknown capacity type: {capacity_type}. Unable to determine the'
          ' node selectors.'
      )
      return_code = 1
  return node_selector, return_code


def create_or_update_cluster_configmap(configmap_yml: dict) -> int:
  """
  Args:
    configmap_yml: dict containing ConfigMap name and yml string.

  Returns:
    0 if successful, 1 otherwise.
  """
  commands = []
  task_names = []
  for configmap_name, yml_string in configmap_yml.items():
    tmp = write_temporary_file(yml_string)
    command = f'kubectl apply -f {str(tmp.file.name)}'
    commands.append(command)
    task_name = f'ConfigMap Create/Update-{configmap_name}'
    task_names.append(task_name)

  return_code = run_commands(
      commands, 'GKE Cluster Create/Update ConfigMap(s)', task_names
  )
  if return_code != 0:
    xpk_print(
        'GKE Cluster Create/Update ConfigMap(s) request returned ERROR'
        f' {return_code}'
    )
    return 1
  return 0


def create_or_update_cluster_configmap(configmap_yml: dict) -> int:
  """
  Args:
    configmap_yml: dict containing ConfigMap name and yml string.

  Returns:
    0 if successful, 1 otherwise.
  """
  commands = []
  task_names = []
  for configmap_name, yml_string in configmap_yml.items():
    tmp = write_temporary_file(yml_string)
    command = f'kubectl apply -f {str(tmp.file.name)}'
    commands.append(command)
    task_name = f'ConfigMap Create/Update-{configmap_name}'
    task_names.append(task_name)

  return_code = run_commands(
      commands, 'GKE Cluster Create/Update ConfigMap(s)', task_names
  )
  if return_code != 0:
    xpk_print(
        'GKE Cluster Create/Update ConfigMap(s) request returned ERROR'
        f' {return_code}'
    )
    return 1
  return 0


def create_cluster_configmaps(
    args,
    system,
    tensorboard_config: dict,
    autoprovisioning_config: AutoprovisioningConfig | None,
) -> int:
  """Run the Create GKE Cluster ConfigMap request.

  Args:
    args: user provided arguments for running the command.
    system: system characteristics.
    tensorboard_config: map that contains Vertex Tensorboard name, id and location
    autoprovisioning_config: Config used in autoprovisioning.
  Returns:
    0 if successful and 1 otherwise.
  """
  configmap_yml = {}

  # ConfigMap to store resources available in the cluster.
  device_type = system.device_type
  if device_type == h100_device_type:
    resources_data = f'{device_type}: "{int(args.num_nodes)}"'
  elif args.enable_autoprovisioning and autoprovisioning_config:
    # Auto provisioning will have variable topologies for a gke accelerator type.
    resources_data = (
        f'{system.gke_accelerator}: {_AUTOPROVISIONING_CONFIG_VALUE}'
    )
    resources_data += (
        f'\n  {_AUTOPROVISIONING_CONFIG_MINIMUM_KEY}:'
        f' "{autoprovisioning_config.minimum_chips}"'
    )
    resources_data += (
        f'\n  {_AUTOPROVISIONING_CONFIG_MAXIMUM_KEY}:'
        f' "{autoprovisioning_config.maximum_chips}"'
    )
  else:
    resources_data = (
        f'{device_type}: "{int(args.num_slices) * system.vms_per_slice}"'
    )
  resources_configmap_name = f'{args.cluster}-{_CLUSTER_RESOURCES_CONFIGMAP}'
  resources_yml = cluster_configmap_yaml.format(
      args=args, name=resources_configmap_name, data=resources_data
  )
  configmap_yml[resources_configmap_name] = resources_yml

  # ConfigMap to store cluster metadata.
  # XPK Version.
  metadata = f'xpk_version: {xpk_current_version}'
  # Vertex Tensorboard information
  for key, value in tensorboard_config.items():
    metadata += f'\n  {key}: "{value}"'
  # Capacity Type.
  capacity_type, return_code = get_capacity_type(args)
  if return_code != 0:
    xpk_print('Unable to determine capacity type.')
    return return_code
  metadata += f'\n  {_CAPACITY_TYPE_CONFIG_KEY}: {capacity_type.name}'
  # Reservation ID if applicable.
  if capacity_type == CapacityType.RESERVATION:
    metadata += f'\n  {_RESERVATION_CONFIG_KEY}: {args.reservation}'
  metadata_configmap_name = f'{args.cluster}-{_CLUSTER_METADATA_CONFIGMAP}'
  metadata_yml = cluster_configmap_yaml.format(
      args=args, name=metadata_configmap_name, data=metadata
  )
  configmap_yml[metadata_configmap_name] = metadata_yml
  return create_or_update_cluster_configmap(configmap_yml)


def get_cluster_configmap(args, configmap_name) -> dict[str, str] | None:
  """Run the Get GKE Cluster ConfigMap request.

  Args:
    args: user provided arguments for running the command.
    configmap_name: name of the configmap.

  Returns:
    key:value pairs stored in cluster ConfigMap.
  """
  command = (
      'kubectl get configmap'
      f' {configmap_name} -o=custom-columns="ConfigData:data" --no-headers=true'
  )

  return_code, return_value = run_command_for_value(
      command, 'GKE Cluster Get ConfigMap', args
  )
  if return_code != 0:
    xpk_print(f'GKE Cluster Get ConfigMap request returned ERROR {return_code}')
    return None

  config_map = {}
  return_value = return_value.strip()

  if return_value:
    # Format of ConfigMap: map[key1:value1 key2:value2]
    return_value = return_value[return_value.index('map') :]
    configs = return_value[4:-1].split(' ')

    for config in configs:
      key, value = config.strip().split(':')
      config_map[key] = value
  return config_map


def create_vertex_tensorboard(args) -> dict:
  """Creates a Tensorboard instance in Vertex AI.

  Args:
    args: user provided arguments.

  Returns:
    dict containing Tensorboard instance name, id and location.
  """
  from cloud_accelerator_diagnostics import tensorboard  # pylint: disable=import-outside-toplevel

  tensorboard_config = {}
  tensorboard_name = args.tensorboard_name
  if tensorboard_name is None:
    tensorboard_name = f'{args.cluster}-{_DEFAULT_VERTEX_TENSORBOARD_NAME}'
  instance_id = tensorboard.create_instance(  # pylint: disable=used-before-assignment
      project=args.project,
      location=args.tensorboard_region,
      tensorboard_name=tensorboard_name,
  )
  if instance_id:
    xpk_print(
        f'Tensorboard instance {tensorboard_name} is successfully created.'
    )
    tensorboard_config['tensorboard_region'] = args.tensorboard_region
    tensorboard_config['tensorboard_name'] = tensorboard_name
    tensorboard_config['tensorboard_id'] = instance_id
  return tensorboard_config


def create_vertex_experiment(args) -> dict:
  """Creates an Experiment in Vertex AI.

  Args:
    args: user provided arguments.

  Returns:
    map containing Vertex Tensorboard configurations.
  """
  from cloud_accelerator_diagnostics import tensorboard  # pylint: disable=import-outside-toplevel

  metadata_configmap_name = f'{args.cluster}-{_CLUSTER_METADATA_CONFIGMAP}'
  cluster_config_map = get_cluster_configmap(args, metadata_configmap_name)

  if cluster_config_map is None or 'tensorboard_name' not in cluster_config_map:
    xpk_print(
        'No Vertex Tensorboard instance has been created in cluster create.'
        ' Run `xpk cluster create --create-vertex-tensorboard` before running'
        ' `xpk workload create --use-vertex-tensorboard` to create a Vertex'
        ' Tensorboard instance.'
    )
    return None

  tensorboard_config = {}
  tensorboard_config['tensorboard_project'] = args.project
  tensorboard_config['tensorboard_region'] = cluster_config_map[
      'tensorboard_region'
  ]
  tensorboard_config['tensorboard_name'] = cluster_config_map[
      'tensorboard_name'
  ]
  experiment_name = args.experiment_name
  if experiment_name is None:
    experiment_name = f'{args.cluster}-{args.workload}'
  tensorboard_config['experiment_name'] = experiment_name

  _, tensorboard_url = tensorboard.create_experiment(
      project=args.project,
      location=tensorboard_config['tensorboard_region'],
      experiment_name=experiment_name,
      tensorboard_name=tensorboard_config['tensorboard_name'],
  )
  if tensorboard_url is None:
    return None

  xpk_print(f'You can view Vertex Tensorboard at: {tensorboard_url}')
  return tensorboard_config


def get_all_clusters_programmatic(args) -> tuple[list[str], int]:
  """Gets all the clusters associated with the project / region.

  Args:
    args: user provided arguments for running the command.

  Returns:
    List of cluster names and 0 if successful and 1 otherwise.
  """
  command = (
      'gcloud container clusters list'
      f' --project={args.project} --region={zone_to_region(args.zone)}'
  )
  return_code, raw_cluster_output = run_command_for_value(
      command, 'Find if Cluster Exists', args
  )
  if return_code != 0:
    xpk_print(f'Find if Cluster Exists returned ERROR {return_code}')
    return [], return_code
  cluster_names = [x.split(' ')[0] for x in raw_cluster_output.splitlines()]
  return cluster_names, 0


def create_cluster_if_necessary(args, gke_control_plane_version: str) -> int:
  """Creates cluster if not present in the project.

  Args:
    args: user provided arguments for running the command.
    gke_control_plane_version: version used if creating the cluster.

  Returns:
    0 if successful and 1 otherwise.
  """
  all_clusters, return_code = get_all_clusters_programmatic(args)
  if return_code > 0:
    xpk_print('Listing all clusters failed!')
    return 1
  if args.cluster in all_clusters:
    xpk_print('Skipping cluster creation since it already exists.')
    return 0
  else:
    return run_gke_cluster_create_command(args, gke_control_plane_version)


def get_nodepool_zone(args, nodepool_name) -> tuple[int, str]:
  """Return zone in which nodepool exists in the cluster.

  Args:
    args: user provided arguments for running the command.
    nodepool_name: name of nodepool.

  Returns:
    Tuple of int, str where
    int is the return code - 0 if successful, 1 otherwise.
    str is the zone of nodepool.
  """
  command = (
      f'gcloud beta container node-pools describe {nodepool_name}'
      f' --cluster {args.cluster} --project={args.project}'
      f' --region={zone_to_region(args.zone)} --format="value(locations)"'
  )
  return_code, nodepool_zone = run_command_for_value(
      command, 'Get Node Pool Zone', args
  )
  if return_code != 0:
    xpk_print(f'Get Node Pool Zone returned ERROR {return_code}')
    return 1, None

  return 0, nodepool_zone.strip()


def check_device_type_in_cluster(args, device_type) -> bool:
  """Check if cluster has resources of a specified device_type.

  Args:
    args: user provided arguments for running the command.
    device_type: device_type to check.

  Returns:
    True if device_type exists in the cluster, False otherwise.
  """
  resources_configmap_name = f'{args.cluster}-{_CLUSTER_RESOURCES_CONFIGMAP}'
  resources_config_map = get_cluster_configmap(args, resources_configmap_name)
  if resources_config_map is None:
    xpk_print(
        f'No ConfigMap exist for cluster with the name {resources_config_map}.'
    )
    return False
  if device_type in resources_config_map:
    return True
  return False


def get_all_nodepools_programmatic(args) -> tuple[list[str], int]:
  """Gets all the nodepools associated with the cluster / project / region.

  Args:
    args: user provided arguments for running the command.

  Returns:
    List of nodepools and 0 if successful and 1 otherwise.
  """
  command = (
      'gcloud beta container node-pools list'
      ' --cluster'
      f' {args.cluster} --project={args.project} --region={zone_to_region(args.zone)}'
  )
  return_code, raw_nodepool_output = run_command_for_value(
      command, 'Get All Node Pools', args
  )
  if return_code != 0:
    xpk_print(f'Get All Node Pools returned ERROR {return_code}')
    return [], 1

  all_nodepools = [x.split(' ')[0] for x in raw_nodepool_output.splitlines()]
  # remove header=NAME from the nodepools list
  if 'NAME' in all_nodepools:
    all_nodepools.remove('NAME')
  return all_nodepools, 0


def get_all_networks_programmatic(args) -> tuple[list[str], int]:
  """Gets all the networks associated with project .

  Args:
    args: user provided arguments for running the command.

  Returns:
    List of networks and 0 if successful and 1 otherwise.
  """
  command = 'gcloud compute networks list'
  return_code, raw_network_output = run_command_for_value(
      command, 'Get All Networks', args
  )
  if return_code != 0:
    xpk_print(f'Get All Networks returned ERROR {return_code}')
    return [], 1

  all_networks = [x.split(' ')[0] for x in raw_network_output.splitlines()]
  return all_networks, 0


def get_all_subnets_programmatic(args) -> tuple[list[str], int]:
  """Gets all the subnets associated with the project.

  Args:
    args: user provided arguments for running the command.

  Returns:
    List of subnets and 0 if successful and 1 otherwise.
  """
  command = (
      'gcloud compute networks subnets list'
      f' --filter=region:{zone_to_region(args.zone)} --project={args.project}'
  )
  return_code, raw_subnets_output = run_command_for_value(
      command, 'Get All Subnets', args
  )
  if return_code != 0:
    xpk_print(f'Get All Subnets returned ERROR {return_code}')
    return [], 1

  all_networks = [x.split(' ')[0] for x in raw_subnets_output.splitlines()]
  return all_networks, 0


def get_all_firewall_rules_programmatic(args) -> tuple[list[str], int]:
  """Gets all the firewall rules associated with the project.

  Args:
    args: user provided arguments for running the command.

  Returns:
    List of firewall rules and 0 if successful and 1 otherwise.
  """
  command = 'gcloud compute firewall-rules list'
  return_code, raw_subnets_output = run_command_for_value(
      command, 'Get All Firewall Rules', args
  )
  if return_code != 0:
    xpk_print(f'Get All Firewall Rules returned ERROR {return_code}')
    return [], 1

  all_networks = [x.split(' ')[0] for x in raw_subnets_output.splitlines()]
  return all_networks, 0


def get_user_input(input_msg):
  """Function to get the user input for a prompt.

  Args:
    input_msg: message to be displayed by the prompt.
  Returns:
    True if user enter y or yes at the prompt, False otherwise.
  """
  user_input = input(input_msg)
  return user_input in ('y', 'yes')


<<<<<<< HEAD
def get_node_pools_to_delete(
    args, existing_node_pool_names, desired_node_pool_names
) -> list:
  """Get list of nodepools to delete from the cluster.

  Args:
    args: user provided arguments for running the command.
    existing_node_pool_names: names of nodepools that already exist in the cluster.
    desired_node_pool_names: names of nodepools that should exist in the cluster.

  Returns:
    List of nodepool names to delete.
  """
  node_pools_to_delete = []
  desired_node_pool_type = args.tpu_type if args.tpu_type else args.device_type
  is_requested_device_type_in_cluster = check_device_type_in_cluster(
      args, desired_node_pool_type
  )
  for existing_node_pool_name in existing_node_pool_names:
    # Deletion logic would leave behind any Pathways CPU nodepools.
    if existing_node_pool_name.find(f'{args.cluster}-np-') != 0:
      continue

    # Nodepools will be deleted in two scenarios:
    # Scenario 1: Cluster exists with 3 nodepools of 'x' device_type and now we are updating
    # the cluster to 2 nodepools of 'x' device_type. In this case, we will delete
    # '{args.cluster}-np-2' from the cluster.
    # Scenario 2: Cluster exists with 2 nodepools of 'x' device_type and now we are updating
    # the cluster to 2 nodepools of 'y' device_type. In this case, we will delete
    # '{args.cluster}-np-0' and '{args.cluster}-np-1' from the cluster.
    if (
        existing_node_pool_name not in desired_node_pool_names
        or not is_requested_device_type_in_cluster
    ):
      node_pools_to_delete.append(existing_node_pool_name)

  return node_pools_to_delete


def run_gke_node_pool_create_command(args, system) -> int:
=======
def run_gke_node_pool_create_command(
    args, system, gke_node_pool_version
) -> int:
>>>>>>> 6a3cb1ab
  """Run the Create GKE Node Pool request.

  Args:
    args: user provided arguments for running the command.
    system: System characteristics based on device type/topology.
    gke_node_pool_version: GKE version to use to create node pools.

  Returns:
    0 if successful and 1 otherwise.
  """
  device_type = args.tpu_type if args.tpu_type else args.device_type
  xpk_print(
      f'Creating {args.num_slices} node pool or pools of {device_type}\n'
      f'We assume that the underlying system is: {system}'
  )
  existing_node_pool_names, return_code = get_all_nodepools_programmatic(args)
  if return_code > 0:
    xpk_print('Listing all node pools failed!')
    return return_code

  capacity_type, return_code = get_capacity_type(args)
  if return_code > 0:
    xpk_print('Parsing capacity type failed!')
    return return_code
  if capacity_type == CapacityType.UNKNOWN:
    return_code = print_reservations(args)
    xpk_print(
        'ERROR: User needs to provide the capacity type. Please specify one of'
        ' the following `--reservation=$RESERVATION_NAME`, `--on-demand`'
        ' or `--spot`. See the above list of reservations to choose from.'
    )
    if return_code > 0:
      xpk_print('Listing all reservations failed!')
    return_code = 1
  capacity_args, return_code = get_capacity_arguments_from_capacity_type(
      args, capacity_type
  )
  if return_code > 0:
    xpk_print('Parsing capacity arguments failed!')
    return return_code

  if system.accelerator_type == AcceleratorType['GPU']:
    xpk_print(
        f'Creating 1 node pool with {args.num_nodes} nodes of'
        f' {system.device_type}\nUnderlyingly, we assume that means: {system}'
    )
    desired_node_pool_names = [f'{args.cluster}-np-0']
  else:
    xpk_print(
        f'Creating {args.num_slices} node pool or pools of'
        f' {system.device_type}\nUnderlyingly, we assume that means: {system}'
    )
    desired_node_pool_names = [
        f'{args.cluster}-np-{slice_num}' for slice_num in range(args.num_slices)
    ]

  node_pools_to_remain = []
  delete_commands = []
  delete_task_names = []
  if existing_node_pool_names:
    return_code, existing_node_pool_zone = get_nodepool_zone(
        args, existing_node_pool_names[0]
    )
    if return_code != 0:
      xpk_exit(1)

    if existing_node_pool_zone and existing_node_pool_zone != args.zone:
      xpk_print(
          f'Cluster {args.cluster} already has nodepools in zone:'
          f' {existing_node_pool_zone}. Use the same zone to update nodepools'
          ' in the cluster.'
      )
      xpk_exit(1)

    node_pools_to_delete = get_node_pools_to_delete(
        args, existing_node_pool_names, desired_node_pool_names
    )
    for node_pool_name in existing_node_pool_names:
      if node_pool_name in node_pools_to_delete:
        command = (
            'gcloud beta container node-pools delete'
            f' {node_pool_name} --cluster={args.cluster}'
            f' --zone={zone_to_region(args.zone)}'
            f' --project={args.project} --quiet'
        )
        task = f'NodepoolDelete-{node_pool_name}'
        delete_commands.append(command)
        delete_task_names.append(task)
      else:
        node_pools_to_remain.append(node_pool_name)

  # Deletion of nodepools should happen before attempting to create new nodepools for the case
  # when cluster is getting updated from 'x' device_type to 'y' device_type. In that case,
  # '{args.cluster}-np-i' nodepool will be re-created for 'y' device_type.
  if delete_commands:
    will_delete = True
    if node_pools_to_delete and not args.force:
      will_delete = get_user_input(
          f'Planning to delete {len(node_pools_to_delete)} node pools including'
          f' {node_pools_to_delete}. \nDo you wish to delete: y (yes) / n'
          ' (no):\n'
      )
    if not will_delete:
      xpk_print(
          'You have requested to not delete the existing nodepools in the'
          ' cluster. There will be no change to the cluster.'
      )
      xpk_exit(1)

    for i, command in enumerate(delete_commands):
      xpk_print(
          f'To complete {delete_task_names[i]} we are executing {command}'
      )
    max_return_code = run_commands(
        delete_commands,
        'Delete Nodepools',
        delete_task_names,
        dry_run=args.dry_run,
    )
    if max_return_code != 0:
      xpk_print(f'Delete Nodepools returned ERROR {max_return_code}')
      return 1

    # Update {args.cluster}-{_CLUSTER_RESOURCES_CONFIGMAP} ConfigMap to 'y': '0'
    # and remove 'x' from the ConfigMap when cluster is getting updated from
    # 'x' device_type to 'y' device_type.
    if not node_pools_to_remain:
      resources_data = f'{device_type}: "0"'
      resources_configmap_name = (
          f'{args.cluster}-{_CLUSTER_RESOURCES_CONFIGMAP}'
      )
      resources_yml = cluster_configmap_yaml.format(
          args=args, name=resources_configmap_name, data=resources_data
      )
      configmap_yml = {}
      configmap_yml[resources_configmap_name] = resources_yml
      return_code = create_or_update_cluster_configmap(configmap_yml)
      if return_code != 0:
        xpk_exit(1)

  create_commands = []
  create_task_names = []
  for node_pool_name in desired_node_pool_names:
    if node_pool_name in node_pools_to_remain:
      continue
    command = (
        'gcloud beta container node-pools create'
        f' {node_pool_name}'
        f' --region={zone_to_region(args.zone)}'
        f' --cluster={args.cluster}'
        f' --project={args.project} --node-locations={args.zone}'
        f' --machine-type={system.gce_machine_type}'
        f' --host-maintenance-interval={args.host_maintenance_interval}'
        f' {capacity_args}'
        ' --enable-gvnic'
        f' {args.custom_nodepool_arguments}'
    )
    if system.accelerator_type == AcceleratorType['TPU']:
      command += f' --node-version={gke_node_pool_version}'
      command += f' --num-nodes={system.vms_per_slice}'
      command += ' --placement-type=COMPACT  --max-pods-per-node 15'
      command += (
          ' --scopes=storage-full,gke-default,"https://www.googleapis.com/auth/cloud-platform"'
      )
      command += f' --tpu-topology={system.topology}'
      command += f' {args.custom_tpu_nodepool_arguments}'
    elif system.accelerator_type == AcceleratorType['GPU']:
      subnet_prefix = f'{args.cluster}-{zone_to_region(args.zone)}'
      command += f' --num-nodes={args.num_nodes}'
      command += (
          ' --accelerator'
          f' type={system.gke_accelerator},count={str(system.chips_per_vm)}'
          ' --additional-node-network'
          f' network={args.cluster}-net-1,subnetwork={subnet_prefix}-sub-1'
          ' --additional-node-network'
          f' network={args.cluster}-net-2,subnetwork={subnet_prefix}-sub-2'
          ' --additional-node-network'
          f' network={args.cluster}-net-3,subnetwork={subnet_prefix}-sub-3'
          ' --additional-node-network'
          f' network={args.cluster}-net-4,subnetwork={subnet_prefix}-sub-4'
          ' --no-enable-autoupgrade '
          ' --scopes="https://www.googleapis.com/auth/cloud-platform"'
      )
    elif system.accelerator_type == AcceleratorType['CPU']:
      command += f' --num-nodes={system.vms_per_slice}'
      command += ' --scopes=storage-full,gke-default'

    task = f'NodepoolCreate-{node_pool_name}'
    create_commands.append(command)
    create_task_names.append(task)

  desired_pw_cpu_node_pools = ['cpu-user-np', 'cpu-rm-np', 'cpu-proxy-np']
  if args.enable_pathways:
    # Pathways needs CPU nodepools in addition to TPU nodepools
    for node_pool_name in desired_pw_cpu_node_pools:
      if node_pool_name in existing_node_pool_names:
        continue
      command = (
          'gcloud beta container node-pools create'
          f' {node_pool_name} --node-version={gke_node_pool_version}'
          f' --cluster={args.cluster}'
          f' --project={args.project} --node-locations={args.zone}'
          f' --region={zone_to_region(args.zone)}'
          ' --num-nodes=1'
          f' --machine-type={args.pathways_gce_machine_type}'
          ' --scopes=storage-full,gke-default'
          ' --enable-autoscaling --min-nodes=1 --max-nodes=20'
      )
      task = f'NodepoolCreate-{node_pool_name}'
      create_commands.append(command)
      create_task_names.append(task)

  for i, command in enumerate(create_commands):
    xpk_print(f'To complete {create_task_names[i]} we are executing {command}')
  max_return_code = run_commands(
      create_commands,
      'Create Nodepools',
      create_task_names,
      dry_run=args.dry_run,
  )
  if max_return_code != 0:
    xpk_print(f'Create Nodepools returned ERROR {max_return_code}')
    return 1

  xpk_print('Create or delete node pool request complete.')
  return 0


def run_gke_cluster_delete_command(args) -> int:
  """Run the Delete GKE Cluster request.

  Args:
    args: user provided arguments for running the command.

  Returns:
    0 if successful and 1 otherwise.
  """
  command = (
      'gcloud beta container clusters delete'
      f' {args.cluster} --project={args.project}'
      f' --region={zone_to_region(args.zone)} --quiet'
  )

  return_code = run_command_with_updates(command, 'Cluster Delete', args)
  if return_code != 0:
    xpk_print(f'Cluster delete request returned ERROR {return_code}')
    return 1

  return_code = delete_cluster_subnets(args)
  if return_code != 0:
    return return_code

  return 0


def run_gke_clusters_list_command(args) -> int:
  """List GKE Clusters within the project and location.

  Args:
    args: user provided arguments for running the command.

  Returns:
    0 if successful and 1 otherwise.
  """
  command = (
      'gcloud container clusters list'
      f' --project={args.project} --region={zone_to_region(args.zone)}'
  )
  return_code = run_command_with_updates(command, 'Cluster List', args)
  if return_code != 0:
    xpk_print(f'Cluster list request returned ERROR {return_code}')
    return 1

  return 0


def set_cluster_command(args) -> int:
  """Run cluster configuration command to set the kubectl config.

  Args:
    args: user provided arguments for running the command.

  Returns:
    0 if successful and 1 otherwise.
  """
  command = (
      'gcloud container clusters get-credentials'
      f' {args.cluster} --region={zone_to_region(args.zone)}'
      f' --project={args.project} &&'
      ' kubectl config view && kubectl config set-context --current'
      ' --namespace=default'
  )
  task = f'get-credentials to cluster {args.cluster}'
  return_code = run_command_with_updates_retry(
      command, task, args, verbose=False
  )
  if return_code != 0:
    xpk_print(f'{task} returned ERROR {return_code}')
  return return_code


def install_kueue_on_cluster(args) -> int:
  """Install Kueue on the cluster.

  Args:
    args: user provided arguments for running the command.

  Returns:
    0 if successful and 1 otherwise.
  """
  command = (
      'kubectl apply --server-side --force-conflicts -f'
      ' https://github.com/kubernetes-sigs/kueue/releases/download/v0.6.1/manifests.yaml'
  )
  task = 'Set Kueue On Cluster'
  return_code = run_command_with_updates_retry(command, task, args)
  if return_code != 0:
    xpk_print(f'{task} returned ERROR {return_code}')
  return return_code


def enable_kueue_credentials(
    args,
    system: SystemCharacteristics,
    autoprovisioning_config: AutoprovisioningConfig | None,
) -> int:
  """Enable Kueue credentials.

  Args:
    args: user provided arguments for running the command.
    system: system level arguments.
    autoprovisioning_config: Autoprovisioning config to configure kueue with if
        autoprovisioning is enabled.

  Returns:
    0 if successful and 1 otherwise.
  """
  device_type = system.device_type
  cluster_hardware_name = f'{args.num_slices}x{device_type}'
  resource_type = AcceleratorTypeToAcceleratorCharacteristics[
      system.accelerator_type
  ].resource_type

  autoprovisioning_enabled = False
  if autoprovisioning_config:
    # Determine total resources available based on autoprovisioning max chips.
    autoprovisioning_enabled = True
    total_chips = autoprovisioning_config.maximum_chips
    cluster_hardware_name = f'{system.gke_accelerator}'
  else:
    # Determine total chips based on user specified topology.
    total_chips = get_total_chips_requested_from_args(args, system)

  covered_resources_config = get_kueue_covered_resources_config(
      args=args,
      cluster_hardware_name=cluster_hardware_name,
      resource_type=resource_type,
      total_chips=total_chips,
  )
  yml_string = cluster_set_crd_yaml.format(
      system=system,
      cluster_hardware_name=cluster_hardware_name,
      accelerator_label=create_accelerator_label(
          system.accelerator_type, system
      ),
      machine_label=create_machine_label(
          system.accelerator_type, system, autoprovisioning_enabled
      ),
      covered_resources_config=covered_resources_config,
      resource_type=AcceleratorTypeToAcceleratorCharacteristics[
          system.accelerator_type
      ].resource_type,
      pw_resource_flavors=add_pw_resource_flavors(args),
      pw_resources_kueue=add_pw_resources_to_kueue(args),
      cluster_queue_name=_CLUSTER_QUEUE_NAME,
      local_queue_name=_LOCAL_QUEUE_NAME,
  )

  tmp = write_temporary_file(yml_string)
  command = f'kubectl apply -f {str(tmp.file.name)}'
  # For kueue setup, we see a timeout error due to the webhook not
  # being ready. Let's retry and wait a few seconds.
  task = 'Applying Kueue Credentials'
  retry_attempts = 3
  return_code = run_command_with_updates_retry(
      command, task, args, num_retry_attempts=retry_attempts
  )
  if return_code != 0:
    # We have seen some scenarios where credentials need a few minutes for kueue
    # and jobset installation to be ready before credentials can be applied.
    # As a workaround we will retry again with longer wait times.
    retry_wait_seconds = 60
    xpk_print(
        f'{task} still not successful. Retrying {retry_attempts} more timeswith'
        f' increased wait time of {retry_wait_seconds} seconds between tries.'
        ' Kueue Credentials need Kueue system to be ready which can take some'
        ' time.'
    )
    return_code = run_command_with_updates_retry(
        command=command,
        task=task,
        args=args,
        num_retry_attempts=retry_attempts,
        wait_seconds=retry_wait_seconds,
    )
    if return_code != 0:
      xpk_print(f'{task} returned ERROR {return_code}')
  return return_code


# TODO(roshanin): Organize Pathways helpers in another file.
def add_pw_resource_flavors(args):
  """Add resource flavors required for Pathways enabled clusters."""
  resource_flavor_yaml = """apiVersion: kueue.x-k8s.io/v1beta1
kind: ResourceFlavor
metadata:
  name: cpu-rm
spec:
  nodeLabels:
    cloud.google.com/gke-nodepool: cpu-rm-np
---
apiVersion: kueue.x-k8s.io/v1beta1
kind: ResourceFlavor
metadata:
  name: cpu-proxy
spec:
  nodeLabels:
    cloud.google.com/gke-nodepool: cpu-proxy-np
---
apiVersion: kueue.x-k8s.io/v1beta1
kind: ResourceFlavor
metadata:
  name: cpu-user
spec:
  nodeLabels:
    cloud.google.com/gke-nodepool: cpu-user-np
---"""
  if args.enable_pathways:
    return resource_flavor_yaml
  return ''


def add_pw_resources_to_kueue(args):
  """Add resource flavors required for Pathways, to the cluster queue."""
  resources_yaml = """- coveredResources: ["cpu", "memory"]
    flavors:
    - name: cpu-rm
      resources:
      - name: "cpu"
        nominalQuota: 80
      - name: "memory"
        nominalQuota: 160G
    - name: cpu-proxy
      resources:
      - name: "cpu"
        nominalQuota: 480
      - name: "memory"
        nominalQuota: 2000G
    - name: cpu-user
      resources:
      - name: "cpu"
        nominalQuota: 480
      - name: "memory"
        nominalQuota: 2000G"""
  if args.enable_pathways:
    return resources_yaml
  return ''


def get_kueue_covered_resources_config(
    args, cluster_hardware_name, resource_type, total_chips
) -> str:
  """Gets Kueue covered resources configuration.

  Args:
    args: user provided arguments for running the command.
    cluster_hardware_name: cluster hardware name.
    resource_type: resource type of tpu or gpu.
    total_chips: total number of chips for the specific resource type.

  Returns:
    A string of Kueue covered resources configuration.
  """
  device_type = args.tpu_type if args.tpu_type else args.device_type
  if device_type == h100_device_type:
    config_format = """
  - coveredResources: ["cpu", "memory", "{resource_type}"]
    flavors:
    - name: {cluster_hardware_name}
      resources:
      - name: "cpu"
        nominalQuota: {num_nodes}
      - name: "memory"
        nominalQuota: 150Mi
      - name: "{resource_type}"
        nominalQuota: {total_chips}"""
    config_string = config_format.format(
        cluster_hardware_name=cluster_hardware_name,
        resource_type=resource_type,
        total_chips=total_chips,
        num_nodes=args.num_nodes,
    )
  else:
    config_format = """
  - coveredResources: ["{resource_type}"]
    flavors:
    - name: {cluster_hardware_name}
      resources:
      - name: "{resource_type}"
        nominalQuota: {total_chips}
  """
    config_string = config_format.format(
        cluster_hardware_name=cluster_hardware_name,
        resource_type=resource_type,
        total_chips=total_chips,
    )
  return config_string


# TODO(vbarr): Remove this function when jobsets gets enabled by default on
# GKE clusters.
def set_jobset_on_cluster(args) -> int:
  """Add jobset command on server side and ask user to verify it is created.

  Args:
    args: user provided arguments for running the command.

  Returns:
    0 if successful and 1 otherwise.
  """
  command = (
      'kubectl apply --server-side -f'
      ' https://github.com/kubernetes-sigs/jobset/releases/download/v0.4.0/manifests.yaml'
  )
  task = f'Install Jobset on {args.cluster}'
  return_code = run_command_with_updates_retry(command, task, args)

  if return_code != 0:
    xpk_print(f'{task} returned with ERROR {return_code}.\n')
    xpk_print(
        "This LIKELY means you're missing Kubernetes Permissions, you can"
        ' validate this by checking if the error references permission problems'
        ' such as `requires one of ["container.*"] permission(s)`. Follow our'
        ' readme:'
        ' https://github.com/google/xpk/blob/main/README.md#troubleshooting for'
        ' instructions on how to fix these permissions.'
    )
  return return_code


def install_gpu_driver_on_cluster(args) -> int:
  """Install GPU driver on the cluster.

  Args:
    args: user provided arguments for running the command.

  Returns:
    0 if successful and 1 otherwise.
  """
  command = (
      'kubectl apply -f'
      # pylint: disable=line-too-long
      'https://raw.githubusercontent.com/GoogleCloudPlatform/container-engine-accelerators/master/nvidia-driver-installer/cos/daemonset-preloaded-latest.yaml'
  )
  return_code = run_command_with_updates(
      command, 'Install GPU Driver On Cluster', args
  )

  if return_code != 0:
    xpk_print(
        f'Install GPU Driver On Cluster request returned ERROR {return_code}'
    )
    return 1

  return 0


def install_nccl_on_cluster(args) -> int:
  """Install NCCL plugin on the cluster.

  Args:
    args: user provided arguments for running the command.

  Returns:
    0 if successful and 1 otherwise.
  """
  command = (
      'kubectl apply -f'
      # pylint: disable=line-too-long
      'https://raw.githubusercontent.com/GoogleCloudPlatform/container-engine-accelerators/master/gpudirect-tcpx/nccl-tcpx-installer.yaml'
  )
  return_code = run_command_with_updates(
      command, 'Install NCCL Plugin On Cluster', args
  )

  if return_code != 0:
    xpk_print(
        f'Install NCCL Plugin On Cluster request returned ERROR {return_code}'
    )
    return 1

  return 0


@dataclass
class GkeServerConfig:
  """Stores the valid gke versions based on gcloud recommendations."""

  default_rapid_gke_version: str
  valid_master_versions: set[str]
  valid_node_versions: set[str]


def get_gke_server_config(args) -> tuple[int, GkeServerConfig | None]:
  """Determine the GKE versions supported by gcloud currently.

  Args:
    args: user provided arguments for running the command.

  Returns:
    Tuple of
    int: 0 if successful and 1 otherwise.
    GkeServerConfig: stores valid gke version to use in node pool and cluster.
  """
  base_command = (
      'gcloud container get-server-config'
      f' --project={args.project} --region={zone_to_region(args.zone)}'
  )
  default_rapid_gke_version_cmd = (
      base_command
      + ' --flatten="channels" --filter="channels.channel=RAPID"'
      ' --format="value(channels.defaultVersion)"'
  )
  valid_master_versions_cmd = (
      base_command
      + ' --flatten="channels" --format="value(validMasterVersions)"'
  )
  valid_node_versions_cmd = (
      base_command + ' --flatten="channels" --format="value(validNodeVersions)"'
  )
  base_command_description = 'Determine server supported GKE versions for'

  server_config_commands_and_descriptions = [
      (
          default_rapid_gke_version_cmd,
          base_command_description + 'default rapid gke version',
      ),
      (
          valid_master_versions_cmd,
          base_command_description + 'valid master versions',
      ),
      (
          valid_node_versions_cmd,
          base_command_description + 'valid node versions',
      ),
  ]
  command_outputs = []

  for command, command_description in server_config_commands_and_descriptions:
    return_code, cmd_output = run_command_for_value(
        command,
        command_description,
        args,
        hide_error=True,
    )
    if return_code != 0:
      xpk_print(f'Unable to get server config for {command_description}.')
      return return_code, None
    command_outputs.append(cmd_output)

  return 0, GkeServerConfig(
      default_rapid_gke_version=command_outputs[0].strip(),
      valid_master_versions=set(command_outputs[1].split(';')),
      valid_node_versions=set(command_outputs[2].split(';')),
  )


def get_gke_control_plane_version(
    args, gke_server_config: GkeServerConfig
) -> tuple[int, str | None]:
  """Determine gke control plane version for cluster creation.

  Args:
    args: user provided arguments for running the command.
    gke_server_config: holds valid gke versions and recommended default version.

  Returns:
    Tuple of
    int: 0 if successful and 1 otherwise.
    str: gke control plane version to use.
  """

  # Override with user provide gke version if specified.
  if args.gke_version is not None:
    master_gke_version = args.gke_version
  else:
    master_gke_version = gke_server_config.default_rapid_gke_version

  is_valid_master_version = (
      master_gke_version in gke_server_config.valid_master_versions
  )
  is_valid_node_version = (
      master_gke_version in gke_server_config.valid_node_versions
  )

  if not is_valid_master_version or not is_valid_node_version:
    xpk_print(
        f'Planned GKE Version: {master_gke_version}\n Valid Master'
        f' Versions:\n{gke_server_config.valid_master_versions}\nValid Node'
        f' Versions:\n{gke_server_config.valid_node_versions}\nRecommended GKE'
        f' Version: {gke_server_config.default_rapid_gke_version}'
    )
    xpk_print(
        f'Error: Planned GKE Version {master_gke_version} is not valid.'
        f'Checks failed: Is Master Valid: {is_valid_master_version}'
        f'\nIs Valid Node Version: {is_valid_node_version}'
    )
    xpk_print(
        'Please select a gke version from the above list using --gke-version=x'
        ' argument or rely on the default gke version:'
        f' {gke_server_config.default_rapid_gke_version}'
    )
    return 1, None

  return 0, master_gke_version


def get_gke_node_pool_version(
    args, gke_server_config: GkeServerConfig
) -> tuple[int, str | None]:
  """Determine the gke node pool version for the node pool.

  Args:
    args: user provided arguments for running the command.
    gke_server_config: holds valid gke versions and recommended default version.

  Returns:
    Tuple of
    int: 0 if successful and 1 otherwise.
    str: gke control plane version to use.
  """

  # By default use the current gke master version for creating node pools.
  command_description = 'Determine current gke master version'
  command = (
      f'gcloud beta container clusters describe {args.cluster}'
      f' --region {zone_to_region(args.zone)} --project {args.project}'
      ' --format="value(currentMasterVersion)"'
  )

  return_code, current_gke_master_version = run_command_for_value(
      command, command_description, args
  )
  if return_code != 0:
    xpk_print(
        f'Unable to get server config for command: {command_description}.'
    )
    return return_code, None

  # Override with user provide gke version if specified.
  if args.gke_version is not None:
    node_pool_gke_version = args.gke_version
  else:
    node_pool_gke_version = current_gke_master_version.strip()

  is_supported_node_pool_version = (
      node_pool_gke_version in gke_server_config.valid_node_versions
  )
  # In rare cases, user's provided gke version may be invalid, but gke will return an error if so.
  # An example scenario is if the user provided gke version is greater than the master version.
  if not is_supported_node_pool_version:
    xpk_print(
        f'Planned node pool version {node_pool_gke_version} is not supported in'
        ' valid node_pool_gke_versions'
        f' {gke_server_config.valid_node_versions}Please adjust the gke version'
        ' using --gke-version=x or remove the arg and depend on xpk default of'
        f' {current_gke_master_version}'
    )
    return 1, None
  return 0, node_pool_gke_version


################### Subcommand Functions ###################
def default_subcommand_function(
    _args,
) -> int:  # args is unused, so pylint: disable=invalid-name
  """Default subcommand function.

  Args:
    _args: user provided arguments for running the command.

  Returns:
    0 if successful and 1 otherwise.
  """
  xpk_print('Welcome to XPK! See below for overall commands:', flush=True)
  parser.print_help()
  cluster_parser.print_help()
  workload_parser.print_help()
  return 0


def cluster_create(args) -> int:
  """Function around cluster creation.

  Args:
    args: user provided arguments for running the command.

  Returns:
    0 if successful and 1 otherwise.
  """
  system, return_code = get_system_characteristics(args)

  if return_code > 0:
    xpk_print('Fetching system characteristics failed!')
    xpk_exit(return_code)

  xpk_print(f'Starting cluster create for cluster {args.cluster}:', flush=True)
  add_zone_and_project(args)

  return_code, gke_server_config = get_gke_server_config(args)
  if return_code != 0:
    xpk_exit(return_code)

  return_code, gke_control_plane_version = get_gke_control_plane_version(
      args, gke_server_config
  )
  if return_code != 0:
    xpk_exit(return_code)

  create_cluster_command_code = create_cluster_if_necessary(
      args, gke_control_plane_version
  )
  if create_cluster_command_code != 0:
    xpk_exit(create_cluster_command_code)

  set_cluster_command_code = set_cluster_command(args)
  if set_cluster_command_code != 0:
    xpk_exit(set_cluster_command_code)

  # create Vertex Tensorboard for new and existing clusters if create-vertex-tensorboard is set
  tensorboard_config = {}
  if _VERTEX_TENSORBOARD_FEATURE_FLAG and args.create_vertex_tensorboard:
    tensorboard_config = create_vertex_tensorboard(args)
    # exit if failed to create Tensorboard in Vertex AI
    if not tensorboard_config:
      xpk_exit(1)

  device_type = args.tpu_type if args.tpu_type else args.device_type
  if device_type == h100_device_type:
    xpk_print('Setting up Network for cluster')
    set_up_cluster_network_code = set_up_cluster_network_for_a3(args)
    if set_up_cluster_network_code != 0:
      xpk_exit(set_up_cluster_network_code)

    xpk_print('Creating Network Config for cluster')
    create_cluster_network_config_code = create_cluster_network_config(args)
    if create_cluster_network_config_code != 0:
      xpk_exit(create_cluster_network_config_code)

  # Check the control plane version of the cluster and determine the node pool
  # version to use.
  return_code, gke_node_pool_version = get_gke_node_pool_version(
      args, gke_server_config
  )
  if return_code != 0:
    xpk_exit(return_code)

  run_gke_node_pool_create_command_code = run_gke_node_pool_create_command(
      args, system, gke_node_pool_version
  )
  if run_gke_node_pool_create_command_code != 0:
    xpk_exit(run_gke_node_pool_create_command_code)

  xpk_print(
      'Enabling the jobset API on our cluster, to be deprecated when Jobset is'
      ' globally available'
  )
  set_jobset_on_cluster_code = set_jobset_on_cluster(args)
  if set_jobset_on_cluster_code != 0:
    xpk_exit(set_jobset_on_cluster_code)

  xpk_print('Enabling Kueue on the cluster')
  install_kueue_on_cluster_code = install_kueue_on_cluster(args)
  if install_kueue_on_cluster_code != 0:
    xpk_exit(install_kueue_on_cluster_code)

  # Provision node pools dynamically based on incoming workloads:
  autoprovisioning_config = None
  if args.enable_autoprovisioning:
    xpk_print('Enabling Autoprovisioning')
    autoprovisioning_config, return_code = enable_autoprovisioning_on_cluster(
        args, system
    )
    if return_code != 0:
      xpk_exit(return_code)

  xpk_print('Enable Kueue Credentials')
  enable_kueue_credentials_code = enable_kueue_credentials(
      args, system, autoprovisioning_config
  )
  if enable_kueue_credentials_code != 0:
    xpk_exit(enable_kueue_credentials_code)

  # TODO: Support other GPU Types for driver installation.
  if device_type == h100_device_type:
    xpk_print('Installing GPU Driver for cluster')
    install_gpu_driver_code = install_gpu_driver_on_cluster(args)
    if install_gpu_driver_code != 0:
      xpk_exit(install_gpu_driver_code)

    xpk_print('Installing NCCL Plugin for cluster')
    install_nccl_code = install_nccl_on_cluster(args)
    if install_nccl_code != 0:
      xpk_exit(install_nccl_code)

  xpk_print('Creating ConfigMap for cluster')
  create_cluster_configmaps_code = create_cluster_configmaps(
      args, system, tensorboard_config, autoprovisioning_config
  )
  if create_cluster_configmaps_code != 0:
    xpk_exit(create_cluster_configmaps_code)

  xpk_print('GKE commands done! Resources are created.')
  xpk_print(
      'See your GKE Cluster here:'
      # pylint: disable=line-too-long
      f' https://console.cloud.google.com/kubernetes/clusters/details/{zone_to_region(args.zone)}/{args.cluster}/details?project={args.project}'
  )
  xpk_exit(0)


def cluster_delete(args) -> int:
  """Function around cluster delete.

  Args:
    args: user provided arguments for running the command.

  Returns:
    0 if successful and 1 otherwise.
  """
  xpk_print(f'Starting cluster delete for cluster: {args.cluster}', flush=True)
  add_zone_and_project(args)
  run_gke_cluster_delete_command_code = run_gke_cluster_delete_command(args)
  if run_gke_cluster_delete_command_code != 0:
    xpk_exit(run_gke_cluster_delete_command_code)
  xpk_print(f'GKE commands done! Cluster {args.cluster} deleted.\n')
  return 0


def cluster_cacheimage(args) -> int:
  """Function around cluster cacheimage.

  Args:
    args: user provided arguments for running the command.

  Returns:
    0 if successful and 1 otherwise.
  """
  xpk_print(
      f'Starting cluster cacheimage for cluster: {args.cluster}', flush=True
  )
  add_zone_and_project(args)

  set_cluster_command_code = set_cluster_command(args)
  if set_cluster_command_code != 0:
    xpk_exit(set_cluster_command_code)
  system, return_code = get_system_characteristics(args)

  if return_code > 0:
    xpk_print('Fetching system characteristics failed!')
    xpk_exit(return_code)

  node_selector_key = AcceleratorTypeToAcceleratorCharacteristics[
      system.accelerator_type
  ].accelerator_label
  yml_string = cluster_preheat_yml.format(
      cachekey=args.cache_key,
      image_name=args.docker_image,
      nodeSelectorKey=node_selector_key,
  )
  tmp = write_temporary_file(yml_string)
  command_apply = f'kubectl apply -f {str(tmp.file.name)}'
  command_delete = (
      f'kubectl delete -f {str(tmp.file.name)} --ignore-not-found=true'
  )

  return_code = run_command_with_updates(
      command_delete, 'Deleting Cached Image', args
  )
  if return_code != 0:
    xpk_print(f'Delete Cached Image returned ERROR {return_code}')
    xpk_exit(return_code)

  return_code = run_command_with_updates(
      command_apply, 'Creating Cached Image', args
  )
  if return_code != 0:
    xpk_print(f'Create Cached Image returned ERROR {return_code}')
    xpk_exit(return_code)
  xpk_exit(0)


def cluster_describe(args) -> int:
  """Function around cluster describe.

  Args:
    args: user provided arguments for running the command.

  Returns:
    0 if successful and 1 otherwise.
  """
  xpk_print(f'Starting nodepool list for cluster: {args.cluster}', flush=True)
  add_zone_and_project(args)

  set_cluster_command_code = set_cluster_command(args)
  if set_cluster_command_code != 0:
    xpk_exit(set_cluster_command_code)

  command = (
      f'gcloud container node-pools  list --cluster {args.cluster} '
      f'--project={args.project} --region={zone_to_region(args.zone)}'
  )

  return_code = run_command_with_updates(command, 'Cluster nodepool list', args)
  if return_code != 0:
    xpk_exit(return_code)

  return_code_node_output, node_output = run_command_for_value(
      r'kubectl get node --no-headers=true'
      r" --selector='cloud.google.com/gke-tpu-accelerator' | wc -l",
      'Count TPU Nodes',
      args,
  )
  if return_code_node_output != 0:
    xpk_exit(return_code_node_output)
  number_tpu_vms_in_cluster = int(node_output)

  return_code_pod_output, pod_output = run_command_for_value(
      "kubectl get pod -o=custom-columns='Status:.status.phase' | grep -i"
      ' Running | wc -l',
      'Count TPU Pods',
      args,
  )
  if return_code_pod_output != 0:
    xpk_exit(return_code_pod_output)
  number_tpu_pods_in_cluster = int(pod_output)

  xpk_print(
      f'The cluster contains {number_tpu_vms_in_cluster} TPUVMs of which'
      f' {number_tpu_pods_in_cluster} are in use.'
  )

  xpk_print('GKE commands done!\n')
  return 0


def cluster_list(args) -> int:
  """Function around cluster list.

  Args:
    args: user provided arguments for running the command.

  Returns:
    0 if successful and 1 otherwise.
  """
  add_zone_and_project(args)
  xpk_print(f'For project {args.project} and zone {args.zone}:', flush=True)
  if run_gke_clusters_list_command(args):
    return 1
  return 0


def validate_docker_image(docker_image, args) -> int:
  """Validates that the user provided docker image exists in your project.

  Args:
    docker_image: The docker image to verify.
    args: user provided arguments for running the command.

  Returns:
    0 if successful and 1 otherwise.
  """

  project = args.project

  if not any(repo in docker_image for repo in ['gcr.io', 'docker.pkg.dev']):
    return 0

  command = (
      f'gcloud container images describe {docker_image} --project {project}'
  )
  return_code = run_command_with_updates(
      command, 'Validate Docker Image', args, verbose=False
  )
  if return_code != 0:
    xpk_print(
        'Failed to validate your docker image, check the docker image. You'
        f' should be able to navigate to the URL {docker_image} in {project}'
    )
    return return_code
  else:
    return 0


def build_docker_image_from_base_image(args, verbose=True) -> tuple[int, str]:
  """Adds script dir to the base docker image and uploads the image.

  Args:
    args: user provided arguments for running the command.

  Returns:
    Tuple of:
      0 if successful and 1 otherwise.
      Name of the Docker image created.
  """

  # Pick a name for the docker image.
  docker_image_prefix = os.getenv('USER', 'unknown')
  docker_name = f'{docker_image_prefix}-runner'

  docker_file = script_dir_dockerfile.format(
      base_docker_image=args.base_docker_image,
  )
  tmp = write_temporary_file(docker_file)
  docker_build_command = (
      f'docker build -f {str(tmp.file.name)} -t {docker_name} {args.script_dir}'
  )
  xpk_print(f'Building {args.script_dir} into docker image.')
  return_code = run_command_with_updates(
      docker_build_command,
      'Building script_dir into docker image',
      args,
      verbose=verbose,
  )
  if return_code != 0:
    xpk_print(
        'Failed to add script_dir to docker image, check the base docker image.'
        f' You should be able to navigate to the URL {args.base_docker_image}'
        f' in {args.project}.'
    )
    xpk_exit(1)

  # Pick a randomly generated `tag_length` character docker tag.
  tag_length = 4
  tag_random_prefix = ''.join(
      random.choices(string.ascii_lowercase, k=tag_length)
  )
  tag_datetime = datetime.datetime.now().strftime('%Y-%m-%d-%H-%M-%S')
  tag_name = f'{tag_random_prefix}-{tag_datetime}'
  cloud_docker_image = f'gcr.io/{args.project}/{docker_name}:{tag_name}'
  xpk_print(f'Adding Docker Image: {cloud_docker_image} to {args.project}')

  # Tag the docker image.
  tag_docker_image_command = f'docker tag {docker_name} {cloud_docker_image}'
  return_code = run_command_with_updates(
      tag_docker_image_command, 'Tag Docker Image', args, verbose=verbose
  )
  if return_code != 0:
    xpk_print(
        f'Failed to tag docker image with tag: {tag_name}.'
        f' You should be able to navigate to the URL {cloud_docker_image} in'
        f' {args.project}.'
    )
    xpk_exit(1)

  # Upload image to Artifact Registry.
  upload_docker_image_command = f'docker push {cloud_docker_image}'
  return_code = run_command_with_updates(
      upload_docker_image_command, 'Upload Docker Image', args, verbose=verbose
  )
  if return_code != 0:
    xpk_print(
        'Failed to upload docker image.'
        f' You should be able to navigate to the URL {cloud_docker_image} in'
        f' {args.project}.'
    )
    xpk_exit(1)
  return return_code, cloud_docker_image


def check_if_workload_exists(args) -> bool:
  """Check if workload exists.

  Args:
     args: user provided arguments for running the command.

  Returns:
    returns true if workload exist, otherwise returns false.
  """
  columns = {
      'Jobset': '.metadata.ownerReferences[0].name',
  }

  s = ','.join([key + ':' + value for key, value in columns.items()])

  command = f"kubectl get workloads -o=custom-columns='{s}'"
  return_code, return_msg = run_command_for_value(
      command, 'Check if Workload Already Exists', args
  )

  if return_code != 0:
    xpk_print(f'List Job request returned ERROR {return_code}')
    xpk_exit(return_code)

  lines = return_msg.split('\n')
  new_workload_name = args.workload
  for line in lines:
    if line == new_workload_name:
      return True
  return False


def check_if_workload_can_schedule(args, system: SystemCharacteristics) -> bool:
  """Check if workload can schedule based on the cluster resources (tpu_type and maximum VM in cluster).

  Args:
    args: user provided arguments for running the command.
    system: system characteristics

  Returns:
    returns true if workload can schedule, otherwise returns false.
  """
  resources_configmap_name = f'{args.cluster}-{_CLUSTER_RESOURCES_CONFIGMAP}'
  cluster_config_map = get_cluster_configmap(args, resources_configmap_name)

  # Prevents workload creation failure for existing clusters with no ConfigMap
  if cluster_config_map is None:
    xpk_print(
        'No ConfigMap exist for cluster with the name'
        f' {resources_configmap_name}.'
    )
    return True

  # Check for gke accelerator type:
  missing_gke_accelerator_type = False
  if system.gke_accelerator not in cluster_config_map:
    xpk_print(
        f'Gke Accelerator Type Check: {args.workload} is requesting'
        f' {system.gke_accelerator} but cluster only contains'
        f' {cluster_config_map.keys()}. '
    )
    missing_gke_accelerator_type = True
  elif (
      cluster_config_map[system.gke_accelerator]
      == _AUTOPROVISIONING_CONFIG_VALUE
  ):
    # Run total chip check when in autoprovisioning mode.
    max_chips_in_cluster = int(
        cluster_config_map[_AUTOPROVISIONING_CONFIG_MAXIMUM_KEY]
    )
    num_chips_in_workload = get_total_chips_requested_from_args(args, system)

    if num_chips_in_workload > max_chips_in_cluster:
      xpk_print(
          f'{args.workload} is requesting {num_chips_in_workload} chips but'
          f' the cluster {args.cluster} supports up to {max_chips_in_cluster}.'
          '  Resize the cluster to support more chips with'
          ' `xpk cluster create --autoprovisioning-max-chips=X ...`'
      )
      return False
    return True

  # Check for device type
  missing_device_type = False
  device_type = system.device_type
  if device_type not in cluster_config_map:
    xpk_print(
        f'Device Type Check: {args.workload} is requesting {device_type} but '
        f'cluster only contains {cluster_config_map.keys()}. '
    )
    missing_device_type = True

  if missing_device_type and missing_gke_accelerator_type:
    xpk_print(
        'Both Device Type and GKE Accelerator Type checks failed.'
        f' XPK will not create the workload {args.workload}.'
    )
  else:
    # Check if the size of the workload will fit in the cluster.
    max_vm_in_cluster = int(cluster_config_map[device_type])
    if system.accelerator_type == AcceleratorType['GPU']:
      vm_required_by_workload = args.num_nodes
    else:
      vm_required_by_workload = args.num_slices * system.vms_per_slice
    if vm_required_by_workload > max_vm_in_cluster:
      xpk_print(
          f'{args.workload} is requesting {args.num_slices} slice/slices of'
          f' {device_type}, which is {vm_required_by_workload} VMs, but the'
          f' cluster only contains {max_vm_in_cluster} VMs of {device_type}.'
          ' XPK will not create this workload.'
      )
      return False

  return True


def use_base_docker_image_or_docker_image(args) -> bool:
  """Checks for correct docker image arguments.

  Args:
    args: user provided arguments for running the command.

  Returns:
    True if intended to use base docker image, False to use docker image.
  """
  use_base_docker_image = True
  # Check if (base_docker_image and script_dir) or (docker_image) is set.
  if args.docker_image is not None:
    if args.script_dir is not default_script_dir:
      xpk_print(
          '`--script-dir` and --docker-image can not be used together. Please'
          ' see `--help` command for more details.'
      )
      xpk_exit(1)
    if args.base_docker_image is not default_docker_image:
      xpk_print(
          '`--base-docker-image` and --docker-image can not be used together.'
          ' Please see `--help` command for more details.'
      )
      xpk_exit(1)
    use_base_docker_image = False
  return use_base_docker_image


def setup_docker_image(args) -> tuple[int, str]:
  """Does steps to verify docker args, check image, and build image (if asked).

  Args:
    args: user provided arguments for running the command.

  Returns:
    tuple:
      0 if successful and 1 otherwise.
      Name of the docker image to use.
  """
  use_base_docker_image = use_base_docker_image_or_docker_image(args)

  docker_image = args.base_docker_image
  if use_base_docker_image:
    validate_docker_image_code = validate_docker_image(docker_image, args)
    if validate_docker_image_code != 0:
      xpk_exit(validate_docker_image_code)
    build_docker_image_code, docker_image = build_docker_image_from_base_image(
        args
    )
    if build_docker_image_code != 0:
      xpk_exit(build_docker_image_code)
  else:
    docker_image = args.docker_image
    validate_docker_image_code = validate_docker_image(args.docker_image, args)
    if validate_docker_image_code != 0:
      xpk_exit(validate_docker_image_code)

  return 0, docker_image


def get_main_and_sidecar_container(args, system, docker_image) -> str:
  """Generate yaml for main and sidecar container.
  Args:
    args: user provided arguments for running the command.
    system: system characteristics
    docker_image: docker image

  Returns:
    str:
      yaml for main and sidecar container
  """
  resource_type = AcceleratorTypeToAcceleratorCharacteristics[
      system.accelerator_type
  ].resource_type
  main_container = get_main_container(args, system, docker_image, resource_type)
  yaml = """- name: stacktrace-explorer
                image: busybox:1.28
                args: [/bin/sh, -c, "while [ ! -d /tmp/debugging ]; do sleep 60; done; while [ ! -e /tmp/debugging/* ]; do sleep 60; done; tail -n+1 -f /tmp/debugging/*"]
                volumeMounts:
                - name: tpu-stack-trace
                  readOnly: true
                  mountPath: /tmp/debugging
              {main_container}
                volumeMounts:
                - name: tpu-stack-trace
                  mountPath: /tmp/debugging
              volumes:
              - name: tpu-stack-trace
  """
  return yaml.format(main_container=main_container)


def get_main_container(args, system, docker_image, resource_type) -> str:
  """Generate yaml for main container including the xpk command.
  Args:
    args: user provided arguments for running the command.
    system: system characteristics
    docker_image: docker image
    resource_type: The label to describe the resource type for TPUs/GPUs/CPUs.

  Returns:
    str:
      yaml for main container
  """

  xpk_internal_commands = ''
  gsutil_test_command = ''
  if args.debug_dump_gcs:
    gsutil_test_command = (
        'which gsutil >/dev/null 2>&1 || { echo >&2 "gsutil'
        ' is required but not installed. Aborting"; exit 24;};'
    )
    xpk_internal_commands += (
        'WORKER_ID=$HOSTNAME;'
        f'gsutil -m cp -r /tmp/xla_dump/ {args.debug_dump_gcs}/$WORKER_ID;'
    )

  command = args.command
  if args.enable_debug_logs:
    command = (
        'TPU_STDERR_LOG_LEVEL=0 TPU_MIN_LOG_LEVEL=0 TF_CPP_MIN_LOG_LEVEL=0'
        f' TPU_VMODULE=real_program_continuator=1 {args.command}'
    )

  gpu_workload_terminate_command = ''
  if system.accelerator_type == AcceleratorType['GPU']:
    command = 'cd /deps && bash gpu_multi_process_run.sh'
    gpu_workload_terminate_command = (
        'echo Main app is done > /usr/share/workload/workload_terminated; '
    )

  xpk_return_user_exit_code = ''
  if args.restart_on_user_code_failure:
    if int(args.max_restarts) <= 0:
      xpk_print(
          f'Warning: --max-restarts, is set to {args.max_restarts}. Will not'
          ' restart on user failure.'
      )
    xpk_return_user_exit_code = 'exit $EXIT_CODE'

  yaml = """- name: {docker_name}
                image: {docker_image}
                {image_pull_policy}
                env: {env}
                ports:
                {container_ports}
                {jax_coordinator_port}
                securityContext:
                  privileged: true
                command:
                - bash
                - -c
                - |
                  echo XPK Start: $(date) ; _sigterm() ( kill -SIGTERM $! 2>/dev/null;); trap _sigterm SIGTERM;{gsutil_test_command}({command}) & PID=$!; while kill -0 $PID 2>/dev/null; do sleep 5; done; wait $PID; EXIT_CODE=$? ; {xpk_internal_commands} echo XPK End: $(date); echo EXIT_CODE=$EXIT_CODE; {gpu_workload_terminate_command} {xpk_return_user_exit_code}
                resources:
                  limits:
                    {resources}
                volumeMounts:
                {volume_mounts}
  """
  return yaml.format(
      args=args,
      system=system,
      image_pull_policy=add_image_pull_policy_for_pw_or_gpu(args, system),
      env=get_env_container(args, system),
      container_ports=add_container_ports(args, system),
      jax_coordinator_port=add_jax_coordinator_port(system),
      docker_name=get_main_container_docker_image(args, system),
      docker_image=docker_image,
      gsutil_test_command=gsutil_test_command,
      command=command,
      gpu_workload_terminate_command=gpu_workload_terminate_command,
      xpk_internal_commands=xpk_internal_commands,
      resources=get_main_container_resources(args, system, resource_type),
      volume_mounts=get_volume_mounts(args, system),
      xpk_return_user_exit_code=xpk_return_user_exit_code,
  )


def add_image_pull_policy_for_pw_or_gpu(args, system: SystemCharacteristics):
  """Add image pull policy only for Pathways containers.
  Args:
    args: user provided args.

  Returns:
    str:
      YAML stating that the image will be pulled fro GCR every time.
  """
  yaml = """imagePullPolicy: Always"""

  if args.use_pathways or system.accelerator_type == AcceleratorType['GPU']:
    return yaml.format(args=args)
  return ''


def get_main_container_docker_image(args, system: SystemCharacteristics) -> str:
  """Docker name for the main container.
  Args:
    args: user provided args.
    system: system characteristics.

  Returns:
    str:
      Workload docker image as a YAML string
  """

  if system.accelerator_type == AcceleratorType['GPU']:
    return 'gpu-image'

  return f'{args.docker_name}'


def get_volume_mounts(args, system: SystemCharacteristics) -> str:
  """Resources for the main container.
  Args:
    args: user provided args.

  Returns:
    str:
      YAML for the volumes mounted within a Pathways container or GPU container as a YAML string.
  """
  pw_volume_yaml = """- mountPath: /tmp
                  name: shared-tmp"""
  if args.use_pathways:
    return pw_volume_yaml

  gpu_volume_yaml = """- name: nvidia-install-dir-host
                  mountPath: /usr/local/nvidia/lib64
                - name: tcpx-nccl-plugin-volume
                  mountPath: /usr/local/tcpx
                - name: tcpd-socket
                  mountPath: /tmp
                - name: shared-memory
                  mountPath: /dev/shm
                - name: workload-terminated-volume
                  mountPath: /usr/share/workload"""

  if system.accelerator_type == AcceleratorType['GPU']:
    return gpu_volume_yaml

  regular_volume_mount_yaml = """- mountPath: /dev/shm
                  name: dshm-2"""
  return regular_volume_mount_yaml


def get_pathways_rm_args(args, system: SystemCharacteristics) -> str:
  """Arguments for the Pathways resource manager.
  Args:
    args: user provided arguments for running the command.

  Returns:
    str: yaml containing arguments for the Pathways resource manager.
  """
  yaml = """- --alsologtostderr
              - --pathways_server_port=38677
              - --pathways_server_provides_devices=false
              - --pathways_device_type=NONE
              - --pathways_persistent_compilation_cache=false
              - --pathways_compilation_mode=compile_at_worker
              - --pathways_tmp_dir_pattern={args.pathways_gcs_location}
              - --pathways_expected_instances={expected_instances}"""
  if args.use_pathways:
    return yaml.format(
        args=args,
        expected_instances=compute_pathways_expected_instances(args, system),
    )
  else:
    return ''


def compute_pathways_expected_instances(
    args, system: SystemCharacteristics
) -> str:
  """Computes the expected instances from the system characteristics.
  Args:
    args: user provided args.
    system: system characteristics.

  Returns:
    str: formatted string representing the expected instances (eg:
    "tpuv4:2x2x2,tpuv4:2x2x2" for 2 slices of v4-16).
  """
  expected_instances = ','.join([
      f'tpu{get_pathways_expected_tpu_type(system.device_type)}:{system.topology}'
      for _ in range(args.num_slices)
  ])

  xpk_print(f'Pathways expected instances are: {expected_instances}')
  return expected_instances


def get_pathways_expected_tpu_type(device_type: str) -> str:
  """Returns the device type expected by Pathways
  Args:
    device_type: the system characteristic device type

  Returns:
    str: the device type expected by pathways.
  """
  raw_type = device_type.split('-')[0].lower()
  pathways_expected_instance = PathwaysExpectedInstancesMap[raw_type]
  if not pathways_expected_instance:
    xpk_print(
        f'Passed in device_type {device_type} is incorrect. Please pass in a'
        ' valid device type'
    )
    xpk_exit(1)
  return pathways_expected_instance


def get_pathways_worker_args(args) -> str:
  """Arguments for the Pathways workers.
  Args:
    args: user provided arguments for running the command.

  Returns:
    str: yaml containing arguments for the Pathways workers.
  """
  yaml = """- --alsologtostderr
              - --pathways_server_port=38677
              - --pathways_resource_manager={args.workload}-rm-0-0.{args.workload}:38677
              - --pathways_persistent_compilation_cache=false
              - --pathways_compilation_mode=compile_at_worker
              - --xla_tpu_enable_data_parallel_all_reduce_opt=true
              - --xla_tpu_data_parallel_opt_different_sized_ops=true
              - --xla_tpu_enable_async_collective_fusion=true
              - --xla_tpu_enable_async_collective_fusion_fuse_all_gather=true
              - --xla_tpu_enable_async_collective_fusion_multiple_steps=true
              - --xla_tpu_overlap_compute_collective_tc=true
              - --xla_enable_async_all_gather=true
              - --pathways_tmp_dir_pattern={args.pathways_gcs_location}"""
  if args.use_pathways:
    return yaml.format(args=args)
  else:
    return ''


def get_pathways_proxy_args(args) -> str:
  """Arguments for the Pathways proxy.
  Args:
    args: user provided arguments for running the command.

  Returns:
    str: yaml containing arguments for the Pathways proxy.
  """
  yaml = """- --alsologtostderr
              - --v=0
              - --pathways_ifrt_proxy_server_resource_manager={args.workload}-rm-0-0.{args.workload}:38677
              - --pathways_ifrt_proxy_server_port=38676
              - --pathways_tmp_dir_pattern={args.pathways_gcs_location}
              - --pathways_plaque_network=gcp"""
  if args.use_pathways:
    return yaml.format(args=args)
  else:
    return ''


def get_env_container(args, system: SystemCharacteristics):
  """Environment configuration for the main container.
  Args:
    args: user provided args.
    system: system characteristics.

  Returns:
    str:
      YAML with the env config for the main container, as a YAML string.
  """
  pw_env_yaml = """
                - name: XCLOUD_ENVIRONMENT
                  value: GCP
                - name: JAX_PLATFORMS
                  value: proxy
                - name: JAX_BACKEND_TARGET
                  value: grpc://{args.workload}-proxy-0-0.{args.workload}:38676
                - name: JOBSET_NAME
                  valueFrom:
                    fieldRef:
                      fieldPath: metadata.annotations['jobset.sigs.k8s.io/jobset-name']"""
  if args.use_pathways:
    return pw_env_yaml.format(args=args)

  gpu_env_yaml = """
                  - name: REPLICATED_JOB_NAME
                    valueFrom:
                      fieldRef:
                        fieldPath: metadata.annotations['jobset.sigs.k8s.io/replicatedjob-name']
                  - name: JOBSET_NAME
                    valueFrom:
                      fieldRef:
                        fieldPath: metadata.annotations['jobset.sigs.k8s.io/jobset-name']
                  - name: JAX_COORDINATOR_ADDRESS
                    value: "$(JOBSET_NAME)-$(REPLICATED_JOB_NAME)-0-0.$(JOBSET_NAME)"
                  - name: NNODES
                    value: "{args.num_nodes}"
                  - name: NODE_RANK
                    valueFrom:
                      fieldRef:
                        fieldPath: metadata.annotations['batch.kubernetes.io/job-completion-index']
                  - name: USE_GPUDIRECT
                    value: "tcpx"
                  - name: GPUS_PER_NODE
                    value: "{system.chips_per_vm}"
                  - name: JAX_COORDINATOR_PORT
                    value: "6002"
                  - name: LD_LIBRARY_PATH
                    value: /usr/local/nvidia/lib64
                  - name: COMMAND
                    value: "{args.command}"
                  {args.env}"""
  if system.accelerator_type == AcceleratorType['GPU']:
    return gpu_env_yaml.format(args=args, system=system)

  if system.accelerator_type == AcceleratorType['CPU']:
    return get_cpu_env(args.num_slices, args.env, system)

  return args.env


def get_main_container_resources(
    args, system: SystemCharacteristics, resource_type
) -> str:
  """Resources for the main container.
  Args:
    args: user provided args.
    system: system characteristics.
    resource_type: TPU / GPU / CPU

  Returns:
    str:
      Workload resources port as a YAML string
  """
  # Resources requirements for Pathways workload containers are known.
  resources_yaml = """cpu: "24"
                    memory: 100G"""
  if args.use_pathways:
    return resources_yaml

  gpu_resources_yaml = """nvidia.com/gpu: {system.chips_per_vm}"""
  if system.accelerator_type == AcceleratorType['GPU']:
    return gpu_resources_yaml.format(system=system)

  return f'{resource_type}: {system.chips_per_vm}'


def add_container_ports(args, system: SystemCharacteristics) -> str:
  """Add slice builder and megascale container ports,
  for non-pathways workloads.

  Args:
    args: user provided args.

  Returns:
    str:
      Pathways server port as a YAML string
  """
  port_yaml = """- containerPort: 8471
                - containerPort: 8080"""
  if args.use_pathways:
    return ''

  gpu_port_yaml = """- containerPort: 6002"""
  if system.accelerator_type == AcceleratorType['GPU']:
    return gpu_port_yaml
  return port_yaml


def add_jax_coordinator_port(system) -> str:
  """Add jax coordinator port only for CPUs

  Args:
    system: system characteristics.

  Returns:
    str:
      jax coordinator port as a YAML string
  """
  if system.accelerator_type == AcceleratorType['CPU']:
    return '- containerPort: 1234'
  return ''


def get_gke_dashboard(args, dashboard_filter):
  """Get the identifier of GKE dashboard deployed in the project.

  Args:
    args: user provided arguments for running the command.

  Returns:
    bool:
      True if 'gcloud monitoring dashboards list' returned an error or
      multiple dashboards with same filter exist in the project,
      False otherwise.
    str:
      identifier of dashboard if deployed in project,
      None otherwise.
  """
  command = (
      'gcloud monitoring dashboards list'
      f' --project={args.project} --filter="{dashboard_filter}"'
      ' --format="value(name)" --verbosity=error'
  )

  return_code, return_value = run_command_for_value(
      command, 'GKE Dashboard List', args
  )

  if return_code != 0:
    xpk_print(
        f'GKE Dashboard List request returned ERROR {return_code}. If there is'
        ' a permissions error, please check'
        ' https://github.com/google/xpk/blob/main/README.md#roles-needed-based-on-permission-errors'
        ' for possible solutions.'
    )
    return True, None

  if not return_value:
    xpk_print(
        f'No dashboard with {dashboard_filter} found in the'
        f' project:{args.project}.'
    )
    return False, return_value

  dashboards = return_value.strip().split('\n')
  if len(dashboards) > 1:
    xpk_print(
        f'Multiple dashboards with same {dashboard_filter} exist in the'
        f' project:{args.project}. Delete all but one dashboard deployed using'
        ' https://github.com/google/cloud-tpu-monitoring-debugging.'
    )
    return True, None

  if dashboards[0]:
    return False, dashboards[0].strip().split('/')[-1]

  return True, None


def get_gke_outlier_dashboard(args):
  """Get the identifier of GKE outlier dashboard deployed in the project.

  Args:
    args: user provided arguments for running the command.

  Returns:
    str:
      identifier of outlier dashboard if deployed in project,
      None otherwise.
  """
  outlier_dashboard_filter = "displayName:'GKE - TPU Monitoring Dashboard'"
  is_error, dashboard_id = get_gke_dashboard(args, outlier_dashboard_filter)

  # 'gcloud monitoring dashboards list' returned an error or multiple dashboards with same filter exist in the project
  if is_error:
    return None

  # 'gcloud monitoring dashboards list' succeeded but no dashboard for the filter exist in the project
  if not is_error and not dashboard_id:
    xpk_print(
        'Follow https://github.com/google/cloud-tpu-monitoring-debugging to'
        ' deploy monitoring dashboard to view statistics and outlier mode of'
        ' GKE metrics.'
    )
    return None

  return dashboard_id


def get_gke_debugging_dashboard(args):
  """Get the identifier of GKE debugging dashboard deployed in the project.

  Args:
    args: user provided arguments for running the command.

  Returns:
    str:
      identifier of debugging dashboard if deployed in project,
      None otherwise.
  """
  debugging_dashboard_filter = "displayName:'GKE - TPU Logging Dashboard'"
  is_error, dashboard_id = get_gke_dashboard(args, debugging_dashboard_filter)

  # 'gcloud monitoring dashboards list' returned an error or multiple dashboards with same filter exist in the project
  if is_error:
    return None

  # 'gcloud monitoring dashboards list' succeeded but no dashboard for the filter exist in the project
  if not is_error and not dashboard_id:
    xpk_print(
        'Follow https://github.com/google/cloud-tpu-monitoring-debugging to'
        ' deploy debugging dashboard to view stack traces collected in Cloud'
        ' Logging.'
    )
    return None

  return dashboard_id


def create_accelerator_label(accelerator_type, system) -> str:
  """Generates accelerator label.

  Args:
    accelerator_type: type of accelerator.
    system: system characteristics.

  Returns:
    The accelerator label.
  """
  if accelerator_type == AcceleratorType['CPU']:
    return ''
  return (
      f'{AcceleratorTypeToAcceleratorCharacteristics[accelerator_type].accelerator_label}:'
      f' {system.gke_accelerator}'
  )


def create_machine_label(
    accelerator_type, system, autoprovisioning_enabled: bool = False
) -> str:
  """Generates machine label.

  Args:
    accelerator_type: type of accelerator.
    system: system characteristics.
    autoprovisioning_enabled: describes autoprovisioning enablement.

  Returns:
    The machine label.
  """
  if (
      accelerator_type == AcceleratorType['TPU']
      and not autoprovisioning_enabled
  ):
    return (
        f'{AcceleratorTypeToAcceleratorCharacteristics[accelerator_type].machine_label}:'
        f' {system.topology}'
    )
  return ''


def calculate_process_count(num_slices, vms_per_slice) -> str:
  """Calculates the total number of processes in the workload.
  Args:
    num_slices: Number of slices to be used in the workload.
    vms_per_slice: number of VMs in each slice.

  Returns:
    str: total number of processes.
  """
  num_processes = int(num_slices) * int(vms_per_slice)

  return f'{num_processes}'


def get_cpu_env(num_slices, env_vars, system) -> str:
  """Generate environment variables for CPU nodepools
  Args:
    num_slices: Number of slices to be used in the workload.
    env_vars: Environment variables, processed from user args.
    system: system characteristics

  Returns:
    str: yaml containing env variables
  """
  yaml = """
                - name: REPLICATED_JOB_NAME
                  valueFrom:
                    fieldRef:
                      fieldPath: metadata.annotations['jobset.sigs.k8s.io/replicatedjob-name']
                - name: JAX_COORDINATOR_ADDRESS
                  value: "$(JOBSET_NAME)-$(REPLICATED_JOB_NAME)-0-0.$(JOBSET_NAME)"
                - name: JOB_INDEX
                  valueFrom:
                    fieldRef:
                      fieldPath: metadata.annotations['jobset.sigs.k8s.io/job-index']
                - name: JOB_COMPLETION_INDEX
                  valueFrom:
                    fieldRef:
                      fieldPath: metadata.annotations['batch.kubernetes.io/job-completion-index']
                - name: PROCESSES_IN_JOB
                  value: "{processes_in_job}"
                - name: JAX_PROCESS_COUNT
                  value: "{process_count}"
                {env_vars}
  """
  return yaml.format(
      processes_in_job=system.vms_per_slice,
      process_count=calculate_process_count(num_slices, system.vms_per_slice),
      env_vars=env_vars,
  )


def get_cpu_affinity(accelerator_type) -> str:
  """Generate affinity rules for CPU nodepools, so that workload pods are
  not scheduled on the default pool machines.
  Args:
    accelerator_type: TPU / GPU / CPU

  Returns:
    str: yaml containing affinity constraints
  """
  yaml = """affinity:
                nodeAffinity:
                  requiredDuringSchedulingIgnoredDuringExecution:
                    nodeSelectorTerms:
                    - matchExpressions:
                      - key: cloud.google.com/gke-nodepool
                        operator: NotIn
                        values:
                        - default-pool
"""
  if accelerator_type == AcceleratorType['CPU']:
    return yaml
  return ''


def get_system_characteristics(
    args,
) -> tuple[SystemCharacteristics | None, int]:
  """Get system characteristics based on user provided arguments.

  Args:
    args: user provided arguments for running the command.

  Returns:
    Tuple with string with the system characteristics and
    int of 0 if successful and 1 otherwise.
  """
  device_type = args.tpu_type if args.tpu_type else args.device_type
  if device_type in UserFacingNameToSystemCharacteristics:
    return UserFacingNameToSystemCharacteristics[device_type], 0
  else:
    return None, 1


def is_autoprovisioning_enabled(
    args, system: SystemCharacteristics
) -> tuple[bool, int]:
  """Determine if autoprovisioning is enabled.

  Args:
    args: user provided arguments for running the command.
    system: system characteristics.

  Returns:
    bool is true if autoprovisioning is enabled, false otherwise.
    int of 0 if successful and 1 otherwise.
  """
  resources_configmap_name = f'{args.cluster}-{_CLUSTER_RESOURCES_CONFIGMAP}'
  cluster_config_map = get_cluster_configmap(args, resources_configmap_name)

  if cluster_config_map is None:
    xpk_print(
        f'Unable to find config map: {resources_configmap_name}.'
        ' Autoprovisioning is not enabled.'
    )
    return False, 0

  return_code, autoprovisioning_value = get_value_from_map(
      system.gke_accelerator, cluster_config_map
  )
  if return_code != 0:
    xpk_print(
        'gke_accelerator type not found in config map:'
        f' {resources_configmap_name}. Autoprovisioning is not enabled.'
    )
    return False, 0

  if autoprovisioning_value == _AUTOPROVISIONING_CONFIG_VALUE:
    xpk_print('Autoprovisioning is Enabled.')
    return True, 0
  else:
    xpk_print(
        'Error: Autoprovisioning not enabled but should be so exiting xpk.'
        f' Value should be {_AUTOPROVISIONING_CONFIG_VALUE} but instead found'
        f' value of  {cluster_config_map[system.accelerator_type]}'
    )
    return False, 1


def get_autoprovisioning_node_selector_args(args) -> tuple[str, int]:
  """Determine the capacity type when autoprovisioning is enabled.

  Args:
    args: user provided arguments for running the command.

  Returns:
    Tuple with string of autoprovisioning node selector args and
    int of 0 if successful and 1 otherwise.
  """
  return_code = 0
  node_selector_args = ''
  # If the user doesn't specify args, then use the cluster settings.
  capacity_type, return_code = get_capacity_type(args)
  capacity_type_str = capacity_type.name
  if return_code != 0:
    xpk_print('Unable to get capacity type.')
    return node_selector_args, return_code

  if capacity_type_str == CapacityType.UNKNOWN.name:
    # Use default settings from cluster creation.
    metadata_configmap_name = f'{args.cluster}-{_CLUSTER_METADATA_CONFIGMAP}'
    cluster_config_map = get_cluster_configmap(args, metadata_configmap_name)

    # Error out if the metadata config map doesn't exist, and is attempting to use
    # autoprovisioning.
    if cluster_config_map is None:
      xpk_print(
          'Unable to find config map. Please specify a capacity type'
          ' --on-demand, --spot, --reservation=$RESERVATION_ID) to continue'
          ' to use autoprovisioning (--enable-autoprovisioning).'
      )
      return node_selector_args, 1

    return_code, capacity_type_str = get_value_from_map(
        _CAPACITY_TYPE_CONFIG_KEY, cluster_config_map
    )
    if return_code != 0:
      return node_selector_args, return_code

    if capacity_type_str == CapacityType.RESERVATION.name:
      return_code, args.reservation = get_value_from_map(
          _RESERVATION_CONFIG_KEY, cluster_config_map
      )
      if return_code != 0:
        return node_selector_args, return_code
      return_code = verify_reservation_exists(args)
      if return_code > 0:
        xpk_print('Unable to verify reservation name saved in config map.')
        return node_selector_args, return_code

  # Check if reservation id is valid. Shared function with cluster creation.
  node_selector_args, return_code = (
      get_capacity_node_selectors_from_capacity_type(args, capacity_type_str)
  )
  if return_code != 0:
    xpk_print('Unable to get node selectors from capacity type.')
    return node_selector_args, return_code

  return node_selector_args, return_code


def workload_create(args) -> int:
  """Run jobset apply command for a file.

  Args:
    args: user provided arguments for running the command.

  Returns:
    0 if successful and 1 otherwise.
  """
  add_zone_and_project(args)

  set_cluster_command_code = set_cluster_command(args)
  if set_cluster_command_code != 0:
    xpk_exit(set_cluster_command_code)

  workload_exists = check_if_workload_exists(args)

  if workload_exists:
    xpk_print(
        f'{args.workload} already exists, XPK will not create this workload.'
        ' Please pick a new workload name'
    )
    xpk_exit(1)

  xpk_print('Starting workload create', flush=True)
  system, return_code = get_system_characteristics(args)

  if return_code > 0:
    xpk_print('Fetching system characteristics failed!')
    xpk_exit(return_code)

  if not check_if_workload_can_schedule(args, system):
    xpk_exit(1)

  xpk_print('Starting workload create', flush=True)

  metadata_configmap_name = f'{args.cluster}-{_CLUSTER_METADATA_CONFIGMAP}'
  cluster_config_map = get_cluster_configmap(args, metadata_configmap_name)
  cluster_xpk_version = None
  if cluster_config_map is None:
    xpk_print(
        f'Warning: Unable to find ConfigMap: {metadata_configmap_name} for the'
        ' cluster. We recommend to upgrade your cluster by running `xpk'
        ' cluster create`.'
    )
  else:
    cluster_xpk_version = cluster_config_map.get('xpk_version')
  if (
      cluster_xpk_version is not None
      and cluster_xpk_version != xpk_current_version
  ):
    xpk_print(
        'Warning: Cluster has been created using XPK version:'
        f' {cluster_config_map["xpk_version"]} but the XPK version you are'
        f' using to schedule workload is: {xpk_current_version}. Some features'
        ' might not be available for this cluster. We recommend to'
        ' upgrade/downgrade your XPK version or cluster by running `xpk'
        ' cluster create`.'
    )

  setup_docker_image_code, docker_image = setup_docker_image(args)
  if setup_docker_image_code != 0:
    xpk_exit(setup_docker_image_code)

  tensorboard_config = {}
  if _VERTEX_TENSORBOARD_FEATURE_FLAG and args.use_vertex_tensorboard:
    tensorboard_config = create_vertex_experiment(args)
    # exit if failed to create Experiment in Vertex AI
    if not tensorboard_config:
      xpk_exit(1)

  parse_env_config(args, tensorboard_config)

  autoprovisioning_args = ''
  autoprovisioning_enabled, return_code = is_autoprovisioning_enabled(
      args, system
  )
  if return_code != 0:
    xpk_exit(return_code)
  if autoprovisioning_enabled:
    # Determine NAP capacity type
    autoprovisioning_args, return_code = (
        get_autoprovisioning_node_selector_args(args)
    )
    if return_code != 0:
      xpk_exit(return_code)

  # Determine if we deploy a sidecar and if we deploy a container.
  debugging_dashboard_id = None
  resource_type = AcceleratorTypeToAcceleratorCharacteristics[
      system.accelerator_type
  ].resource_type
  if (
      system.accelerator_type == AcceleratorType['TPU']
      and args.deploy_stacktrace_sidecar
  ):
    xpk_print(
        'Sidecar container to display stack traces for TPU workloads will also'
        ' be deployed.'
    )
    container = get_main_and_sidecar_container(args, system, docker_image)
    # Get GKE debugging dashboard only when sidecar container is deployed for TPU workloads
    debugging_dashboard_id = get_gke_debugging_dashboard(args)
  else:
    container = get_main_container(args, system, docker_image, resource_type)

  # Create the workload file based on accelerator type or workload type.
  if system.accelerator_type == AcceleratorType['GPU']:
    yml_string = gpu_workload_create_yaml.format(
        args=args,
        container=container,
        docker_image=docker_image,
        command=args.command,
        accelerator_label=create_accelerator_label(
            system.accelerator_type, system
        ),
        machine_label=create_machine_label(system.accelerator_type, system),
        node_pool_name=f'{args.cluster}-np-0',
        chips_per_vm=system.chips_per_vm,
        autoprovisioning_args=autoprovisioning_args,
    )
  elif args.use_pathways:
    # Ensure the cluster and CPU nodepools were created with --enable-pathways
    all_node_pools = get_all_nodepools_programmatic(args)
    desired_pw_cpu_node_pools = {'cpu-user-np', 'cpu-rm-np', 'cpu-proxy-np'}
    if not desired_pw_cpu_node_pools.issubset(set(all_node_pools[0])):
      xpk_print(
          'Cluster needs to be created with --enable-pathways to run Pathways'
          ' workloads.'
      )
      xpk_exit(1)

    # Ensure device type is TPUs - currently Pathways supports TPUs only.
    if system.accelerator_type != AcceleratorType['TPU']:
      xpk_print('Currently, Pathways workloads can only be run on TPUs.')
      xpk_exit(1)

    yml_string = pw_workload_create_yaml.format(
        args=args,
        system=system,
        container=container,
        accelerator_label=create_accelerator_label(
            system.accelerator_type, system
        ),
        machine_label=create_machine_label(system.accelerator_type, system),
        pathways_rm_args=get_pathways_rm_args(args, system),
        pathways_worker_args=get_pathways_worker_args(args),
        pathways_proxy_args=get_pathways_proxy_args(args),
        resource_type=resource_type,
        local_queue_name=_LOCAL_QUEUE_NAME,
        autoprovisioning_args=autoprovisioning_args,
    )
  else:
    yml_string = workload_create_yaml.format(
        args=args,
        system=system,
        container=container,
        affinity=get_cpu_affinity(system.accelerator_type),
        accelerator_label=create_accelerator_label(
            system.accelerator_type, system
        ),
        machine_label=create_machine_label(system.accelerator_type, system),
        local_queue_name=_LOCAL_QUEUE_NAME,
        autoprovisioning_args=autoprovisioning_args,
    )
  tmp = write_temporary_file(yml_string)
  command = f'kubectl apply -f {str(tmp.file.name)}'
  return_code = run_command_with_updates(command, 'Creating Workload', args)

  if return_code != 0:
    xpk_print(f'Create Workload request returned ERROR {return_code}')
    xpk_exit(return_code)

  # Get GKE outlier dashboard for TPU
  outlier_dashboard_id = None
  if system.accelerator_type == AcceleratorType['TPU']:
    outlier_dashboard_id = get_gke_outlier_dashboard(args)

  if args.use_pathways:
    xpk_print(
        'Follow your Pathways workload here:'
        # pylint: disable=line-too-long
        f' https://console.cloud.google.com/kubernetes/job/{zone_to_region(args.zone)}/{args.cluster}/default/{args.workload}-main-0/details?project={args.project}'
    )
  else:
    xpk_print(
        'Follow your workload here:'
        # pylint: disable=line-too-long
        f' https://console.cloud.google.com/kubernetes/service/{zone_to_region(args.zone)}/{args.cluster}/default/{args.workload}/details?project={args.project}'
    )

  if outlier_dashboard_id is not None:
    xpk_print(
        'Check statistics and outlier mode of GKE metrics here:'
        # pylint: disable=line-too-long
        f' https://console.cloud.google.com/monitoring/dashboards/builder/{outlier_dashboard_id}?project={args.project}&f.rlabel.cluster_name.ClusterName={args.cluster}.'
        ' To view the metric data for your workload, select'
        f' {args.workload} from the JobName filter on the dashboard.'
    )

  if debugging_dashboard_id is not None:
    xpk_print(
        'Check stack traces collected in Cloud Logging here:'
        # pylint: disable=line-too-long
        f' https://console.cloud.google.com/monitoring/dashboards/builder/{debugging_dashboard_id}?project={args.project}&f.rlabel.cluster_name.ClusterName={args.cluster}.'
        ' To view the stack traces for your workload, select'
        f' {args.workload} from the JobName filter on the dashboard.'
    )

  xpk_exit(0)


def workload_delete(args) -> int:
  """Function around workload delete.

  Args:
    args: user provided arguments for running the command.

  Returns:
    0 if successful and 1 otherwise.
  """
  xpk_print('Starting Workload delete', flush=True)
  add_zone_and_project(args)
  set_cluster_command_code = set_cluster_command(args)
  if set_cluster_command_code != 0:
    xpk_exit(set_cluster_command_code)

  will_delete = True
  if not args.workload:
    xpk_print('Get the name of the workloads in the cluster.')
    return_code, return_value = get_workload_list(args)

    if return_code != 0:
      xpk_print(f'List Job request returned ERROR {return_code}')
      xpk_exit(return_code)
    # Skip the header
    workloads = [x.split(' ')[0] for x in return_value.splitlines()][1:]
    if workloads and not args.force:
      will_delete = get_user_input(
          f'Planning to delete {len(workloads)} workloads in the cluster'
          f' {args.cluster} including {workloads}. \nDo you wish to delete: y'
          ' (yes) / n (no):\n'
      )
  else:
    workloads = [args.workload]

  if not workloads:
    xpk_print(
        'There are no workloads to delete matching the filter in the cluster.'
    )
  elif not will_delete:
    xpk_print('Skipping delete command.')
  else:
    commands = []
    task_names = []
    for workload in workloads:
      args.workload = workload
      command = f'kubectl delete jobset {workload} -n default'
      task_name = f'WorkloadDelete-{workload}'
      commands.append(command)
      task_names.append(task_name)

    # Not batching deletion for single workload
    if len(workloads) == 1:
      return_code = run_command_with_updates(
          commands[0], 'Delete Workload', args
      )
    else:
      return_code = run_commands(
          commands, 'Delete Workload', task_names, batch=100
      )

    if return_code != 0:
      xpk_print(f'Delete Workload request returned ERROR {return_code}')
      xpk_exit(return_code)
  xpk_exit(0)


def workload_list_awk_command(filter_key) -> str:
  """Function returns the awk command needed from the filter specified.

  Args:
    filter_key: workload list filter to awk against

  Returns:
    awk command to use in filtering workload list.
  """

  return f" | awk -e 'NR == 1 || {filter_key} {{print $0}}'"


def determine_workload_list_filter_by_status(args) -> str:
  """Function to create the filtered view of workload list.

  Args:
    args: user provided arguments for running the command.

  Returns:
    the argument needed to filter by status of jobs in workload list.
  """
  # Argument positions related to columns created by workload list command.
  status_arg = '$7'
  running_vms_arg = '$5'
  status_verbose_arg = '$9'
  if args.filter_by_status == 'EVERYTHING':
    return ''
  elif args.filter_by_status == 'RUNNING':
    # Running includes the status Admitted or Evicted, and when the number of
    # vms running is > 0.
    return workload_list_awk_command(
        f'({status_arg} ~ "Admitted|Evicted" && {running_vms_arg} ~ /^[0-9]+$/'
        f' && {running_vms_arg} > 0)'
    )
  elif args.filter_by_status == 'QUEUED':
    # Queued includes the status Admitted or Evicted, and when the number of
    # vms running is 0.
    return workload_list_awk_command(
        f'({status_arg} ~ "Admitted|Evicted|QuotaReserved" &&'
        f' ({running_vms_arg} ~ "<none>" || {running_vms_arg} == 0))'
    )
  elif args.filter_by_status == 'FINISHED':
    return workload_list_awk_command(f'{status_arg} == "Finished"')
  elif args.filter_by_status == 'FAILED':
    # Failed includes the status Finished, and when the verbose reason is failed.
    return workload_list_awk_command(
        f'({status_arg} == "Finished" && {status_verbose_arg} ~ "failed")'
    )
  elif args.filter_by_status == 'SUCCESSFUL':
    # Failed includes the status Finished, and when the verbose reason is finished/success.
    return workload_list_awk_command(
        f'({status_arg} == "Finished" && {status_verbose_arg} ~ "finished")'
    )
  raise RuntimeError(f'Can not find filter type: {args.filter_by_status}')


def determine_workload_list_filter_by_job(args) -> str:
  """Function to filter view of workload list based on job name.

  Args:
    args: user provided arguments for running the command.

  Returns:
    the argument needed to filter job names from workload list
  """
  # Argument positions related to columns created by workload list command.
  if not args.filter_by_job:
    return ''
  else:
    job_name_arg = '$1'
    return workload_list_awk_command(f'{job_name_arg} ~ "{args.filter_by_job}"')


def get_workload_list(args) -> tuple[int, str]:
  """Function to get the list of the workloads in the cluster.

  Args:
    args: user provided arguments for running the command.

  Returns:
    return_code: 0 if successful and 1 otherwise.
    return_value: workloads in the cluster matching the criteria.
  """
  columns = {
      'Jobset Name': '.metadata.ownerReferences[0].name',
      'Created Time': '.metadata.creationTimestamp',
      'Priority': '.spec.priorityClassName',
      'TPU VMs Needed': '.spec.podSets[0].count',
      'TPU VMs Running/Ran': '.status.admission.podSetAssignments[-1].count',
      'TPU VMs Done': '.status.reclaimablePods[0].count',
      'Status': '.status.conditions[-1].type',
      'Status Message': '.status.conditions[-1].message',
      'Status Time': '.status.conditions[-1].lastTransitionTime',
  }
  s = ','.join([key + ':' + value for key, value in columns.items()])

  workload_list_filter_status_cmd = determine_workload_list_filter_by_status(
      args
  )
  workload_list_filter_job_cmd = determine_workload_list_filter_by_job(args)
  command = (
      f'kubectl get workloads -o=custom-columns="{s}" '
      f'{workload_list_filter_status_cmd} {workload_list_filter_job_cmd}'
  )

  return_code, return_value = run_command_for_value(
      command,
      f'List Jobs with filter-by-status={args.filter_by_status}'
      f' with filter-by-jobs={args.filter_by_job}',
      args,
  )

  return return_code, return_value


def wait_for_job_completion(args) -> int:
  """Function to wait for job completion.

  Args:
    args: user provided arguments for running the command.

  Returns:
    return_code: 0 if successful, 124 if timeout, 125 if unsuccessful job, 1 otherwise
  """
  # Check that the workload exists
  args.workload = args.wait_for_job_completion
  workload_exists = check_if_workload_exists(args)
  if not workload_exists:
    xpk_print(f'Workload named {args.workload} does not exist.')
    return 1

  # Get the full workload name
  get_workload_name_cmd = f'kubectl get workloads | grep jobset-{args.workload}'
  return_code, return_value = run_command_for_value(
      get_workload_name_cmd, 'Get full workload name', args
  )
  if return_code != 0:
    xpk_print(f'Get full workload name request returned ERROR {return_code}')
    return return_code
  full_workload_name = return_value.split(' ')[0]

  # Call kubectl wait on the workload using the full workload name
  timeout_val = args.timeout if args.timeout is not None else -1
  timeout_msg = (
      f'{timeout_val}s' if timeout_val != -1 else 'max timeout (1 week)'
  )
  wait_cmd = (
      "kubectl  wait --for jsonpath='.status.conditions[-1].type'=Finished"
      f' workload {full_workload_name} --timeout={timeout_val}s'
  )
  return_code, return_value = run_command_for_value(
      wait_cmd,
      f'Wait for workload to finish with timeout of {timeout_msg}',
      args,
      print_timer=True,
  )
  if return_code != 0:
    if 'timed out' in return_value:
      xpk_print(
          f'Timed out waiting for your workload after {timeout_msg}, see your'
          ' workload here:'
          # pylint: disable=line-too-long
          f' https://console.cloud.google.com/kubernetes/service/{zone_to_region(args.zone)}/{args.cluster}/default/{args.workload}/details?project={args.project}'
      )
      return 124
    else:
      xpk_print(f'{return_value}')
      xpk_print(f'Wait for workload returned ERROR {return_code}')
      return return_code
  xpk_print(
      'Finished waiting for your workload, see your workload here:'
      # pylint: disable=line-too-long
      f' https://console.cloud.google.com/kubernetes/service/{zone_to_region(args.zone)}/{args.cluster}/default/{args.workload}/details?project={args.project}'
  )
  status_cmd = (
      f'kubectl get jobset {args.workload} -o'
      " jsonpath='{.status.conditions[-1].type}'"
  )
  return_code, return_value = run_command_for_value(
      status_cmd, 'Get jobset status', args
  )
  if return_code != 0:
    xpk_print(f'Get workload status request returned ERROR {return_code}')
    return return_code
  xpk_print(f'Your workload finished with status: {return_value}')
  if return_value != 'Completed':
    xpk_print('Your workload did not complete successfully')
    return 125
  return 0


def workload_list(args) -> int:
  """Function around workload list.

  Args:
    args: user provided arguments for running the command.

  Returns:
    0 if successful and 1 otherwise.
  """
  xpk_print(args)

  xpk_print('Starting workload list', flush=True)
  add_zone_and_project(args)
  set_cluster_command_code = set_cluster_command(args)
  if set_cluster_command_code != 0:
    xpk_exit(set_cluster_command_code)

  if args.wait_for_job_completion:
    return_code = wait_for_job_completion(args)
    if return_code != 0:
      xpk_print(f'Wait for job completion returned ERROR {return_code}')
      xpk_exit(return_code)
    args.filter_by_job = args.wait_for_job_completion

  return_code, return_value = get_workload_list(args)

  if return_code != 0:
    xpk_print(f'List Job request returned ERROR {return_code}')
    xpk_exit(return_code)
  xpk_print(f'Workload List Output:\n{return_value}')
  xpk_exit(0)


def inspector_run_command_helper(
    args, command, command_description, file
) -> int:
  """Runs a command for xpk inspector, and build the output file.

  Args:
    args: user provided arguments for running the command.
    command: the cli command to run.
    command_description: a brief description of the command run.
    file: file to add command output to.

  Returns:
    0 if successful and 1 otherwise.
  """
  prefix = f'Command: {command}\nCommand Description: {command_description}\n'
  postfix = '========================================================'
  return_code, command_output = run_command_for_value(
      command, f'{command_description}', args
  )

  if return_code != 0:
    xpk_print(
        f'{command} returned ERROR {return_code} with output: {command_output}'
    )
    return 1

  inspector_command_output = f'{prefix} \n{command_output} \n{postfix} \n'
  append_temporary_file(inspector_command_output, file)

  if args.print_to_terminal:
    xpk_print(inspector_command_output)
  return 0


def inspector_run_workload_list_helper(args, command_description, file) -> int:
  """Runs a workload list command for xpk inspector, and build the output file.

  Args:
    args: user provided arguments for running the command.
    command_description: a brief description of the command run.
    file: file to add command output to.

  Returns:
    0 if successful and 1 otherwise.
  """
  prefix = f'Command Description: {command_description}\n'
  postfix = '========================================================'
  return_code, command_output = get_workload_list(args)
  if return_code != 0:
    xpk_exit(return_code)
  inspector_command_output = f'{prefix} \n{command_output} \n{postfix} \n'
  append_temporary_file(inspector_command_output, file)
  if args.print_to_terminal:
    xpk_print(inspector_command_output)
  return 0


def inspector_output_link_helper(args, link, link_description, file) -> int:
  """Outputs a link for xpk inspector to the output file.

  Args:
    args: user provided arguments for.
    link: link to output.
    link_description: describes what the link is for.
    file: file to add command output to.

  Returns:
    0 if successful and 1 otherwise.
  """
  inspector_link = (
      f'Link Description: {link_description}\n'
      f'Link: {link}\n'
      '========================================================'
  )
  append_temporary_file(inspector_link, file)
  if args.print_to_terminal:
    xpk_print(inspector_link)
  return 0


def inspector(args) -> int:
  """Function around inspector which investigates failures in the kueue.

  Args:
    args: user provided arguments for running the command.

  Returns:
    0 if successful and 1 otherwise.
  """
  # Future Improvements for inspector:
  # 2. List what is next in Queue.
  # 3. Split inspector into different subcommands to parse info easier.

  final_return_code = 0
  xpk_print(args)

  add_zone_and_project(args)
  set_cluster_command_code = set_cluster_command(args)
  if set_cluster_command_code != 0:
    xpk_exit(set_cluster_command_code)

  inspector_file = write_temporary_file(
      '==================\nXPK inspector OUTPUT:\n==================\n'
  )
  command_and_descriptions = [
      ('gcloud version', 'Local Setup: gcloud version'),
      (
          (
              'gcloud config get project; gcloud config get compute/zone;'
              ' gcloud config get compute/region'
          ),
          'Local Setup: Project / Zone / Region',
      ),
      (
          (
              'gcloud beta container clusters list --project'
              f' {args.project} --region {zone_to_region(args.zone)} | grep -e'
              f' NAME -e {args.cluster}'
          ),
          'GKE: Cluster Details',
      ),
      (
          (
              'kubectl get configmap'
              f' {args.cluster}-{_CLUSTER_METADATA_CONFIGMAP} -o yaml'
          ),
          'GKE: Cluster Metadata ConfigMap Details',
      ),
      (
          (
              'kubectl get configmap'
              f' {args.cluster}-{_CLUSTER_RESOURCES_CONFIGMAP} -o yaml'
          ),
          'GKE: Cluster Resources ConfigMap Details',
      ),
      (
          (
              f'gcloud beta container node-pools list --cluster {args.cluster} '
              f' --project={args.project} --region={zone_to_region(args.zone)}'
          ),
          'GKE: Node pool Details',
      ),
      (
          (
              "kubectl get node -o custom-columns='NODE_NAME:metadata.name,"
              ' READY_STATUS:.status.conditions[?(@.type=="Ready")].status,'
              " NODEPOOL:metadata.labels.cloud\\.google\\.com/gke-nodepool'"
          ),
          'Kubectl: All Nodes',
      ),
      (
          (
              'kubectl get node -o'
              " custom-columns=':metadata.labels.cloud\\.google\\.com/gke-nodepool'"
              ' | sort | uniq -c'
          ),
          'Kubectl: Number of Nodes per Node Pool',
      ),
      (
          (
              "kubectl get node -o custom-columns='NODE_NAME:metadata.name,"
              ' READY_STATUS:.status.conditions[?(@.type=="Ready")].status,'
              " NODEPOOL:metadata.labels.cloud\\.google\\.com/gke-nodepool' |"
              " grep -w True | awk {'print $3'} | sort | uniq -c"
          ),
          'Kubectl: Healthy Node Count Per Node Pool',
      ),
      (
          f'kubectl describe ClusterQueue {_CLUSTER_QUEUE_NAME}',
          'Kueue: ClusterQueue Details',
      ),
      (
          f'kubectl describe LocalQueue {_LOCAL_QUEUE_NAME}',
          'Kueue: LocalQueue Details',
      ),
      ('kubectl describe ResourceFlavor', 'Kueue: ResourceFlavor Details'),
      (
          (
              'kubectl describe Deployment kueue-controller-manager -n'
              ' kueue-system'
          ),
          'Kueue: Kueue Deployment Details',
      ),
      (
          (
              'kubectl describe Deployment jobset-controller-manager -n'
              ' jobset-system'
          ),
          'Jobset: Deployment Details',
      ),
      (
          (
              'kubectl logs deployment/kueue-controller-manager -n kueue-system'
              ' --tail=100 --prefix=True'
          ),
          'Kueue Manager Logs',
      ),
      (
          (
              'kubectl logs deployment/jobset-controller-manager -n'
              ' jobset-system --tail=100 --prefix=True'
          ),
          'Jobset Manager Logs',
      ),
  ]

  for command, description in command_and_descriptions:
    return_code = inspector_run_command_helper(
        args, command, description, inspector_file
    )
    if return_code != 0:
      final_return_code = return_code
      xpk_print(
          f'inspector failed in command: {command} description:'
          f' {description} return code: {return_code}'
      )

  # Workload list views:
  filter_by_statuses = ['EVERYTHING', 'QUEUED', 'RUNNING']
  for filter_by_status in filter_by_statuses:
    args.filter_by_job = None
    args.filter_by_status = filter_by_status
    command_description = (
        f'xpk workload list --filter-by-status={args.filter_by_status}'
        f' --filter-by-job={args.filter_by_job} --project={args.project} --zone={args.zone}'
        f' --cluster={args.cluster}'
    )
    return_code = inspector_run_workload_list_helper(
        args, command_description, inspector_file
    )
    if return_code != 0:
      final_return_code = return_code
      xpk_print(
          f'inspector failed in description: {command_description} return code:'
          f' {return_code}'
      )

  # If a workload argument is provided, list out workload specific details.
  if args.workload:
    xpk_print(args.workload)
    args.filter_by_job = args.workload
    args.filter_by_status = 'EVERYTHING'
    command_description = (
        f'xpk workload list --filter-by-status={args.filter_by_status}'
        f' --filter-by-job={args.filter_by_job} --project={args.project} --zone={args.zone}'
        f' --cluster={args.cluster}'
    )
    return_code = inspector_run_workload_list_helper(
        args, command_description, inspector_file
    )
    if return_code != 0:
      final_return_code = return_code
      xpk_print(
          f'inspector failed in description: {command_description} return code:'
          f' {return_code}'
      )

    command = f'kubectl describe jobsets {args.workload}'
    command_description = f'Jobset config for {args.workload}'
    return_code = inspector_run_command_helper(
        args, command, command_description, inspector_file
    )
    if return_code != 0:
      final_return_code = return_code
      xpk_print(
          f'inspector failed in command: {command} description:'
          f' {command_description} return code: {return_code}'
      )

    command = f'kubectl describe workloads jobset-{args.workload}'
    command_description = f'Workload config for {args.workload}'
    return_code = inspector_run_command_helper(
        args, command, command_description, inspector_file
    )
    if return_code != 0:
      final_return_code = return_code
      xpk_print(
          f'inspector failed in command: {command} description:'
          f' {command_description} return code: {return_code}'
      )

  # Cloud Console Links:
  workload_links = []
  if args.workload:
    workload_links = [(
        f'Cloud Console for the workload {args.workload}',
        # pylint: disable=line-too-long
        f'https://console.cloud.google.com/kubernetes/service/{zone_to_region(args.zone)}/{args.cluster}/default/{args.workload}/details?project={args.project}',
    )]

  links = [
      (
          'Cloud Console for the GKE Cluster',
          # pylint: disable=line-too-long
          f'https://console.cloud.google.com/kubernetes/clusters/details/{zone_to_region(args.zone)}/{args.cluster}/details?project={args.project}',
      ),
      (
          'Cloud Console for all workloads in GKE Cluster',
          # pylint: disable=line-too-long
          f'https://console.cloud.google.com/kubernetes/workload/overview?project={args.project}&pageState=((gke%2F{zone_to_region(args.zone)}%2F{args.cluster}))',
      ),
      (
          'Cloud Console for IAM Permissions',
          f'https://console.cloud.google.com/iam-admin/iam?project={args.project}',
      ),
      (
          'Cloud Console for Quotas',
          f'https://console.cloud.google.com/iam-admin/quotas?project={args.project}',
      ),
  ]
  links.extend(workload_links)

  for description, workload_link in links:
    return_code = inspector_output_link_helper(
        args, workload_link, description, inspector_file
    )
    if return_code != 0:
      final_return_code = return_code
      xpk_print(
          f'inspector failed in link: {workload_link} description:'
          f' {description} return code: {return_code}'
      )

  # Summarize inspector:
  xpk_print(f'Find xpk inspector output file: {inspector_file.name}')

  if final_return_code != 0:
    xpk_print(
        'Something was unable to run in xpk inspector, please look through the'
        ' output as it may clue to the failure reason. Return Code:'
        f' {final_return_code}'
    )
  xpk_exit(final_return_code)


def add_shared_arguments(custom_parser):
  """Add shared arguments to the parser.

  Args:
    custom_parser: parser to add shared arguments to.
  """
  custom_parser.add_argument(
      '--project',
      type=str,
      default=None,
      help='GCE project name, defaults to "gcloud config project."',
  )
  custom_parser.add_argument(
      '--zone',
      type=str,
      default=None,
      help=(
          'GCE zone, e.g. us-central2-b, defaults to "gcloud config '
          'compute/zone." Only one of --zone or --region is allowed in a '
          'command.'
      ),
  )
  custom_parser.add_argument(
      '--dry-run',
      type=bool,
      action=argparse.BooleanOptionalAction,
      default=False,
      help=(
          'If given `--dry-run`, xpk will print the commands it wants to run'
          ' but not run them. This is imperfect in cases where xpk might'
          ' branch based on the output of commands'
      ),
  )


############### Define flags ###############
# Create top level parser for xpk command.
parser = argparse.ArgumentParser(description='xpk command', prog='xpk')

xpk_subcommands = parser.add_subparsers(
    title='xpk subcommands', dest='xpk_subcommands', help='Top level commands'
)
parser.set_defaults(func=default_subcommand_function)


def workload_name_type(value, pat=re.compile(r'[a-z]([-a-z0-9]*[a-z0-9])?')):
  """Validate that the workload name matches the expected pattern."""
  match = pat.fullmatch(value)
  if not match or len(match.group(0)) > 40:
    raise argparse.ArgumentTypeError(
        'Workload name must be less than 40 characters and match the pattern'
        f' `{pat.pattern}`'
        f' Name is currently {value}'
    )
  return value


def directory_path_type(value):
  if not os.path.isdir(value):
    raise argparse.ArgumentTypeError(
        f'Directory path is invalid. User provided path was {value}'
    )
  return value


#### "cluster" command parser. ####
cluster_parser = xpk_subcommands.add_parser(
    'cluster',
    help='Commands around creating, deleting, and viewing clusters.',
)
cluster_parser.set_defaults(func=default_subcommand_function)
cluster_subcommands = cluster_parser.add_subparsers(
    title='cluster subcommands',
    dest='xpk_cluster_subcommands',
    help=(
        'These are commands related to cluster management. Look at help for'
        ' specific subcommands for more details.'
    ),
)

### "cluster create" command parser ###
cluster_create_parser = cluster_subcommands.add_parser(
    'create', help='Create cloud clusters.'
)
cluster_create_required_arguments = cluster_create_parser.add_argument_group(
    'Required Arguments',
    'Arguments required for cluster create.',
)
cluster_create_optional_arguments = cluster_create_parser.add_argument_group(
    'Optional Arguments', 'Arguments optional for cluster create.'
)
cluster_create_tensorboard_arguments = cluster_create_parser.add_argument_group(
    'Optional Vertex AI Tensorboard Arguments',
    'Arguments for creating Vertex AI Tensorboard in cluster create.',
)
cluster_create_capacity_arguments = cluster_create_parser.add_argument_group(
    'Capacity Arguments', 'Arguments related to capacity for cluster create.'
)

### Required arguments.
cluster_create_required_arguments.add_argument(
    '--cluster',
    type=str,
    default=None,
    help=(
        'The name of the cluster. Will be used as the prefix for internal'
        ' objects in the cluster.'
    ),
    required=True,
)

cluster_device_group = (
    cluster_create_required_arguments.add_mutually_exclusive_group(
        required=True
    )
)

cluster_device_group.add_argument(
    '--tpu-type',
    type=str,
    default=None,
    help='The tpu type to use, v5litepod-16, etc.',
)
cluster_device_group.add_argument(
    '--device-type',
    type=str,
    default=None,
    help=(
        'The device type to use (can be tpu or gpu or cpu), v5litepod-16,'
        ' h100-80gb-8, n2-standard-32-4 etc.'
    ),
)


# Capacity Arguments
cluster_create_capacity_arguments.add_argument(
    '--on-demand',
    action='store_true',
    help=(
        'Sets node pool creation to use on-demand resources. '
        ' See `--reservation` or `--spot` for other capacity types.'
    ),
)
cluster_create_capacity_arguments.add_argument(
    '--reservation',
    type=str,
    help=(
        'The reservation to be used for acquiring resources in the'
        ' cluster. This will attempt to find the provided reservation.'
        ' See `--spot` or `--on-demand` for other capacity types.'
    ),
)
cluster_create_capacity_arguments.add_argument(
    '--spot',
    action='store_true',
    help=(
        'Sets node pool creation to use spot resources.'
        ' See `--reservation` or `--on-demand` for other capacity types.'
    ),
)

### Optional Arguments
cluster_create_optional_arguments.add_argument(
    '--host-maintenance-interval',
    type=str,
    choices=['AS_NEEDED', 'PERIODIC'],
    default='AS_NEEDED',
    help='The maintenance policy of the cluster and respective clusters.',
)
cluster_create_optional_arguments.add_argument(
    '--gke-version',
    type=str,
    help=(
        'The GKE version of the cluster and respective clusters. The'
        ' default is'
        ' determined dynamically based on RAPID channel recommended version.'
    ),
)
cluster_create_optional_arguments.add_argument(
    '--num-slices',
    type=int,
    default=1,
    help='The number of slices to run the job on, defaults to 1.',
    required=False,
)
cluster_create_optional_arguments.add_argument(
    '--num-nodes',
    type=int,
    default=2,
    help='The number of nodes for a cluster, defaults to 2.',
    required=False,
)
cluster_create_optional_arguments.add_argument(
    '--enable-pathways',
    action='store_true',
    help='Enable cluster to accept Pathways workloads.',
)
cluster_create_optional_arguments.add_argument(
    '--pathways-gce-machine-type',
    type=str,
    default='n1-standard-32',
    help='The CPU type for Pathways CPU nodepools',
)
cluster_create_optional_arguments.add_argument(
    '--default-pool-cpu-machine-type',
    type=str,
    default='e2-standard-16',
    help=(
        'Set the machine type within the default cpu node pool. For'
        ' regional clusters, all zones must support the machine type.'
    ),
)
cluster_create_optional_arguments.add_argument(
    '--default-pool-cpu-num-nodes',
    type=int,
    default=6,
    help=(
        'Set the number of nodes within the default cpu node pool. This is'
        ' set to 6 by default. Autoscaling is enabled to scale this value over'
        ' time.'
    ),
)
cluster_create_optional_arguments.add_argument(
    '--cluster-cpu-machine-type',
    type=str,
    default='',
    help=(
        'Getting deprecated soon! Please use --default-pool-cpu-machine-type'
        'instead, to denote the machine type of the default cpu node pool. Set'
        ' the machine type of other cpu nodepools using --device-type.'
    ),
)
cluster_create_optional_arguments.add_argument(
    '--custom-cluster-arguments',
    type=str,
    default='',
    help=(
        'Users can add their own arguments to customize their cluster create'
        ' command. Do note, these will not override already used cluster'
        ' creation arguments.'
        " e.g. --custom-cluster-arguments='--network=mtu9k --subnetwork=mtu9k'"
    ),
)
cluster_create_optional_arguments.add_argument(
    '--custom-tpu-nodepool-arguments',
    type=str,
    default='',
    help=(
        'Users can add their own arguments to customize their tpu node pool'
        ' create command. Do note, these will not override already used node'
        ' pool creation arguments. e.g.'
        ' --custom-tpu-nodepool-arguments="--enable-ip-alias"'
    ),
)
cluster_create_optional_arguments.add_argument(
    '--custom-nodepool-arguments',
    type=str,
    default='',
    help=(
        'Users can add their own arguments to customize their node pool '
        ' create command. Do note, these will not override already used node'
        ' pool creation arguments. e.g.'
        ' --custom-nodepool-arguments="--disk-size=300"'
    ),
)
cluster_create_optional_arguments.add_argument(
    '--force',
    action='store_true',
    help=(
        'Forces node pool creation and delete commands to run without'
        ' additional approval.'
    ),
)

cluster_create_tensorboard_arguments.add_argument(
    '--create-vertex-tensorboard',
    action='store_true',
    help='Set this flag to create a Tensorboard instance in Vertex AI.',
)
cluster_create_tensorboard_arguments.add_argument(
    '--tensorboard-region',
    type=str,
    default='us-central1',
    help=(
        'The region to create Vertex Tensorboard instance in. Visit'
        ' https://cloud.google.com/vertex-ai/docs/general/locations#available-regions'
        ' to view regions supported by Vertex AI. By default, Tensorboard'
        ' instance will be created in us-central1.'
    ),
)
cluster_create_tensorboard_arguments.add_argument(
    '--tensorboard-name',
    type=str,
    required=False,
    help=(
        'The name of Vertex Tensorboard instance to create. '
        'If not specified, a Tensorboard instance with the name '
        f'<cluster>-{_DEFAULT_VERTEX_TENSORBOARD_NAME} will be created.'
    ),
)

cluster_create_autoprovisioning_arguments = (
    cluster_create_parser.add_argument_group(
        'Optional Autoprovisioning Arguments',
        'Arguments optional for enabling autoprovisioning.',
    )
)

cluster_create_autoprovisioning_arguments.add_argument(
    '--enable-autoprovisioning',
    action='store_true',
    help='Enable GKE features for autoprovisioning node pools in GKE clusters.',
)

cluster_create_autoprovisioning_arguments.add_argument(
    '--autoprovisioning-min-chips',
    type=int,
    help=(
        'Optionally set the minimum autoprovisioning accelerator resources in'
        ' units of chips.By default, autoprovisioning will use the number of'
        ' resources in the cluster as the minimum, and maximum.'
    ),
)

cluster_create_autoprovisioning_arguments.add_argument(
    '--autoprovisioning-max-chips',
    type=int,
    help=(
        'Optionally set the maximum autoprovisioning accelerator resources in'
        ' units of chips.By default, autoprovisioning will use the number of'
        ' resources in the cluster as the minimum, and maximum.'
    ),
)

add_shared_arguments(cluster_create_optional_arguments)

cluster_create_parser.set_defaults(func=cluster_create)

### "cluster delete" command parser ###
cluster_delete_parser = cluster_subcommands.add_parser(
    'delete',
    help='Delete cloud clusters.',
)
cluster_delete_required_arguments = cluster_delete_parser.add_argument_group(
    'Required Arguments',
    'Arguments required for cluster delete.',
)
cluster_delete_optional_arguments = cluster_delete_parser.add_argument_group(
    'Optional Arguments', 'Arguments optional for cluster delete.'
)

### Required arguments
cluster_delete_required_arguments.add_argument(
    '--cluster',
    type=str,
    default=None,
    help='The name of the cluster to be deleted.',
    required=True,
)

### Optional Arguments
add_shared_arguments(cluster_delete_optional_arguments)
cluster_delete_parser.set_defaults(func=cluster_delete)

### "cluster cacheimage" command parser ###
cluster_cacheimage_parser = cluster_subcommands.add_parser(
    'cacheimage',
    help='Cache image.',
)
cluster_cacheimage_required_arguments = (
    cluster_cacheimage_parser.add_argument_group(
        'Required Arguments',
        'Arguments required for cluster cacheimage.',
    )
)
cluster_cacheimage_optional_arguments = (
    cluster_cacheimage_parser.add_argument_group(
        'Optional Arguments', 'Arguments optional for cluster cacheimage.'
    )
)
cluster_cacheimage_group = (
    cluster_cacheimage_parser.add_mutually_exclusive_group(required=True)
)

### Device Type Argument
cluster_cacheimage_group.add_argument(
    '--tpu-type',
    type=str,
    default=None,
    help='The tpu type to cache images on, v5litepod-16, etc.',
)
cluster_cacheimage_group.add_argument(
    '--device-type',
    type=str,
    default=None,
    help=(
        'The device type to cache images on (can be tpu or gpu), v5litepod-16,'
        ' h100-80gb-8, etc.'
    ),
)

### Required arguments
cluster_cacheimage_required_arguments.add_argument(
    '--cluster',
    type=str,
    default=None,
    help='The name of the cluster to cache the image.',
    required=True,
)
cluster_cacheimage_required_arguments.add_argument(
    '--docker-image',
    type=str,
    default=None,
    help='The docker-image to cache.',
    required=True,
)

### Optional Arguments
add_shared_arguments(cluster_cacheimage_optional_arguments)
cluster_cacheimage_optional_arguments.add_argument(
    '--cache-key',
    type=str,
    default='containerimage',
    help='The key to cache the docker image under.',
    required=False,
)
cluster_cacheimage_parser.set_defaults(func=cluster_cacheimage)

### "cluster describe" command parser ###
cluster_describe_parser = cluster_subcommands.add_parser(
    'describe',
    help='Describe a cluster.',
)
cluster_describe_required_arguments = (
    cluster_describe_parser.add_argument_group(
        'Required Arguments',
        'Arguments required for cluster describe.',
    )
)
cluster_describe_optional_arguments = (
    cluster_describe_parser.add_argument_group(
        'Optional Arguments', 'Arguments optional for cluster describe.'
    )
)

### Required arguments
cluster_describe_required_arguments.add_argument(
    '--cluster',
    type=str,
    default=None,
    help='The name of the cluster to be describe.',
    required=True,
)
### Optional Arguments
add_shared_arguments(cluster_describe_optional_arguments)


cluster_describe_parser.set_defaults(func=cluster_describe)

# "cluster list" command parser.
cluster_list_parser = cluster_subcommands.add_parser(
    'list', help='List cloud clusters.'
)
cluster_list_optional_arguments = cluster_list_parser.add_argument_group(
    'Optional Arguments', 'Arguments optional for cluster list.'
)
### Optional Arguments
add_shared_arguments(cluster_list_optional_arguments)


cluster_list_parser.set_defaults(func=cluster_list)

#### "workload" command parser. ####
workload_parser = xpk_subcommands.add_parser(
    'workload', help='commands around workload management'
)

workload_parser.set_defaults(func=default_subcommand_function)
workload_subcommands = workload_parser.add_subparsers(
    title='workload subcommands',
    dest='xpk_workload_subcommands',
    help='`create`, `list` and `delete` workloads on clusters',
)

# "workload create" command parser.
workload_create_parser = workload_subcommands.add_parser(
    'create', help='Create a new job.'
)
workload_create_parser_required_arguments = (
    workload_create_parser.add_argument_group(
        'Workload Built-in Arguments',
        'Configure xpk to create a Workload for you.',
    )
)
workload_create_parser_optional_arguments = (
    workload_create_parser.add_argument_group(
        'Optional Arguments', 'Arguments optional for `workload create`.'
    )
)
workload_base_docker_image_arguments = workload_create_parser.add_argument_group(
    'Base Docker Image Arguments',
    'User supplies a base image or by default the image is set by xpk.'
    ' Xpk will add the `script_dir` to the base image creating an anonymous'
    ' docker image. These arguments are exclusive to `--docker-image`.',
)
workload_docker_image_arguments = workload_create_parser.add_argument_group(
    'Docker Image Arguments',
    '`--base-docker-image` is used by default. Set this argument if the'
    ' user wants the docker image to be used directly by the xpk workload.',
)
workload_create_autoprovisioning_arguments = (
    workload_create_parser.add_argument_group(
        'Optional Autoprovisioning Arguments',
        'Arguments for configuring autoprovisioning.',
    )
)
workload_pathways_workload_arguments = workload_create_parser.add_argument_group(
    'Pathways Image Arguments',
    'If --use-pathways is provided, user wants to set up a'
    'Pathways workload on xpk.',
)
workload_vertex_tensorboard_arguments = (
    workload_create_parser.add_argument_group(
        'Vertex Tensorboard Arguments',
        'Arguments for creating Vertex AI Experiment in workload create.',
    )
)

### "workload create" Required arguments
workload_create_parser_required_arguments.add_argument(
    '--workload',
    type=workload_name_type,
    default=None,
    help='The name of the workload to run.',
    required=True,
)
workload_create_parser_required_arguments.add_argument(
    '--command',
    type=str,
    default=None,
    help=(
        'Main command to run on each VM. This script runs within the docker '
        'container. Typically this looks like "--command=\'python3 train.py\'" '
        'but if your docker container is missing the dependencies, it might '
        'look more like "--command=\'bash setup.sh && python3 train.py\'".'
    ),
    required=True,
)
workload_create_parser_required_arguments.add_argument(
    '--cluster',
    type=str,
    default=None,
    help='The name of the cluster to run the job on.',
    required=True,
)

workload_device_group = (
    workload_create_parser_required_arguments.add_mutually_exclusive_group(
        required=True
    )
)

workload_device_group.add_argument(
    '--tpu-type',
    type=str,
    default=None,
    help='The tpu type to use, v5litepod-16, etc.',
)
workload_device_group.add_argument(
    '--device-type',
    type=str,
    default=None,
    help=(
        'The device type to use (can be tpu or gpu or cpu), v5litepod-16,'
        ' h100-80gb-8, n2-standard-32-4 etc.'
    ),
)

### "workload create" Optional Arguments
add_shared_arguments(workload_create_parser_optional_arguments)

workload_create_parser_optional_arguments.add_argument(
    '--docker-name',
    type=str,
    default='jax-tpu',
    help=(
        'The name of the docker-image to use, default and typically `jax-tpu`.'
    ),
)
workload_docker_image_arguments.add_argument(
    '--docker-image',
    type=str,
    help=(
        'The version of the docker-image to use. By default, '
        ' `--base-docker-image` is used. Set this argument if the user wants'
        ' the docker image to be used directly by the xpk workload.'
        ' a custom docker image it is typically addressed as'
        ' gcr.io/${PROJECT}/${NAME}:latest. This docker image will be used'
        ' directly by the xpk workload.'
    ),
)
workload_base_docker_image_arguments.add_argument(
    '--base-docker-image',
    type=str,
    default=default_docker_image,
    help=(
        f'The base docker-image to use, default {default_docker_image}. If'
        ' using a custom docker image it is typically addressed as'
        ' gcr.io/${PROJECT}/${NAME}:latest. This docker image will be used'
        ' as a base image by default and the `--script-dir` by default will be'
        ' added to the image.'
    ),
)
workload_base_docker_image_arguments.add_argument(
    '--script-dir',
    type=directory_path_type,
    default=default_script_dir,
    help=(
        'The local location of the directory to copy to the docker image and'
        ' run the main command from. Defaults to current working directory.'
    ),
)
workload_create_parser_optional_arguments.add_argument(
    '--num-slices',
    type=int,
    default=1,
    help='The number of slices to use, default=1.',
)
workload_create_parser_optional_arguments.add_argument(
    '--num-nodes',
    type=int,
    default=1,
    help='The number of nodes to use, default=1.',
)
workload_env_arguments = (
    workload_create_parser_optional_arguments.add_mutually_exclusive_group()
)
workload_env_arguments.add_argument(
    '--env-file',
    type=str,
    default=None,
    help=(
        'Environment file to be applied to the container.  This file should '
        'use the syntax <variable>=value (which sets the variable to the given '
        'value) or <variable> (which takes the value from the local '
        'environment), and # for comments.'
    ),
)
workload_env_arguments.add_argument(
    '--env',
    action='append',
    type=str,
    help=(
        'Environment variable to set in the container environment. '
        'The format is <variable>=value'
    ),
)
workload_create_parser_optional_arguments.add_argument(
    '--priority',
    type=str,
    default='medium',
    choices=['very-low', 'low', 'medium', 'high', 'very-high'],
    help=(
        'A priority, one of `very-low`, `low`, `medium`, `high` or `very-high`.'
        ' Defaults to `medium`.'
    ),
)
workload_create_parser_optional_arguments.add_argument(
    '--scheduler',
    type=str,
    default='default-scheduler',
    help=(
        'Which scheduler you want to use. Defaults to `default-scheduler`.'
        'If your cluster is configured for high throughput scheduling you might'
        'want to use `gke.io/high-throughput-scheduler`.'
    ),
)
workload_create_parser_optional_arguments.add_argument(
    '--max-restarts',
    type=str,
    default='0',
    help=(
        'Maximum number of times the JobSet will be restarted upon failure. '
        'Defaults to 0.'
    ),
)
workload_create_parser_optional_arguments.add_argument(
    '--debug-dump-gcs',
    type=str,
    default=None,
    help=(
        'GCS bucket or a directory within a bucket, e.g gs://bucket/subdir, '
        'where debugging information such as HLO dumps are uploaded'
    ),
)
workload_create_parser_optional_arguments.add_argument(
    '--enable-debug-logs',
    action='store_true',
    help=(
        'Set this flag to get verbose logging to investigate the issue in the'
        ' workload.'
    ),
)
workload_create_parser_optional_arguments.add_argument(
    '--deploy-stacktrace-sidecar',
    action='store_true',
    help=(
        'Add this argument to deploy a sidecar container that will '
        'read the stack traces collected in /tmp/debugging directory '
        'and forward them to Cloud Logging for TPU workloads.'
    ),
)
workload_create_parser_optional_arguments.add_argument(
    '-tgps',
    '--termination-grace-period-seconds',
    type=str,
    default='30',
    help=(
        'Maximum wait time for a workload Pod to wrap up after a disruption'
        ' event or deletion request.Defaults to 30 seconds.'
    ),
)
workload_create_parser_optional_arguments.add_argument(
    '--restart-on-user-code-failure',
    action='store_true',
    help=(
        'Adding this argument will return user failures back to the jobset'
        ' manager allowing restarts on user code when --max-restarts is set'
        ' greater than 0. By default, this is not enabled, and workloads will'
        ' not restart from user code failures.'
    ),
)

# Autoprovisioning workload arguments
workload_create_autoprovisioning_arguments.add_argument(
    '--on-demand',
    action='store_true',
    help=(
        'Sets autoprovisioning to use on-demand resources for the workload'
        ' request. See `--reservation` or `--spot` for other capacity types.'
    ),
)
workload_create_autoprovisioning_arguments.add_argument(
    '--reservation',
    type=str,
    help=(
        'Sets autoprovisioning to use reservation resources for the workload'
        ' request. This will attempt to find the provided reservation. See'
        ' `--spot` or `--on-demand` for other capacity types.'
    ),
)
workload_create_autoprovisioning_arguments.add_argument(
    '--spot',
    action='store_true',
    help=(
        'Sets autoprovisioning to use spot resources.'
        ' See `--reservation` or `--on-demand` for other capacity types.'
    ),
)

# Pathways workload arguments
workload_pathways_workload_arguments.add_argument(
    '--use-pathways',
    action='store_true',
    help='Provide this argument to create Pathways workloads.',
)
workload_pathways_workload_arguments.add_argument(
    '--proxy-server-image',
    type=str,
    default='gcr.io/cloud-tpu-v2-images/pathways/pathways-demo:proxy_server',
    help='Please provide the proxy server image for Pathways.',
)
workload_pathways_workload_arguments.add_argument(
    '--server-image',
    type=str,
    default='gcr.io/cloud-tpu-v2-images/pathways/pathways-demo:server',
    help='Please provide the server image for Pathways.',
)
workload_pathways_workload_arguments.add_argument(
    '--pathways-gcs-location',
    type=str,
    default='gs://cloud-pathways-staging/tmp',
    help='Please provide the GCS location to store Pathways artifacts.',
)
workload_vertex_tensorboard_arguments.add_argument(
    '--use-vertex-tensorboard',
    action='store_true',
    help='Set this flag to view workload data on Vertex Tensorboard.',
)
workload_vertex_tensorboard_arguments.add_argument(
    '--experiment-name',
    type=str,
    required=False,
    help=(
        'The name of Vertex Experiment to create. '
        'If not specified, a Vertex Experiment with the name '
        '<cluster>-<workload> will be created.'
    ),
)
workload_create_parser.set_defaults(func=workload_create)

# "workload delete" command parser.
workload_delete_parser = workload_subcommands.add_parser(
    'delete', help='Delete job.'
)
workload_delete_parser_required_arguments = (
    workload_delete_parser.add_argument_group(
        'Required Arguments',
        'Arguments required for `job delete`.',
    )
)
workload_delete_parser_optional_arguments = (
    workload_delete_parser.add_argument_group(
        'Optional Arguments', 'Arguments optional for `job delete`.'
    )
)
add_shared_arguments(workload_delete_parser_optional_arguments)

### "workload delete" Required arguments
workload_delete_parser_required_arguments.add_argument(
    '--cluster',
    type=str,
    default=None,
    help='The name of the cluster to delete the job on.',
    required=True,
)
### "workload delete" Optional arguments
workload_delete_parser_optional_arguments.add_argument(
    '--workload',
    type=workload_name_type,
    default=None,
    help=(
        'The name of the workload to delete. If the workload is not specified, '
        'all workloads will be deleted from the cluster.'
    ),
)
workload_delete_parser_optional_arguments.add_argument(
    '--filter-by-job',
    type=str,
    help=(
        'Filters the arguments based on job name. Provide a regex expressionto'
        ' parse jobs that match the pattern or provide a job name to delete a'
        ' single job.'
    ),
)
workload_delete_parser_optional_arguments.add_argument(
    '--filter-by-status',
    type=str,
    default='EVERYTHING',
    choices=[
        'EVERYTHING',
        'FINISHED',
        'RUNNING',
        'QUEUED',
        'FAILED',
        'SUCCESSFUL',
    ],
    help=(
        'Filters the arguments based on status. Selected filters are listed'
        ' above. FAILED and SUCCESSFUL are sub-states of FINISHED.'
    ),
    required=False,
)
workload_delete_parser_optional_arguments.add_argument(
    '--force',
    action='store_true',
    help='Forces workload deletion command to run without additional approval.',
)

workload_delete_parser.set_defaults(func=workload_delete)

# "workload list" command parser.
workload_list_parser = workload_subcommands.add_parser(
    'list', help='List jobs.'
)

workload_list_parser.add_argument(
    '--cluster',
    type=str,
    default=None,
    help='The name of the cluster to list jobs on.',
    required=True,
)

workload_list_parser.add_argument(
    '--filter-by-status',
    type=str,
    default='EVERYTHING',
    choices=[
        'EVERYTHING',
        'FINISHED',
        'RUNNING',
        'QUEUED',
        'FAILED',
        'SUCCESSFUL',
    ],
    help=(
        'Filters the arguments based on status. Selected filters are listed'
        ' above. FAILED and SUCCESSFUL are sub-states of FINISHED.'
    ),
    required=False,
)

workload_list_parser.add_argument(
    '--filter-by-job',
    type=str,
    help=(
        'Filters the arguments based on job name. Provide a regex expressionto'
        ' parse jobs that match the pattern or provide a job name to view a'
        ' single job.'
    ),
    required=False,
)

workload_list_wait_for_job_completion_arguments = (
    workload_list_parser.add_argument_group(
        'Wait for Job Completion Arguments',
        'Arguments for waiting on the completion of a job.',
    )
)

workload_list_wait_for_job_completion_arguments.add_argument(
    '--wait-for-job-completion',
    type=str,
    default=None,
    help='The name of the job to wait on.',
    required=False,
)

workload_list_wait_for_job_completion_arguments.add_argument(
    '--timeout',
    type=int,
    default=None,
    help=(
        'Amount of time to wait for job in seconds. Default is the max wait'
        ' time, 1 week.'
    ),
    required=False,
)

add_shared_arguments(workload_list_parser)

workload_list_parser.set_defaults(func=workload_list)


#### "inspector" command parser. ####
inspector_parser = xpk_subcommands.add_parser(
    'inspector',
    help='commands around investigating workload, and Kueue failures.',
)

inspector_parser.set_defaults(func=default_subcommand_function)
inspector_subcommands = inspector_parser.add_subparsers(
    title='inspector subcommands',
    dest='xpk_inspector_subcommands',
    help='Investigate workload, and Kueue failures.',
)

inspector_parser_required_arguments = inspector_parser.add_argument_group(
    'inspector Built-in Arguments', 'Arguments required for `inspector`.'
)
inspector_parser_optional_arguments = inspector_parser.add_argument_group(
    'Optional Arguments', 'Arguments optional for `inspector`.'
)

### "inspector" Required arguments

inspector_parser_required_arguments.add_argument(
    '--cluster',
    type=str,
    default=None,
    help='The name of the cluster to investigate.',
    required=True,
)

### "inspector" Optional Arguments
add_shared_arguments(inspector_parser_optional_arguments)

inspector_parser_optional_arguments.add_argument(
    '--workload',
    type=workload_name_type,
    default=None,
    help='The name of the workload to investigate.',
)

inspector_parser_optional_arguments.add_argument(
    '--print-to-terminal',
    action='store_true',
    help=(
        'Prints inspector output to terminal. A user can always look at the'
        ' returned file.'
    ),
)

inspector_parser.set_defaults(func=inspector)

xpk_print('Starting xpk', flush=True)
main_args = parser.parse_args()
main_args.func(main_args)


################### Main ###################
def main() -> None:
  xpk_print('XPK Done.', flush=True)


if __name__ == '__main__':
  main()<|MERGE_RESOLUTION|>--- conflicted
+++ resolved
@@ -3437,7 +3437,6 @@
   return user_input in ('y', 'yes')
 
 
-<<<<<<< HEAD
 def get_node_pools_to_delete(
     args, existing_node_pool_names, desired_node_pool_names
 ) -> list:
@@ -3477,12 +3476,9 @@
   return node_pools_to_delete
 
 
-def run_gke_node_pool_create_command(args, system) -> int:
-=======
 def run_gke_node_pool_create_command(
     args, system, gke_node_pool_version
 ) -> int:
->>>>>>> 6a3cb1ab
   """Run the Create GKE Node Pool request.
 
   Args:
