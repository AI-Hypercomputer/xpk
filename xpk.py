"""
Copyright 2023 Google LLC

Licensed under the Apache License, Version 2.0 (the "License");
you may not use this file except in compliance with the License.
You may obtain a copy of the License at

     https://www.apache.org/licenses/LICENSE-2.0

Unless required by applicable law or agreed to in writing, software
distributed under the License is distributed on an "AS IS" BASIS,
WITHOUT WARRANTIES OR CONDITIONS OF ANY KIND, either express or implied.
See the License for the specific language governing permissions and
limitations under the License.
"""

r"""xpk (Accelerated Processing Kit).

Next Steps:
- Cluster describe is broken by Cacheimage since that counts as a workload.
- Cluster describe: count by jobset.
- If any instance goes down, bring down the whole job.
- How to more gracefully handle job failures, distinguishing between software
  and infra?
- Look into --docker-name and --docker-image.
  Shouldn't one string be adequate to express what we want?
- Apply learnings from about private, region, coredns, etc:
- Enable special preheater
- Make Argparse logic this a function?
  - Obvious logic that starts in main instead of here in code but args will
    not be a universal argument.
"""

import argparse
import datetime
import enum
import os
import random
import re
import string
import subprocess
import sys
import tempfile
import time
from dataclasses import dataclass

################### Compatibility Check ###################
# Check that the user runs the below version or greater.

major_version_supported = 3
minor_version_supported = 10

user_major_version = sys.version_info[0]
user_minor_version = sys.version_info[1]
if (
    user_major_version < major_version_supported
    or user_minor_version < minor_version_supported
):
  raise RuntimeError(
      'xpk must be run with Python'
      f' {major_version_supported}.{minor_version_supported} or greater.'
      f' User currently is running {user_major_version}.{user_minor_version}'
  )


################### Internally used constants ##############

default_docker_image = 'python:3.10'
default_script_dir = os.getcwd()
# This is the version for XPK PyPI package
__version__ = '0.5.0'
xpk_current_version = __version__

h100_device_type = 'h100-80gb-8'
h100_mega_device_type = 'h100-mega-80gb-8'

_AUTOPROVISIONING_CONFIG_VALUE = 'AUTOPROVISION'
_AUTOPROVISIONING_CONFIG_MINIMUM_KEY = 'minimum_chips'
_AUTOPROVISIONING_CONFIG_MAXIMUM_KEY = 'maximum_chips'

_CAPACITY_TYPE_CONFIG_KEY = 'capacity_type'
_RESERVATION_CONFIG_KEY = 'reservation_id'
_CLUSTER_QUEUE_NAME = 'cluster-queue'
_LOCAL_QUEUE_NAME = 'multislice-queue'
_DEFAULT_POOL_NAME = 'default-pool'
_CLUSTER_RESOURCES_CONFIGMAP = 'resources-configmap'
_CLUSTER_METADATA_CONFIGMAP = 'metadata-configmap'
_VERTEX_TENSORBOARD_FEATURE_FLAG = xpk_current_version >= '0.4.0'
_DEFAULT_VERTEX_TENSORBOARD_NAME = 'tb-instance'


class CapacityType(enum.Enum):
  ON_DEMAND = 'on_demand'
  RESERVATION = 'reservation'
  SPOT = 'spot'
  UNKNOWN = 'unknown'


workload_create_yaml = """apiVersion: jobset.x-k8s.io/v1alpha2
kind: JobSet
metadata:
  name: {args.workload}
  labels:
    kueue.x-k8s.io/queue-name: {local_queue_name}  # Name of the LocalQueue
    xpk.google.com/workload: {args.workload}
  annotations:
    alpha.jobset.sigs.k8s.io/exclusive-topology: cloud.google.com/gke-nodepool # 1:1 job replica to node pool assignment
spec:
  failurePolicy:
    maxRestarts: {args.max_restarts}
  replicatedJobs:
    - name: slice-job
      replicas: {args.num_slices}
      template:
        spec:
          parallelism: {system.vms_per_slice}    # Equal to the number of VMs per slice
          completions: {system.vms_per_slice}    # Same as the above.
          backoffLimit: 0   # When any pod fails, the job is failed
          template:
            metadata:
              labels:
                xpk.google.com/workload: {args.workload}
            spec:
              schedulerName: {args.scheduler}
              restartPolicy: Never
              {affinity}
              nodeSelector:
                {accelerator_label}
                {machine_label}
                {autoprovisioning_args}
              priorityClassName: {args.priority}
              hostNetwork: true
              dnsPolicy: ClusterFirstWithHostNet
              terminationGracePeriodSeconds: {args.termination_grace_period_seconds}
              containers:
              {container}
              volumes:
              {volumes}
"""

gpu_workload_create_yaml = """apiVersion: jobset.x-k8s.io/v1alpha2
kind: JobSet
metadata:
  name: {args.workload}
  labels:
    kueue.x-k8s.io/queue-name: multislice-queue  # Name of the LocalQueue
    xpk.google.com/workload: {args.workload}
spec:
  failurePolicy:
    maxRestarts: {args.max_restarts}
  replicatedJobs:
    - name: slice-job
      replicas: 1
      template:
        spec:
          parallelism: {args.num_nodes}
          completions: {args.num_nodes}
          backoffLimit: 0   # When any pod fails, the job is failed
          template:
            metadata:
              labels:
                xpk.google.com/workload: {args.workload}
            spec:
              schedulerName: {args.scheduler}
              restartPolicy: Never
              affinity:
                nodeAffinity:
                  requiredDuringSchedulingIgnoredDuringExecution:
                    nodeSelectorTerms:
                    - matchExpressions:
                      - key: cloud.google.com/gke-accelerator
                        operator: Exists
                      - key: cloud.google.com/gke-nodepool
                        operator: In
                        values: [{node_pool_name}]
              nodeSelector:
                {accelerator_label}
                {machine_label}
                {autoprovisioning_args}
              priorityClassName: {args.priority}
              hostNetwork: true
              dnsPolicy: ClusterFirstWithHostNet
              terminationGracePeriodSeconds: {args.termination_grace_period_seconds}
              tolerations:
              - operator: "Exists"
                key: nvidia.com/gpu
              volumes:
              {gpu_volume}
              containers:
              {gpu_rxdm_image}
                imagePullPolicy: Always
                command:
                - "bash"
                - "-c"
                - |
                  {gpu_rxdm_cmd} &
                  while [ ! -e "/usr/share/workload/workload_terminated" ]; do sleep 10; echo "sleeping"; done
                securityContext:
                  privileged: true
                volumeMounts:
                {gpu_tcp_volume}
                - name: nvidia-install-dir-host
                  mountPath: /usr/local/nvidia/lib64
                - name: workload-terminated-volume
                  mountPath: /usr/share/workload
                env:
                - name: LD_LIBRARY_PATH
                  value: /usr/local/nvidia/lib64
              {container}
"""

pw_workload_create_yaml = """apiVersion: jobset.x-k8s.io/v1alpha2
kind: JobSet
metadata:
  name: {args.workload}
  labels:
    kueue.x-k8s.io/queue-name: {local_queue_name}  # Name of the LocalQueue
    xpk.google.com/workload: {args.workload}
spec:
  failurePolicy:
    maxRestarts: {args.max_restarts}
  successPolicy:
    operator: "All"
    targetReplicatedJobs:
    - {args.targetReplicatedJob}
  replicatedJobs:
  - name: worker
    replicas: {args.num_slices}
    template:
      metadata:
        annotations:
          alpha.jobset.sigs.k8s.io/exclusive-topology: cloud.google.com/gke-nodepool
        labels:
          xpk.google.com/workload: {args.workload}
      spec:
        backoffLimit: 4
        completions: {system.vms_per_slice}
        parallelism: {system.vms_per_slice}
        template:
          spec:
            terminationGracePeriodSeconds: {args.termination_grace_period_seconds}
            containers:
            - args:
              {pathways_worker_args}
              image: {args.server_image}
              imagePullPolicy: Always
              name: pathways-worker
              ports:
              - containerPort: 38677
              - containerPort: 8471
              - containerPort: 8080
              resources:
                limits:
                  {resource_type}: {system.chips_per_vm}
              securityContext:
                privileged: true
              volumeMounts:
              - mountPath: /tmp
                name: shared-tmp
            nodeSelector:
              {accelerator_label}
              {machine_label}
              {autoprovisioning_args}
            priorityClassName: {args.priority}
            volumes:
            - hostPath:
                path: /tmp
                type: DirectoryOrCreate
              name: shared-tmp
  - name: rm
    replicas: 1
    template:
      metadata:
        labels:
          xpk.google.com/workload: {args.workload}
      spec:
        backoffLimit: 0
        completions: 1
        parallelism: 1
        template:
          spec:
            containers:
            - args:
              {pathways_rm_args}
              env:
              - name: REPLICATED_JOB_NAME
                valueFrom:
                  fieldRef:
                    fieldPath: metadata.annotations['jobset.sigs.k8s.io/replicatedjob-name']
              - name: JOBSET_NAME
                valueFrom:
                  fieldRef:
                    fieldPath: metadata.annotations['jobset.sigs.k8s.io/jobset-name']
              - name: HOST_ADDRESS
                value: $(JOBSET_NAME)-$(REPLICATED_JOB_NAME)-0-0.$(JOBSET_NAME)
              - name: TPU_SKIP_MDS_QUERY
                value: "true"
              image: {args.server_image}
              imagePullPolicy: Always
              name: pathways-rm
              ports:
              - containerPort: 38677
              resources:
                limits:
                  cpu: "4"
                  memory: 8G
              securityContext:
                privileged: true
              volumeMounts:
              - mountPath: /tmp
                name: shared-tmp
            nodeSelector:
              cloud.google.com/gke-nodepool: cpu-rm-np
            volumes:
            - hostPath:
                path: /tmp
                type: DirectoryOrCreate
              name: shared-tmp
  - name: proxy
    replicas: 1
    template:
      metadata:
        labels:
          xpk.google.com/workload: {args.workload}
      spec:
        backoffLimit: 0
        completions: 1
        parallelism: 1
        template:
          spec:
            containers:
            - args:
              {pathways_proxy_args}
              image: {args.proxy_server_image}
              imagePullPolicy: Always
              name: pathways-proxy
              ports:
              - containerPort: 38676
              resources:
                limits:
                  cpu: "24"
                  memory: 100G
            nodeSelector:
              cloud.google.com/gke-nodepool: cpu-proxy-np
  {user_workload}
"""

script_dir_dockerfile = """FROM {base_docker_image}

# Set the working directory in the container
WORKDIR /app

# Copy all files from local workspace into docker container
COPY . .

WORKDIR /app
"""

cluster_set_crd_yaml = """apiVersion: kueue.x-k8s.io/v1beta1
kind: ResourceFlavor
metadata:
  name: {cluster_hardware_name}
spec:
  nodeLabels:
    {accelerator_label}
    {machine_label}
---
{pw_resource_flavors}
apiVersion: kueue.x-k8s.io/v1beta1
kind: ClusterQueue
metadata:
  name: {cluster_queue_name}
spec:
  preemption:
      reclaimWithinCohort: Never # Don't preempt other queues in the cohort.
      withinClusterQueue: LowerPriority
  namespaceSelector: {{}} # match all.
  resourceGroups:
  {covered_resources_config}
  {pw_resources_kueue}
---
apiVersion: kueue.x-k8s.io/v1beta1
kind: LocalQueue
metadata:
  namespace: default
  name: {local_queue_name}
spec:
  clusterQueue: {cluster_queue_name}
---
apiVersion: scheduling.k8s.io/v1
kind: PriorityClass
metadata:
  name: very-low
value: 100
globalDefault: false
description: "Very Low"
---
apiVersion: scheduling.k8s.io/v1
kind: PriorityClass
metadata:
  name: low
value: 250
globalDefault: false
description: "Low"
---
apiVersion: scheduling.k8s.io/v1
kind: PriorityClass
metadata:
  name: medium
value: 500
globalDefault: false
description: "Medium"
---
apiVersion: scheduling.k8s.io/v1
kind: PriorityClass
metadata:
  name: high
value: 750
globalDefault: false
description: "High"
---
apiVersion: scheduling.k8s.io/v1
kind: PriorityClass
metadata:
  name: very-high
value: 1000
globalDefault: false
description: "Very High"
"""

cluster_preheat_yml = """
apiVersion: apps/v1
kind: DaemonSet
metadata:
  name: {cachekey}
  labels:
    k8s-app: {cachekey}
spec:
  selector:
    matchLabels:
      k8s-app: {cachekey}
  updateStrategy:
    type: RollingUpdate
  template:
    metadata:
      labels:
        name: {cachekey}
        k8s-app: {cachekey}
    spec:
      affinity:
        nodeAffinity:
          requiredDuringSchedulingIgnoredDuringExecution:
            nodeSelectorTerms:
            - matchExpressions:
              - key: {nodeSelectorKey}
                operator: Exists
      tolerations:
      - operator: "Exists"
      containers:
      - image: {image_name}
        name: {cachekey}
        command: [ "sleep", "inf" ]
"""

cluster_configmap_yaml = """kind: ConfigMap
apiVersion: v1
metadata:
  name: {name}
data:
  {data}
"""

# cluster_network_yaml: the config when creating the network for a3 cluster
cluster_network_yaml = """
apiVersion: networking.gke.io/v1
kind: Network
metadata:
  name: vpc1
spec:
  parametersRef:
    group: networking.gke.io
    kind: GKENetworkParamSet
    name: vpc1
  type: Device
---
apiVersion: networking.gke.io/v1
kind: Network
metadata:
  name: vpc2
spec:
  parametersRef:
    group: networking.gke.io
    kind: GKENetworkParamSet
    name: vpc2
  type: Device
---
apiVersion: networking.gke.io/v1
kind: Network
metadata:
  name: vpc3
spec:
  parametersRef:
    group: networking.gke.io
    kind: GKENetworkParamSet
    name: vpc3
  type: Device
---
apiVersion: networking.gke.io/v1
kind: Network
metadata:
  name: vpc4
spec:
  parametersRef:
    group: networking.gke.io
    kind: GKENetworkParamSet
    name: vpc4
  type: Device
---
apiVersion: networking.gke.io/v1
kind: GKENetworkParamSet
metadata:
  name: vpc1
spec:
  vpc: {cluster_name}-net-1
  vpcSubnet: {cluster_name}-sub-1
  deviceMode: NetDevice
---
apiVersion: networking.gke.io/v1
kind: GKENetworkParamSet
metadata:
  name: vpc2
spec:
  vpc: {cluster_name}-net-2
  vpcSubnet: {cluster_name}-sub-2
  deviceMode: NetDevice
---
apiVersion: networking.gke.io/v1
kind: GKENetworkParamSet
metadata:
  name: vpc3
spec:
  vpc: {cluster_name}-net-3
  vpcSubnet: {cluster_name}-sub-3
  deviceMode: NetDevice
---
apiVersion: networking.gke.io/v1
kind: GKENetworkParamSet
metadata:
  name: vpc4
spec:
  vpc: {cluster_name}-net-4
  vpcSubnet: {cluster_name}-sub-4
  deviceMode: NetDevice
"""

autoprovisioning_config_file = """
management:
  autoRepair: true
  autoUpgrade: true
autoprovisioningLocations:
  {zones}
{resource_limits}
"""

autoprovisioning_resource_limits = """
resourceLimits:
- resourceType: 'cpu'
  {cpu_limits}
- resourceType: 'memory'
  {memory_limits}
{custom_resource_type}
"""

autoprovisioning_custom_resource_type = """
- resourceType: {resource_type}
  minimum: {minimum}
  maximum: {maximum}
"""


AcceleratorType = {'TPU': 1, 'GPU': 2, 'CPU': 3}


@dataclass
class AutoprovisioningConfig:
  config_filename: str
  minimum_chips: int
  maximum_chips: int


@dataclass
class AcceleratorCharacteristics:
  resource_type: str
  accelerator_label: str
  machine_label: str


AcceleratorTypeToAcceleratorCharacteristics = {
    # TPU
    AcceleratorType['TPU']: AcceleratorCharacteristics(
        'google.com/tpu',
        'cloud.google.com/gke-tpu-accelerator',
        'cloud.google.com/gke-tpu-topology',
    ),
    # GPU
    AcceleratorType['GPU']: AcceleratorCharacteristics(
        'nvidia.com/gpu',
        'cloud.google.com/gke-accelerator',
        'cloud.google.com/gce-machine-type',
    ),
    # CPU
    AcceleratorType['CPU']: AcceleratorCharacteristics(
        'cpu', '', 'cloud.google.com/gke-nodepool'
    ),
}


@dataclass
class SystemCharacteristics:
  topology: str
  vms_per_slice: int
  gke_accelerator: str
  gce_machine_type: str
  chips_per_vm: int
  accelerator_type: AcceleratorType  # type: ignore
  device_type: str


################### Subcommand Helper Functions #############################
""" !!!!!!!!!!!!!!!!!!!!!!!!!!!!!!!!!!!!!!!!!!!!!!!!!!!!!!!!!!!!!!!!!!!!!!!
IF YOU MODIFY THE BELOW UserFacingNameToSystemCharacteristics MAP YOU SHOULD
ALSO ADD CORRESPONDING MODIFICATIONS TO UserFacingNameToSystemCharacteristics
IN MaxText/accelerator_to_spec_map.py !!!!! """
# vvvvvvvvvvvvvvvvvvvvvvvvvvvvvvvvvvvvvvvvvvvvvvvvvvvvvvvvvvvvvvvvvvvvvvvvvvv
UserFacingNameToSystemCharacteristics = {
    # GPU system characteristics
    # A100-40gb-$CHIPS
    'a100-40gb-1': SystemCharacteristics(
        'N/A',
        1,
        'nvidia-tesla-a100',
        'a2-highgpu-1g',
        1,
        AcceleratorType['GPU'],
        'a100-40gb-1',
    ),
    'a100-40gb-2': SystemCharacteristics(
        'N/A',
        1,
        'nvidia-tesla-a100',
        'a2-highgpu-2g',
        2,
        AcceleratorType['GPU'],
        'a100-40gb-2',
    ),
    'a100-40gb-4': SystemCharacteristics(
        'N/A',
        1,
        'nvidia-tesla-a100',
        'a2-highgpu-4g',
        4,
        AcceleratorType['GPU'],
        'a100-40gb-4',
    ),
    'a100-40gb-8': SystemCharacteristics(
        'N/A',
        1,
        'nvidia-tesla-a100',
        'a2-highgpu-8g',
        8,
        AcceleratorType['GPU'],
        'a100-40gb-8',
    ),
    # H100-80gb-$CHIPS
    'h100-80gb-8': SystemCharacteristics(
        'N/A',
        1,
        'nvidia-h100-80gb',
        'a3-highgpu-8g',
        8,
        AcceleratorType['GPU'],
        'h100-80gb-8',
    ),
    # H100-mega-80gb-$CHIPS
    'h100-mega-80gb-8': SystemCharacteristics(
        'N/A',
        1,
        'nvidia-h100-mega-80gb',
        'a3-megagpu-8g',
        8,
        AcceleratorType['GPU'],
        'h100-mega-80gb-8',
    ),
    # TPU system characteristics
    # v5p
    'v5p-8': SystemCharacteristics(
        '2x2x1',
        1,
        'tpu-v5p-slice',
        'ct5p-hightpu-4t',
        4,
        AcceleratorType['TPU'],
        'v5p-8',
    ),
    'v5p-16': SystemCharacteristics(
        '2x2x2',
        2,
        'tpu-v5p-slice',
        'ct5p-hightpu-4t',
        4,
        AcceleratorType['TPU'],
        'v5p-16',
    ),
    'v5p-32': SystemCharacteristics(
        '2x2x4',
        4,
        'tpu-v5p-slice',
        'ct5p-hightpu-4t',
        4,
        AcceleratorType['TPU'],
        'v5p-32',
    ),
    'v5p-64': SystemCharacteristics(
        '2x4x4',
        8,
        'tpu-v5p-slice',
        'ct5p-hightpu-4t',
        4,
        AcceleratorType['TPU'],
        'v5p-64',
    ),
    'v5p-128': SystemCharacteristics(
        '4x4x4',
        16,
        'tpu-v5p-slice',
        'ct5p-hightpu-4t',
        4,
        AcceleratorType['TPU'],
        'v5p-128',
    ),
    'v5p-256': SystemCharacteristics(
        '4x4x8',
        32,
        'tpu-v5p-slice',
        'ct5p-hightpu-4t',
        4,
        AcceleratorType['TPU'],
        'v5p-256',
    ),
    'v5p-384': SystemCharacteristics(
        '4x4x12',
        48,
        'tpu-v5p-slice',
        'ct5p-hightpu-4t',
        4,
        AcceleratorType['TPU'],
        'v5p-384',
    ),
    'v5p-512': SystemCharacteristics(
        '4x8x8',
        64,
        'tpu-v5p-slice',
        'ct5p-hightpu-4t',
        4,
        AcceleratorType['TPU'],
        'v5p-512',
    ),
    'v5p-640': SystemCharacteristics(
        '4x4x20',
        80,
        'tpu-v5p-slice',
        'ct5p-hightpu-4t',
        4,
        AcceleratorType['TPU'],
        'v5p-640',
    ),
    'v5p-768': SystemCharacteristics(
        '4x8x12',
        96,
        'tpu-v5p-slice',
        'ct5p-hightpu-4t',
        4,
        AcceleratorType['TPU'],
        'v5p-768',
    ),
    'v5p-896': SystemCharacteristics(
        '4x4x28',
        112,
        'tpu-v5p-slice',
        'ct5p-hightpu-4t',
        4,
        AcceleratorType['TPU'],
        'v5p-896',
    ),
    'v5p-1024': SystemCharacteristics(
        '8x8x8',
        128,
        'tpu-v5p-slice',
        'ct5p-hightpu-4t',
        4,
        AcceleratorType['TPU'],
        'v5p-1024',
    ),
    'v5p-1152': SystemCharacteristics(
        '4x12x12',
        144,
        'tpu-v5p-slice',
        'ct5p-hightpu-4t',
        4,
        AcceleratorType['TPU'],
        'v5p-1152',
    ),
    'v5p-1280': SystemCharacteristics(
        '4x8x20',
        160,
        'tpu-v5p-slice',
        'ct5p-hightpu-4t',
        4,
        AcceleratorType['TPU'],
        'v5p-1280',
    ),
    'v5p-1408': SystemCharacteristics(
        '4x4x44',
        176,
        'tpu-v5p-slice',
        'ct5p-hightpu-4t',
        4,
        AcceleratorType['TPU'],
        'v5p-1408',
    ),
    'v5p-1536': SystemCharacteristics(
        '8x8x12',
        192,
        'tpu-v5p-slice',
        'ct5p-hightpu-4t',
        4,
        AcceleratorType['TPU'],
        'v5p-1536',
    ),
    'v5p-1664': SystemCharacteristics(
        '4x4x52',
        208,
        'tpu-v5p-slice',
        'ct5p-hightpu-4t',
        4,
        AcceleratorType['TPU'],
        'v5p-1664',
    ),
    'v5p-1792': SystemCharacteristics(
        '4x8x28',
        224,
        'tpu-v5p-slice',
        'ct5p-hightpu-4t',
        4,
        AcceleratorType['TPU'],
        'v5p-1792',
    ),
    'v5p-1920': SystemCharacteristics(
        '4x12x20',
        240,
        'tpu-v5p-slice',
        'ct5p-hightpu-4t',
        4,
        AcceleratorType['TPU'],
        'v5p-1920',
    ),
    'v5p-2048': SystemCharacteristics(
        '8x8x16',
        256,
        'tpu-v5p-slice',
        'ct5p-hightpu-4t',
        4,
        AcceleratorType['TPU'],
        'v5p-2048',
    ),
    'v5p-2176': SystemCharacteristics(
        '4x4x68',
        272,
        'tpu-v5p-slice',
        'ct5p-hightpu-4t',
        4,
        AcceleratorType['TPU'],
        'v5p-2176',
    ),
    'v5p-2304': SystemCharacteristics(
        '8x12x12',
        288,
        'tpu-v5p-slice',
        'ct5p-hightpu-4t',
        4,
        AcceleratorType['TPU'],
        'v5p-2304',
    ),
    'v5p-2432': SystemCharacteristics(
        '4x4x76',
        304,
        'tpu-v5p-slice',
        'ct5p-hightpu-4t',
        4,
        AcceleratorType['TPU'],
        'v5p-2432',
    ),
    'v5p-2560': SystemCharacteristics(
        '8x8x20',
        320,
        'tpu-v5p-slice',
        'ct5p-hightpu-4t',
        4,
        AcceleratorType['TPU'],
        'v5p-2560',
    ),
    'v5p-2688': SystemCharacteristics(
        '4x12x28',
        336,
        'tpu-v5p-slice',
        'ct5p-hightpu-4t',
        4,
        AcceleratorType['TPU'],
        'v5p-2688',
    ),
    'v5p-2816': SystemCharacteristics(
        '4x8x44',
        352,
        'tpu-v5p-slice',
        'ct5p-hightpu-4t',
        4,
        AcceleratorType['TPU'],
        'v5p-2816',
    ),
    'v5p-2944': SystemCharacteristics(
        '4x4x92',
        368,
        'tpu-v5p-slice',
        'ct5p-hightpu-4t',
        4,
        AcceleratorType['TPU'],
        'v5p-2944',
    ),
    'v5p-3072': SystemCharacteristics(
        '8x12x16',
        384,
        'tpu-v5p-slice',
        'ct5p-hightpu-4t',
        4,
        AcceleratorType['TPU'],
        'v5p-3072',
    ),
    'v5p-3200': SystemCharacteristics(
        '4x20x20',
        400,
        'tpu-v5p-slice',
        'ct5p-hightpu-4t',
        4,
        AcceleratorType['TPU'],
        'v5p-3200',
    ),
    'v5p-3328': SystemCharacteristics(
        '4x8x52',
        416,
        'tpu-v5p-slice',
        'ct5p-hightpu-4t',
        4,
        AcceleratorType['TPU'],
        'v5p-3328',
    ),
    'v5p-3456': SystemCharacteristics(
        '12x12x12',
        432,
        'tpu-v5p-slice',
        'ct5p-hightpu-4t',
        4,
        AcceleratorType['TPU'],
        'v5p-3456',
    ),
    'v5p-3584': SystemCharacteristics(
        '8x8x28',
        448,
        'tpu-v5p-slice',
        'ct5p-hightpu-4t',
        4,
        AcceleratorType['TPU'],
        'v5p-3584',
    ),
    'v5p-3712': SystemCharacteristics(
        '4x4x116',
        464,
        'tpu-v5p-slice',
        'ct5p-hightpu-4t',
        4,
        AcceleratorType['TPU'],
        'v5p-3712',
    ),
    'v5p-3840': SystemCharacteristics(
        '8x12x20',
        480,
        'tpu-v5p-slice',
        'ct5p-hightpu-4t',
        4,
        AcceleratorType['TPU'],
        'v5p-3840',
    ),
    'v5p-3968': SystemCharacteristics(
        '4x4x124',
        496,
        'tpu-v5p-slice',
        'ct5p-hightpu-4t',
        4,
        AcceleratorType['TPU'],
        'v5p-3968',
    ),
    'v5p-4096': SystemCharacteristics(
        '8x16x16',
        512,
        'tpu-v5p-slice',
        'ct5p-hightpu-4t',
        4,
        AcceleratorType['TPU'],
        'v5p-4096',
    ),
    'v5p-4224': SystemCharacteristics(
        '4x12x44',
        528,
        'tpu-v5p-slice',
        'ct5p-hightpu-4t',
        4,
        AcceleratorType['TPU'],
        'v5p-4224',
    ),
    'v5p-4352': SystemCharacteristics(
        '4x8x68',
        544,
        'tpu-v5p-slice',
        'ct5p-hightpu-4t',
        4,
        AcceleratorType['TPU'],
        'v5p-4352',
    ),
    'v5p-4480': SystemCharacteristics(
        '4x20x28',
        560,
        'tpu-v5p-slice',
        'ct5p-hightpu-4t',
        4,
        AcceleratorType['TPU'],
        'v5p-4480',
    ),
    'v5p-4608': SystemCharacteristics(
        '12x12x16',
        576,
        'tpu-v5p-slice',
        'ct5p-hightpu-4t',
        4,
        AcceleratorType['TPU'],
        'v5p-4608',
    ),
    'v5p-4736': SystemCharacteristics(
        '4x4x148',
        592,
        'tpu-v5p-slice',
        'ct5p-hightpu-4t',
        4,
        AcceleratorType['TPU'],
        'v5p-4736',
    ),
    'v5p-4864': SystemCharacteristics(
        '4x8x76',
        608,
        'tpu-v5p-slice',
        'ct5p-hightpu-4t',
        4,
        AcceleratorType['TPU'],
        'v5p-4864',
    ),
    'v5p-4992': SystemCharacteristics(
        '4x12x52',
        624,
        'tpu-v5p-slice',
        'ct5p-hightpu-4t',
        4,
        AcceleratorType['TPU'],
        'v5p-4992',
    ),
    'v5p-5120': SystemCharacteristics(
        '8x16x20',
        640,
        'tpu-v5p-slice',
        'ct5p-hightpu-4t',
        4,
        AcceleratorType['TPU'],
        'v5p-5120',
    ),
    'v5p-5248': SystemCharacteristics(
        '4x4x164',
        656,
        'tpu-v5p-slice',
        'ct5p-hightpu-4t',
        4,
        AcceleratorType['TPU'],
        'v5p-5248',
    ),
    'v5p-5376': SystemCharacteristics(
        '8x12x28',
        672,
        'tpu-v5p-slice',
        'ct5p-hightpu-4t',
        4,
        AcceleratorType['TPU'],
        'v5p-5376',
    ),
    'v5p-5504': SystemCharacteristics(
        '4x4x172',
        688,
        'tpu-v5p-slice',
        'ct5p-hightpu-4t',
        4,
        AcceleratorType['TPU'],
        'v5p-5504',
    ),
    'v5p-5632': SystemCharacteristics(
        '8x8x44',
        704,
        'tpu-v5p-slice',
        'ct5p-hightpu-4t',
        4,
        AcceleratorType['TPU'],
        'v5p-5632',
    ),
    'v5p-5760': SystemCharacteristics(
        '12x12x20',
        720,
        'tpu-v5p-slice',
        'ct5p-hightpu-4t',
        4,
        AcceleratorType['TPU'],
        'v5p-5760',
    ),
    'v5p-5888': SystemCharacteristics(
        '4x8x92',
        736,
        'tpu-v5p-slice',
        'ct5p-hightpu-4t',
        4,
        AcceleratorType['TPU'],
        'v5p-5888',
    ),
    'v5p-6016': SystemCharacteristics(
        '4x4x188',
        752,
        'tpu-v5p-slice',
        'ct5p-hightpu-4t',
        4,
        AcceleratorType['TPU'],
        'v5p-6016',
    ),
    'v5p-6144': SystemCharacteristics(
        '12x16x16',
        768,
        'tpu-v5p-slice',
        'ct5p-hightpu-4t',
        4,
        AcceleratorType['TPU'],
        'v5p-6144',
    ),
    'v5p-6272': SystemCharacteristics(
        '4x28x28',
        784,
        'tpu-v5p-slice',
        'ct5p-hightpu-4t',
        4,
        AcceleratorType['TPU'],
        'v5p-6272',
    ),
    'v5p-6400': SystemCharacteristics(
        '8x20x20',
        800,
        'tpu-v5p-slice',
        'ct5p-hightpu-4t',
        4,
        AcceleratorType['TPU'],
        'v5p-6400',
    ),
    'v5p-6528': SystemCharacteristics(
        '4x12x68',
        816,
        'tpu-v5p-slice',
        'ct5p-hightpu-4t',
        4,
        AcceleratorType['TPU'],
        'v5p-6528',
    ),
    'v5p-6656': SystemCharacteristics(
        '8x8x52',
        832,
        'tpu-v5p-slice',
        'ct5p-hightpu-4t',
        4,
        AcceleratorType['TPU'],
        'v5p-6656',
    ),
    'v5p-6784': SystemCharacteristics(
        '4x4x212',
        848,
        'tpu-v5p-slice',
        'ct5p-hightpu-4t',
        4,
        AcceleratorType['TPU'],
        'v5p-6784',
    ),
    'v5p-6912': SystemCharacteristics(
        '12x12x24',
        864,
        'tpu-v5p-slice',
        'ct5p-hightpu-4t',
        4,
        AcceleratorType['TPU'],
        'v5p-6912',
    ),
    'v5p-7040': SystemCharacteristics(
        '4x20x44',
        880,
        'tpu-v5p-slice',
        'ct5p-hightpu-4t',
        4,
        AcceleratorType['TPU'],
        'v5p-7040',
    ),
    'v5p-7168': SystemCharacteristics(
        '8x16x28',
        896,
        'tpu-v5p-slice',
        'ct5p-hightpu-4t',
        4,
        AcceleratorType['TPU'],
        'v5p-7168',
    ),
    'v5p-7296': SystemCharacteristics(
        '4x12x76',
        912,
        'tpu-v5p-slice',
        'ct5p-hightpu-4t',
        4,
        AcceleratorType['TPU'],
        'v5p-7296',
    ),
    'v5p-7424': SystemCharacteristics(
        '4x8x116',
        928,
        'tpu-v5p-slice',
        'ct5p-hightpu-4t',
        4,
        AcceleratorType['TPU'],
        'v5p-7424',
    ),
    'v5p-7552': SystemCharacteristics(
        '4x4x236',
        944,
        'tpu-v5p-slice',
        'ct5p-hightpu-4t',
        4,
        AcceleratorType['TPU'],
        'v5p-7552',
    ),
    'v5p-7680': SystemCharacteristics(
        '12x16x20',
        960,
        'tpu-v5p-slice',
        'ct5p-hightpu-4t',
        4,
        AcceleratorType['TPU'],
        'v5p-7680',
    ),
    'v5p-7808': SystemCharacteristics(
        '4x4x244',
        976,
        'tpu-v5p-slice',
        'ct5p-hightpu-4t',
        4,
        AcceleratorType['TPU'],
        'v5p-7808',
    ),
    'v5p-7936': SystemCharacteristics(
        '4x8x124',
        992,
        'tpu-v5p-slice',
        'ct5p-hightpu-4t',
        4,
        AcceleratorType['TPU'],
        'v5p-7936',
    ),
    'v5p-8064': SystemCharacteristics(
        '12x12x28',
        1008,
        'tpu-v5p-slice',
        'ct5p-hightpu-4t',
        4,
        AcceleratorType['TPU'],
        'v5p-8064',
    ),
    'v5p-8192': SystemCharacteristics(
        '16x16x16',
        1024,
        'tpu-v5p-slice',
        'ct5p-hightpu-4t',
        4,
        AcceleratorType['TPU'],
        'v5p-8192',
    ),
    'v5p-8320': SystemCharacteristics(
        '4x20x52',
        1040,
        'tpu-v5p-slice',
        'ct5p-hightpu-4t',
        4,
        AcceleratorType['TPU'],
        'v5p-8320',
    ),
    'v5p-8448': SystemCharacteristics(
        '8x12x44',
        1056,
        'tpu-v5p-slice',
        'ct5p-hightpu-4t',
        4,
        AcceleratorType['TPU'],
        'v5p-8448',
    ),
    'v5p-8704': SystemCharacteristics(
        '8x8x68',
        1088,
        'tpu-v5p-slice',
        'ct5p-hightpu-4t',
        4,
        AcceleratorType['TPU'],
        'v5p-8704',
    ),
    'v5p-8832': SystemCharacteristics(
        '4x12x92',
        1104,
        'tpu-v5p-slice',
        'ct5p-hightpu-4t',
        4,
        AcceleratorType['TPU'],
        'v5p-8832',
    ),
    'v5p-8960': SystemCharacteristics(
        '8x20x28',
        1120,
        'tpu-v5p-slice',
        'ct5p-hightpu-4t',
        4,
        AcceleratorType['TPU'],
        'v5p-8960',
    ),
    'v5p-9216': SystemCharacteristics(
        '12x16x24',
        1152,
        'tpu-v5p-slice',
        'ct5p-hightpu-4t',
        4,
        AcceleratorType['TPU'],
        'v5p-9216',
    ),
    'v5p-9472': SystemCharacteristics(
        '4x8x148',
        1184,
        'tpu-v5p-slice',
        'ct5p-hightpu-4t',
        4,
        AcceleratorType['TPU'],
        'v5p-9472',
    ),
    'v5p-9600': SystemCharacteristics(
        '12x20x20',
        1200,
        'tpu-v5p-slice',
        'ct5p-hightpu-4t',
        4,
        AcceleratorType['TPU'],
        'v5p-9600',
    ),
    'v5p-9728': SystemCharacteristics(
        '8x8x76',
        1216,
        'tpu-v5p-slice',
        'ct5p-hightpu-4t',
        4,
        AcceleratorType['TPU'],
        'v5p-9728',
    ),
    'v5p-9856': SystemCharacteristics(
        '4x28x44',
        1232,
        'tpu-v5p-slice',
        'ct5p-hightpu-4t',
        4,
        AcceleratorType['TPU'],
        'v5p-9856',
    ),
    'v5p-9984': SystemCharacteristics(
        '8x12x52',
        1248,
        'tpu-v5p-slice',
        'ct5p-hightpu-4t',
        4,
        AcceleratorType['TPU'],
        'v5p-9984',
    ),
    'v5p-10240': SystemCharacteristics(
        '16x16x20',
        1280,
        'tpu-v5p-slice',
        'ct5p-hightpu-4t',
        4,
        AcceleratorType['TPU'],
        'v5p-10240',
    ),
    'v5p-10368': SystemCharacteristics(
        '12x12x36',
        1296,
        'tpu-v5p-slice',
        'ct5p-hightpu-4t',
        4,
        AcceleratorType['TPU'],
        'v5p-10368',
    ),
    'v5p-10496': SystemCharacteristics(
        '4x8x164',
        1312,
        'tpu-v5p-slice',
        'ct5p-hightpu-4t',
        4,
        AcceleratorType['TPU'],
        'v5p-10496',
    ),
    'v5p-10752': SystemCharacteristics(
        '12x16x28',
        1344,
        'tpu-v5p-slice',
        'ct5p-hightpu-4t',
        4,
        AcceleratorType['TPU'],
        'v5p-10752',
    ),
    'v5p-10880': SystemCharacteristics(
        '4x20x68',
        1360,
        'tpu-v5p-slice',
        'ct5p-hightpu-4t',
        4,
        AcceleratorType['TPU'],
        'v5p-10880',
    ),
    'v5p-11008': SystemCharacteristics(
        '4x8x172',
        1376,
        'tpu-v5p-slice',
        'ct5p-hightpu-4t',
        4,
        AcceleratorType['TPU'],
        'v5p-11008',
    ),
    'v5p-11136': SystemCharacteristics(
        '4x12x116',
        1392,
        'tpu-v5p-slice',
        'ct5p-hightpu-4t',
        4,
        AcceleratorType['TPU'],
        'v5p-11136',
    ),
    'v5p-11264': SystemCharacteristics(
        '8x16x44',
        1408,
        'tpu-v5p-slice',
        'ct5p-hightpu-4t',
        4,
        AcceleratorType['TPU'],
        'v5p-11264',
    ),
    'v5p-11520': SystemCharacteristics(
        '12x20x24',
        1440,
        'tpu-v5p-slice',
        'ct5p-hightpu-4t',
        4,
        AcceleratorType['TPU'],
        'v5p-11520',
    ),
    'v5p-11648': SystemCharacteristics(
        '4x28x52',
        1456,
        'tpu-v5p-slice',
        'ct5p-hightpu-4t',
        4,
        AcceleratorType['TPU'],
        'v5p-11648',
    ),
    'v5p-11776': SystemCharacteristics(
        '8x8x92',
        1472,
        'tpu-v5p-slice',
        'ct5p-hightpu-4t',
        4,
        AcceleratorType['TPU'],
        'v5p-11776',
    ),
    'v5p-11904': SystemCharacteristics(
        '4x12x124',
        1488,
        'tpu-v5p-slice',
        'ct5p-hightpu-4t',
        4,
        AcceleratorType['TPU'],
        'v5p-11904',
    ),
    'v5p-12032': SystemCharacteristics(
        '4x8x188',
        1504,
        'tpu-v5p-slice',
        'ct5p-hightpu-4t',
        4,
        AcceleratorType['TPU'],
        'v5p-12032',
    ),
    'v5p-12160': SystemCharacteristics(
        '4x20x76',
        1520,
        'tpu-v5p-slice',
        'ct5p-hightpu-4t',
        4,
        AcceleratorType['TPU'],
        'v5p-12160',
    ),
    'v5p-12288': SystemCharacteristics(
        '16x16x24',
        1536,
        'tpu-v5p-slice',
        'ct5p-hightpu-4t',
        4,
        AcceleratorType['TPU'],
        'v5p-12288',
    ),
    'v5p-13824': SystemCharacteristics(
        '12x24x24',
        1728,
        'tpu-v5p-slice',
        'ct5p-hightpu-4t',
        4,
        AcceleratorType['TPU'],
        'v5p-13824',
    ),
    'v5p-17920': SystemCharacteristics(
        '16x20x28',
        2240,
        'tpu-v5p-slice',
        'ct5p-hightpu-4t',
        4,
        AcceleratorType['TPU'],
        'v5p-17920',
    ),
    # v5litepod
    'v5litepod-16': SystemCharacteristics(
        '4x4',
        4,
        'tpu-v5-lite-podslice',
        'ct5lp-hightpu-4t',
        4,
        AcceleratorType['TPU'],
        'v5litepod-16',
    ),
    'v5litepod-32': SystemCharacteristics(
        '4x8',
        8,
        'tpu-v5-lite-podslice',
        'ct5lp-hightpu-4t',
        4,
        AcceleratorType['TPU'],
        'v5litepod-32',
    ),
    'v5litepod-64': SystemCharacteristics(
        '8x8',
        16,
        'tpu-v5-lite-podslice',
        'ct5lp-hightpu-4t',
        4,
        AcceleratorType['TPU'],
        'v5litepod-64',
    ),
    'v5litepod-128': SystemCharacteristics(
        '8x16',
        32,
        'tpu-v5-lite-podslice',
        'ct5lp-hightpu-4t',
        4,
        AcceleratorType['TPU'],
        'v5litepod-128',
    ),
    'v5litepod-256': SystemCharacteristics(
        '16x16',
        64,
        'tpu-v5-lite-podslice',
        'ct5lp-hightpu-4t',
        4,
        AcceleratorType['TPU'],
        'v5litepod-256',
    ),
    # v4
    'v4-8': SystemCharacteristics(
        '2x2x1',
        1,
        'tpu-v4-podslice',
        'ct4p-hightpu-4t',
        4,
        AcceleratorType['TPU'],
        'v4-8',
    ),
    'v4-16': SystemCharacteristics(
        '2x2x2',
        2,
        'tpu-v4-podslice',
        'ct4p-hightpu-4t',
        4,
        AcceleratorType['TPU'],
        'v4-16',
    ),
    'v4-32': SystemCharacteristics(
        '2x2x4',
        4,
        'tpu-v4-podslice',
        'ct4p-hightpu-4t',
        4,
        AcceleratorType['TPU'],
        'v4-32',
    ),
    'v4-64': SystemCharacteristics(
        '2x4x4',
        8,
        'tpu-v4-podslice',
        'ct4p-hightpu-4t',
        4,
        AcceleratorType['TPU'],
        'v4-64',
    ),
    'v4-128': SystemCharacteristics(
        '4x4x4',
        16,
        'tpu-v4-podslice',
        'ct4p-hightpu-4t',
        4,
        AcceleratorType['TPU'],
        'v4-128',
    ),
    'v4-256': SystemCharacteristics(
        '4x4x8',
        32,
        'tpu-v4-podslice',
        'ct4p-hightpu-4t',
        4,
        AcceleratorType['TPU'],
        'v4-256',
    ),
    'v4-512': SystemCharacteristics(
        '4x8x8',
        64,
        'tpu-v4-podslice',
        'ct4p-hightpu-4t',
        4,
        AcceleratorType['TPU'],
        'v4-512',
    ),
    'v4-1024': SystemCharacteristics(
        '8x8x8',
        128,
        'tpu-v4-podslice',
        'ct4p-hightpu-4t',
        4,
        AcceleratorType['TPU'],
        'v4-1024',
    ),
    'v4-1536': SystemCharacteristics(
        '8x8x12',
        192,
        'tpu-v4-podslice',
        'ct4p-hightpu-4t',
        4,
        AcceleratorType['TPU'],
        'v4-1536',
    ),
    'v4-2048': SystemCharacteristics(
        '8x8x16',
        256,
        'tpu-v4-podslice',
        'ct4p-hightpu-4t',
        4,
        AcceleratorType['TPU'],
        'v4-2048',
    ),
    'v4-4096': SystemCharacteristics(
        '8x16x16',
        512,
        'tpu-v4-podslice',
        'ct4p-hightpu-4t',
        4,
        AcceleratorType['TPU'],
        'v4-4096',
    ),
    # CPU system characteristics
    # m1-megamem-96-$VMs
    'm1-megamem-96-1': SystemCharacteristics(
        'N/A',
        1,
        'N/A',
        'm1-megamem-96',
        1,
        AcceleratorType['CPU'],
        'm1-megamem-96-1',
    ),
    # n2-standard-64-$VMs
    'n2-standard-64-1': SystemCharacteristics(
        'N/A',
        1,
        'N/A',
        'n2-standard-64',
        1,
        AcceleratorType['CPU'],
        'n2-standard-64-1',
    ),
    # n2-standard-32-$VMs
    'n2-standard-32-1': SystemCharacteristics(
        'N/A',
        1,
        'N/A',
        'n2-standard-32',
        1,
        AcceleratorType['CPU'],
        'n2-standard-32-1',
    ),
    'n2-standard-32-2': SystemCharacteristics(
        'N/A',
        2,
        'N/A',
        'n2-standard-32',
        1,
        AcceleratorType['CPU'],
        'n2-standard-32-2',
    ),
    'n2-standard-32-4': SystemCharacteristics(
        'N/A',
        4,
        'N/A',
        'n2-standard-32',
        1,
        AcceleratorType['CPU'],
        'n2-standard-32-4',
    ),
    'n2-standard-32-8': SystemCharacteristics(
        'N/A',
        8,
        'N/A',
        'n2-standard-32',
        1,
        AcceleratorType['CPU'],
        'n2-standard-32-8',
    ),
    'n2-standard-32-16': SystemCharacteristics(
        'N/A',
        16,
        'N/A',
        'n2-standard-32',
        1,
        AcceleratorType['CPU'],
        'n2-standard-32-16',
    ),
    'n2-standard-32-32': SystemCharacteristics(
        'N/A',
        32,
        'N/A',
        'n2-standard-32',
        1,
        AcceleratorType['CPU'],
        'n2-standard-32-32',
    ),
    'n2-standard-32-64': SystemCharacteristics(
        'N/A',
        64,
        'N/A',
        'n2-standard-32',
        1,
        AcceleratorType['CPU'],
        'n2-standard-32-64',
    ),
    'n2-standard-32-128': SystemCharacteristics(
        'N/A',
        128,
        'N/A',
        'n2-standard-32',
        1,
        AcceleratorType['CPU'],
        'n2-standard-32-128',
    ),
    'n2-standard-32-256': SystemCharacteristics(
        'N/A',
        256,
        'N/A',
        'n2-standard-32',
        1,
        AcceleratorType['CPU'],
        'n2-standard-32-256',
    ),
    'n2-standard-32-512': SystemCharacteristics(
        'N/A',
        512,
        'N/A',
        'n2-standard-32',
        1,
        AcceleratorType['CPU'],
        'n2-standard-32-512',
    ),
    'n2-standard-32-1024': SystemCharacteristics(
        'N/A',
        1024,
        'N/A',
        'n2-standard-32',
        1,
        AcceleratorType['CPU'],
        'n2-standard-32-1024',
    ),
    'n2-standard-32-2048': SystemCharacteristics(
        'N/A',
        2048,
        'N/A',
        'n2-standard-32',
        1,
        AcceleratorType['CPU'],
        'n2-standard-32-2048',
    ),
}
""" If you modify UserFacingNameToSystemCharacteristics you should also modify
the corresponding Map in MaxText/accelerator_to_spec_map.py """
# ^^^^^^^^^^^^^^^^^^^^^^^^^^^^^^^^^^^^^^^^^^^^^^^^^^^^^^^^^^^^^^^^^^^^^^^^^^^^


PathwaysExpectedInstancesMap = {
    'v5p': 'v5',
    'v5litepod': 'v5e',
    'v4': 'v4',
    'v3': 'v3',
}


def chunks(lst, n):
  """Return a list of n-sized chunks from lst.

  Args:
    lst: input list to get chunks from.
    n: size of each chunk.

  Returns:
    List of n-sized chunks for lst.
  """
  return [lst[i : i + n] for i in range(0, len(lst), n)]


def make_tmp_files(per_command_name):
  """Make temporary files for each command.

  Args:
    per_command_name: list of command names.

  Returns:
    A list of temporary files for each command.
  """
  # Supports removal of spaces from command names before converting to file name.
  return [
      tempfile.NamedTemporaryFile(
          delete=False, prefix=command.replace(' ', '-') + '-'
      )
      for command in per_command_name
  ]


def get_value_from_map(key: str, map_to_search: dict) -> tuple[int, str | None]:
  """Helper function to get value from a map if the key exists.

  Args:
    key: The key to look for in the map
    map_to_search: The map to look in for the value

  Returns:
    Tuple of int, str where
    int is the return code
    str is the value if found
  """
  value = map_to_search.get(key)
  if value:
    return 0, value
  else:
    xpk_print(
        f'Unable to find key: {key} in map: {map_to_search}.'
        f'The map has the following keys: {map_to_search.keys()}'
    )
    return 1, value


def run_commands(commands, jobname, per_command_name, batch=10, dry_run=False):
  """Run commands in groups of `batch`.

  Args:
    commands: list of command.
    jobname: the name of the job.
    per_command_name: list of command names.
    batch: number of commands to run in parallel.
    dry_run: enables dry_run if set to true.

  Returns:
    0 if successful and 1 otherwise.
  """
  temporary_files_batches = chunks(make_tmp_files(per_command_name), batch)
  commands_batched = chunks(commands, batch)
  per_command_name_batches = chunks(per_command_name, batch)

  xpk_print(
      f'Breaking up a total of {len(commands)} commands into'
      f' {len(commands_batched)} batches'
  )
  if dry_run:
    xpk_print('Pretending all the jobs succeeded')
    return 0

  max_return_code = 0
  for i, _ in enumerate(commands_batched):
    xpk_print(f'Dispatching batch {i}/{len(commands_batched)}')
    batch_max_return_code, _ = run_command_batch(
        commands_batched[i],
        jobname,
        per_command_name_batches[i],
        temporary_files_batches[i],
    )
    max_return_code = max(max_return_code, batch_max_return_code)
    if max_return_code > 0:
      return max_return_code
  return max_return_code


def run_command_batch(commands, jobname, per_command_name, output_logs):
  """Runs commands in parallel.

  Args:
    commands: list of n commands, each command is a a list of strings
    jobname: Useful debugging name for the group of commands
    per_command_name: specific name per task
    output_logs: list of n log paths, each command will output to each log.

  Returns:
    The max return code and a list of all the return codes.
  """

  children = []
  start_time = datetime.datetime.now()
  for i, command in enumerate(commands):
    children.append(
        # subprocess managed by list pylint: disable=consider-using-with
        subprocess.Popen(
            command, stdout=output_logs[i], stderr=output_logs[i], shell=True
        )
    )

  while True:
    returncodes = [child.poll() for child in children]
    max_returncode = max([0] + [r for r in returncodes if r is not None])
    completed = len([r for r in returncodes if r is not None])
    total = len(returncodes)
    seconds_elapsed = (datetime.datetime.now() - start_time).total_seconds()
    if completed < total:
      slow_worker_index = returncodes.index(None)
      slow_worker_text = per_command_name[slow_worker_index]
      slow_str = (
          f', task {slow_worker_text} still working, logfile'
          f' {output_logs[slow_worker_index].name}'
      )
    else:
      slow_str = ''
    xpk_print(
        f'[t={seconds_elapsed:.2f}, {jobname}] Completed'
        f' {completed}/{total}{slow_str}'
    )
    if max_returncode > 0:
      failing_index = [
          i for i, x in enumerate(returncodes) if x is not None and x > 0
      ][0]
      xpk_print(
          f'Terminating all {jobname} processes since at least one failed.'
      )
      xpk_print(
          f'Failure is {per_command_name[failing_index]}'
          f' and logfile {output_logs[failing_index].name}'
      )
      for child in children:
        child.terminate()
      break

    if completed == total:
      break

    time.sleep(1)
  return max_returncode, returncodes


def add_zone_and_project(args):
  """Obtains the zone and project names from gcloud configs if not defined.

  Args:
    args: user provided arguments for running the command.
  """
  if not args.project:
    args.project = get_project()
  if not args.zone:
    args.zone = get_zone()
  xpk_print(f'Working on {args.project=} and {args.zone}')


def parse_env_config(args, tensorboard_config, system: SystemCharacteristics):
  """Parses the environment configurations to the jobset config.

  Args:
    args: user provided arguments for running the command.
    tensorboard_config: configuration of Vertex Tensorboard.
    system: system characteristics.
  """
  env = {'JOBSET_NAME': args.workload}

  env_pat = re.compile(r'(^[a-zA-Z_][a-zA-Z0-9_]*?)(?:=(.*))?$', re.M)
  if args.env_file:
    print('Setting container environment from', args.env_file)
    with open(file=args.env_file, mode='r', encoding='utf-8') as f:
      for match in env_pat.finditer(f.read()):
        variable = match.group(1)
        if match.group(2) is not None:
          env[variable] = match.group(2)
        else:
          assert variable in os.environ, (
              f'Variable {variable} is not set in the current '
              'environment, a value must be specified.'
          )
          env[variable] = os.environ[variable]
  if args.env:
    for var in args.env:
      match = env_pat.match(var)
      assert match and match.group(2) is not None, (
          'Invalid environment variable, format must be '
          f'`--env VARIABLE=value`: {var}'
      )
      variable = match.group(1)
      env[variable] = match.group(2)

  if not args.use_pathways:
    if args.debug_dump_gcs:
      if 'XLA_FLAGS' in env:
        raise ValueError(
            'Conflict: XLA_FLAGS defined in both --debug_dump_gcs '
            'and environment file. Please choose one way to define '
            'XLA_FLAGS.'
        )
      env['XLA_FLAGS'] = '--xla_dump_to=/tmp/xla_dump/'

    if tensorboard_config:
      env['UPLOAD_DATA_TO_TENSORBOARD'] = True
      for key, value in tensorboard_config.items():
        env[key.upper()] = value

  if system.accelerator_type == AcceleratorType['GPU']:
    # For GPUs, it has two more spaces ahead of name and value respectively
    env_format = '''
                  - name: {key}
                    value: "{value}"'''
  else:
    env_format = '''
                - name: {key}
                  value: "{value}"'''

  args.env = ''.join(env_format.format(key=k, value=v) for k, v in env.items())


def write_temporary_file(payload):
  """Writes `payload` to a temporary file.

  Args:
    payload: The string to be written to the file.

  Returns:
    A file object that was written to.
  """
  with tempfile.NamedTemporaryFile(delete=False) as tmp:
    with open(file=tmp.name, mode='w', encoding='utf=8') as f:
      f.write(payload)
      f.flush()
    return tmp


def append_temporary_file(payload, file):
  """Appends `payload` to an already created file.

  Use `write_temporary_file` to create a file.

  Args:
    payload: The string to be written to the file.
    file: The file to append to.

  Returns:
    A file object that was written to.
  """
  with open(file=file.name, mode='a', encoding='utf=8') as f:
    f.write(payload)
    f.flush()
  return file


def run_command_for_value(
    command,
    task,
    global_args,
    dry_run_return_val='0',
    print_timer=False,
    hide_error=False,
) -> tuple[int, str]:
  """Runs the command and returns the error code and stdout.

  Prints errors and associated user-facing information

  Args:
    command: user provided command to run.
    task: user provided task name for running the command.
    global_args: user provided arguments for running the command.
    dry_run_return_val: return value of this command for dry run.
    print_timer: print out the time the command is running.
    hide_error: hide the error from the command output upon success.

  Returns:
    tuple[int, str]
    int: return_code, default is 0
    str: return_val, default is '0'
  """
  if global_args.dry_run:
    xpk_print(
        f'Task: `{task}` is implemented by the following command'
        ' not running since it is a dry run.'
        f' \n{command}'
    )
    return 0, dry_run_return_val

  if print_timer:
    xpk_print(f'Task: `{task}` is implemented by `{command}`')
    with subprocess.Popen(
        command,
        stdout=subprocess.PIPE,
        stderr=subprocess.PIPE,
        shell=True,
    ) as child:
      i = 0
      while True:
        return_code = child.poll()
        if return_code is None:
          xpk_print(f'Waiting for `{task}`, for {i} seconds')
          time.sleep(1)
          i += 1
        else:
          xpk_print(f'Task: `{task}` terminated with code `{return_code}`')
          out, err = child.communicate()
          out, err = str(out, 'UTF-8'), str(err, 'UTF-8')
          return return_code, f'{out}\n{err}'
  else:
    xpk_print(
        f'Task: `{task}` is implemented by `{command}`, hiding output unless'
        ' there is an error.'
    )
    try:
      output = subprocess.check_output(
          command,
          shell=True,
          stderr=subprocess.STDOUT if not hide_error else None,
      )
    except subprocess.CalledProcessError as e:
      xpk_print(f'Task {task} failed with {e.returncode}')
      xpk_print('*' * 80)
      xpk_print(e.output)
      xpk_print('*' * 80)
      return e.returncode, str(e.output, 'UTF-8')
    return 0, str(output, 'UTF-8')


def run_command_with_updates_retry(
    command, task, args, verbose=True, num_retry_attempts=5, wait_seconds=10
) -> int:
  """Generic run commands function with updates and retry logic.

  Args:
    command: command to execute
    task: user-facing name of the task
    args: user provided arguments for running the command.
    verbose: shows stdout and stderr if set to true. Set to True by default.
    num_retry_attempts: number of attempts to retry the command.
        This has a default value in the function arguments.
    wait_seconds: Seconds to wait between attempts.
        Has a default value in the function arguments.

  Returns:
    0 if successful and 1 otherwise.
  """

  i = 0
  return_code = -1
  while return_code != 0 and i < num_retry_attempts:
    # Do not sleep before first try.
    if i != 0:
      xpk_print(f'Wait {wait_seconds} seconds before retrying.')
      time.sleep(wait_seconds)
    i += 1
    xpk_print(f'Try {i}: {task}')
    return_code = run_command_with_updates(command, task, args, verbose=verbose)
  return return_code


def run_command_with_updates(command, task, global_args, verbose=True) -> int:
  """Generic run commands function with updates.

  Args:
    command: command to execute
    task: user-facing name of the task
    global_args: user provided arguments for running the command.
    verbose: shows stdout and stderr if set to true. Set to True by default.

  Returns:
    0 if successful and 1 otherwise.
  """
  if global_args.dry_run:
    xpk_print(
        f'Task: `{task}` is implemented by the following command'
        ' not running since it is a dry run.'
        f' \n{command}'
    )
    return 0
  if verbose:
    xpk_print(
        f'Task: `{task}` is implemented by `{command}`, streaming output live.'
    )
    with subprocess.Popen(
        command,
        stdout=sys.stdout,
        stderr=sys.stderr,
        shell=True,
    ) as child:
      i = 0
      while True:
        return_code = child.poll()
        if return_code is None:
          xpk_print(f'Waiting for `{task}`, for {i} seconds')
          time.sleep(1)
          i += 1
        else:
          xpk_print(f'Task: `{task}` terminated with code `{return_code}`')
          return return_code
  else:
    xpk_print(
        f'Task: `{task}` is implemented by `{command}`, hiding output unless'
        ' there is an error.'
    )
    try:
      subprocess.check_output(command, shell=True, stderr=subprocess.STDOUT)
    except subprocess.CalledProcessError as e:
      xpk_print(
          f'Task: `{task}` terminated with ERROR `{e.returncode}`, printing'
          ' logs'
      )
      xpk_print('*' * 80)
      xpk_print(e.output)
      xpk_print('*' * 80)
      return e.returncode
    xpk_print(f'Task: `{task}` succeeded.')
    return 0


def xpk_print(*args, **kwargs):
  """Helper function to print a prefix before function provided args.

  Args:
    *args: user provided print args.
    **kwargs: user provided print args.
  """
  sys.stdout.write('[XPK] ')
  print(*args, **kwargs)
  sys.stdout.flush()


def xpk_exit(error_code):
  """Helper function to exit xpk with an associated error code.

  Args:
    error_code: If the code provided is zero, then no issues occurred.
  """
  if error_code == 0:
    xpk_print('Exiting XPK cleanly')
    sys.exit(0)
  else:
    xpk_print(f'XPK failed, error code {error_code}')
    sys.exit(error_code)


def get_project():
  """Get GCE project from `gcloud config get project`.

  Returns:
     The project name.
  """
  completed_command = subprocess.run(
      ['gcloud', 'config', 'get', 'project'], check=True, capture_output=True
  )
  project_outputs = completed_command.stdout.decode().strip().split('\n')
  if len(project_outputs) < 1 or project_outputs[-1] == '':
    sys.exit(
        'You must specify the project in the project flag or set it with'
        " 'gcloud config set project <project>'"
    )
  return project_outputs[
      -1
  ]  # The project name lives on the last line of the output


def get_zone():
  """Get GCE zone from `gcloud config get compute/zone`.

  Returns:
     The zone name.
  """
  completed_command = subprocess.run(
      ['gcloud', 'config', 'get', 'compute/zone'],
      check=True,
      capture_output=True,
  )
  zone_outputs = completed_command.stdout.decode().strip().split('\n')
  if len(zone_outputs) < 1 or zone_outputs[-1] == '':
    sys.exit(
        "You must specify the zone in the zone flag or set it with 'gcloud"
        " config set compute/zone <zone>'"
    )
  return zone_outputs[-1]  # The zone name lives on the last line of the output


def zone_to_region(zone) -> str:
  """Helper function converts zone name to region name.

  Args:
    zone: zone name.

  Returns:
     The region name.
  """
  zone_terms = zone.split('-')
  return zone_terms[0] + '-' + zone_terms[1]


def get_total_chips_requested_from_args(
    args, system: SystemCharacteristics
) -> int:
  """Return the total chips requested based on user args.

  Args:
    args: user provided arguments for running the command.
    system: system characteristics.

  Returns:
    num of chips for the current request.
  """
  if system.accelerator_type == AcceleratorType['GPU']:
    num_chips = system.vms_per_slice * system.chips_per_vm * args.num_nodes
  else:
    num_chips = system.vms_per_slice * system.chips_per_vm * args.num_slices

  return num_chips


def create_autoprovisioning_config(
    args, system: SystemCharacteristics
) -> tuple[AutoprovisioningConfig | None, int]:
  """Create autoprovisioning config based on template file and user args

  Args:
    args: user provided arguments for running the command.
    system: system characteristics.

  Returns:
    tuple[AutoprovisioningConfig, int]
    AutoprovisioningConfig: config used to enable autoprovisioning
    int: return code
  """

  # CPU Limits and Memory Limits are for user jobs only. The default node pool
  # is not controlled by NAP.
  cpu_limits = """
  minimum: 1
  maximum: 10000
  """
  memory_limits = """
  minimum: 1
  maximum: 10000
  """

  # By default, the maximum chips is set to be the current number of resources used
  # in the cluster. The minimum is set to zero.
  minimum = 0
  maximum = get_total_chips_requested_from_args(args, system)
  xpk_print(f'Default Chips quota is minimum: {minimum}, maximum: {maximum}.')

  # Check for user overrides.
  if args.autoprovisioning_min_chips:
    minimum = args.autoprovisioning_min_chips
    xpk_print(
        f'User provided min chip quota of {minimum}. Overriding defaults.'
    )
  if args.autoprovisioning_max_chips:
    maximum = args.autoprovisioning_max_chips
    xpk_print(
        f'User provided max chip quota of {maximum}. Overriding defaults.'
    )

  # Check for edge cases in min and max chip values.
  if minimum < 0:
    xpk_print(
        f'Error: Minimum chips is set to {minimum}, and must be zero or'
        ' greater.'
    )
    return None, 1
  if maximum <= minimum or maximum < 0:
    xpk_print(
        f'Error: Maximum chips is set to {maximum}, and must be greater than'
        f' zero and greater or equal to minimum: {minimum}.Use'
        ' --autoprovisioning-max-chips=$MAX_CHIPS to adjust.'
    )
    return None, 1
  xpk_print(
      f'Chips quota is minimum: {minimum}, maximum: {maximum}. XPK will'
      f' autoprovision {maximum - minimum} chips based on incoming workload'
      f' requests, keeping at least {minimum} available at all times, and'
      f' maximum of {maximum}. If the difference ({maximum - minimum} chips) is'
      ' small, rescaling will not work well.'
  )

  custom_resource_string = autoprovisioning_custom_resource_type.format(
      resource_type=system.gke_accelerator,
      minimum=minimum,
      maximum=maximum,
  )

  resource_limits = autoprovisioning_resource_limits.format(
      cpu_limits=cpu_limits,
      memory_limits=memory_limits,
      custom_resource_type=custom_resource_string,
  )

  yml_string = autoprovisioning_config_file.format(
      resource_limits=resource_limits,
      zones=f'- {args.zone}',
  )
  autoprovisioning_config = AutoprovisioningConfig(
      config_filename=write_temporary_file(yml_string).name,
      minimum_chips=minimum,
      maximum_chips=maximum,
  )
  return autoprovisioning_config, 0


def enable_autoprovisioning_on_cluster(
    args, system: SystemCharacteristics | None
) -> tuple[AutoprovisioningConfig | None, int]:
  """Enable autoprovisioning on the cluster.

  Args:
    args: user provided arguments for running the command.
    system: system characteristics.

  Returns:
    Autoprovisioning Config or None.
    0 if successful and 1 otherwise.
  """
  if not system:
    return None, 1

  # TODO(@vbarr): Disable NAP if they call xpk cluster create again without --enable-autoprovisioning.
  # TODO(@vbarr): Support Pathways.
  # TODO(@vbarr): Support timeout period for idle np before they are deleted.
  # TODO(@vbarr): Support for hot idle configuration (timeout period is infinity).
  return_code = 0
  if system.accelerator_type == AcceleratorType['CPU']:
    xpk_print("Error: XPK NAP doesn't support Accelerators of Types: CPUs.")
    return None, 1

  autoprovisioning_config, return_code = create_autoprovisioning_config(
      args, system
  )
  if return_code != 0 or not autoprovisioning_config:
    xpk_print('Unable to create autoprovisioning config.')
    return autoprovisioning_config, return_code

  command = (
      'gcloud container clusters update'
      f' {args.cluster} --project={args.project}'
      f' --region={zone_to_region(args.zone)} --enable-autoprovisioning'
      ' --autoprovisioning-config-file'
      f' {autoprovisioning_config.config_filename}'
  )
  task = 'Update cluster with autoprovisioning enabled'
  return_code = run_command_with_updates(command, task, args)
  if return_code != 0:
    xpk_print(f'{task} request returned ERROR {return_code}')
    return autoprovisioning_config, return_code

  # Update created accelerator node pools to support autoprovisioning.
  existing_node_pool_names, return_code = get_all_nodepools_programmatic(args)
  if return_code != 0:
    xpk_print('Listing all node pools failed!')
    return autoprovisioning_config, return_code

  desired_node_pool_names = [
      f'{args.cluster}-np-{slice_num}' for slice_num in range(args.num_slices)
  ]

  commands = []
  task_names = []
  for node_pool_name in desired_node_pool_names:
    if node_pool_name not in existing_node_pool_names:
      # Ignore node pools that are not created yet, and not of the accelerator type.
      continue
    commands.append(
        f'gcloud container node-pools update {node_pool_name}'
        f' --cluster {args.cluster}'
        f' --project={args.project}'
        f' --region={zone_to_region(args.zone)}'
        ' --enable-autoprovisioning'
        ' --enable-autoscaling'
    )
    task_name = (
        f'Update node pool {node_pool_name} with autoprovisioning support.'
    )
    task_names.append(task_name)

  for i, command in enumerate(commands):
    xpk_print(f'To complete {task_names[i]} we are executing {command}')
  max_return_code = run_commands(
      commands,
      'Update node pools with autoprovisioning support',
      task_names,
      dry_run=args.dry_run,
  )
  if max_return_code != 0:
    xpk_print(
        'Update node pools with autoprovisioning support returned ERROR:'
        f' {max_return_code}'
    )
    return None, max_return_code
  return autoprovisioning_config, return_code


def run_gke_cluster_create_command(
    args, gke_control_plane_version: str, system: SystemCharacteristics
) -> int:
  """Run the Create GKE Cluster request.

  Args:
    args: user provided arguments for running the command.
    gke_control_plane_version: version used if creating the cluster.
    system: system characteristics.

  Returns:
    0 if successful and 1 otherwise.
  """
  machine_type = args.default_pool_cpu_machine_type
  if args.cluster_cpu_machine_type != '':
    xpk_print(
        'Warning: Note that cluster-cpu-machine-type is soon to be',
        ' deprecated. Please use --default-pool-cpu-machine-type instead,'
        ' to denote the machine type of the default cpu node pool. Set'
        ' the machine type of other cpu nodepools using `--device-type`.',
    )
    machine_type = args.cluster_cpu_machine_type

  # Create the regional cluster with `num-nodes` CPU nodes in the same zone as
  # TPUs. This has been tested with clusters of 300 VMs. Larger clusters will
  # benefit from a larger initial `--num-nodes`. After the cluster is created,
  # the auto-scaler can reduce/increase the nodes based on the load.

  command = (
      'gcloud beta container clusters create'
      f' {args.cluster} --project={args.project}'
      f' --region={zone_to_region(args.zone)}'
      f' --node-locations={args.zone}'
      f' --cluster-version={gke_control_plane_version}'
      f' --machine-type={machine_type}'
      ' --enable-autoscaling'
      ' --total-min-nodes 1 --total-max-nodes 1000'
      f' --num-nodes {args.default_pool_cpu_num_nodes}'
      f' {args.custom_cluster_arguments}'
  )

  if system.accelerator_type == AcceleratorType['GPU']:
    command += (
        ' --enable-dataplane-v2 --enable-ip-alias'
        ' --enable-multi-networking --no-enable-autoupgrade'
    )
  else:
    command += (
        ' --release-channel rapid --location-policy=BALANCED'
        ' --scopes=storage-full,gke-default'
    )

    if args.enable_pathways:
      command += (
          ' --enable-ip-alias'
          f' --create-subnetwork name={args.cluster}-subnetwork'
          ' --cluster-dns=clouddns'
          ' --cluster-dns-scope=vpc'
          f' --cluster-dns-domain={args.cluster}-domain'
      )

  return_code = run_command_with_updates(command, 'GKE Cluster Create', args)
  if return_code != 0:
    xpk_print(f'GKE Cluster Create request returned ERROR {return_code}')
    return 1
  return 0


def set_up_cluster_network_for_gpu(args, system: SystemCharacteristics) -> int:
  """Set up GKE Cluster networks, subnets and firewall rules for A3/A3+.
  Note: there are 4 NICs for GPU-GPU bw and 1 NIC for host in an A3 node,
  and there are 8 NICs for GPU-GPU bw and 1 NIC for host in an A3+ node.

  Args:
    args: user provided arguments for running the command.
    system: system characteristics.

  Returns:
    0 if successful and 1 otherwise.
  """
  num_networks = 5 if system.device_type == h100_device_type else 9
  for i in range(1, num_networks):
    return_code = create_cluster_network(args, i)
    if return_code != 0:
      return 1
    return_code = create_cluster_subnet(args, i)
    if return_code != 0:
      return 1
    return_code = create_cluster_firewall_rule(args, i)
    if return_code != 0:
      return 1
  return 0


def create_cluster_network(args, index) -> int:
  """Create one GKE Cluster network.

  Args:
    args: user provided arguments for running the command.
    index: index number for the network to be created.

  Returns:
    0 if successful and 1 otherwise.
  """
  existing_network_names, return_code = get_all_networks_programmatic(args)
  if return_code > 0:
    xpk_print('Listing all networks failed!')
    return return_code

  network_name = f'{args.cluster}-net-{index}'
  if network_name not in existing_network_names:
    command = (
        f'gcloud compute --project={args.project}'
        f' networks create {network_name}'
        ' --subnet-mode=custom --mtu=8244'
    )
    return_code = run_command_with_updates(
        command, 'Create Cluster Network', args, verbose=False
    )

    if return_code != 0:
      xpk_print(f'Create Cluster Network request returned ERROR {return_code}')
      return 1
  else:
    xpk_print(f'Reusing existing network {network_name}')

  return 0


def create_cluster_subnet(args, index) -> int:
  """Create one GKE Cluster subnet.

  Args:
    args: user provided arguments for running the command.
    index: index number for the subnet to be created.

  Returns:
    0 if successful and 1 otherwise.
  """
  existing_subnet_names, return_code = get_all_subnets_programmatic(args)
  if return_code > 0:
    xpk_print('Listing all subnets failed!')
    return return_code
  subnet_name = f'{args.cluster}-{zone_to_region(args.zone)}-sub-{index}'
  if subnet_name not in existing_subnet_names:
    command = (
        f'gcloud compute --project={args.project}'
        f' networks subnets create {subnet_name}'
        f' --network={args.cluster}-net-{index}'
        f' --region={zone_to_region(args.zone)} --range=192.168.{index}.0/24'
    )
    return_code = run_command_with_updates(
        command, 'Create Cluster Subnet', args, verbose=False
    )

    if return_code != 0:
      xpk_print(f'Create Cluster Subnet request returned ERROR {return_code}')
      return 1
  else:
    xpk_print(f'Reusing existing subnet {subnet_name}')

  return 0


def delete_cluster_subnets(args) -> int:
  """Delete GKE Cluster subnets.

  Args:
    args: user provided arguments for running the command.

  Returns:
    0 if successful and 1 otherwise.
  """
  existing_subnet_names, return_code = get_all_subnets_programmatic(args)
  if return_code > 0:
    xpk_print('Listing all subnets failed!')
    return return_code

  for subnet_name in existing_subnet_names:
    command = (
        f'gcloud compute networks subnets delete {subnet_name}'
        f' --region={zone_to_region(args.zone)} --project={args.project} --quiet'
    )

    return_code = run_command_with_updates(
        command, 'Delete Cluster Subnet', args, verbose=False
    )

    if return_code != 0:
      xpk_print(f'Delete Cluster Subnet request returned ERROR {return_code}')
      return 1
    else:
      xpk_print(f'Deleted existing subnet {subnet_name}')

  return 0


def create_cluster_firewall_rule(args, index) -> int:
  """Create one GKE Cluster firewall rule.

  Args:
    args: user provided arguments for running the command.
    index: index number for the firewall rule to be created.

  Returns:
    0 if successful and 1 otherwise.
  """
  existing_firewall_rules_names, return_code = (
      get_all_firewall_rules_programmatic(args)
  )
  if return_code > 0:
    xpk_print('Listing all firewall rules failed!')
    return return_code
  firewall_rule_name = f'{args.cluster}-internal-{index}'
  if firewall_rule_name not in existing_firewall_rules_names:
    command = (
        f'gcloud compute --project={args.project} firewall-rules create'
        f' {firewall_rule_name} --network={args.cluster}-net-{index} --action=ALLOW'
        ' --rules=tcp:0-65535,udp:0-65535,icmp --source-ranges=192.168.0.0/16'
    )
    return_code = run_command_with_updates(
        command, 'Create Cluster Firewall Rule', args, verbose=False
    )

    if return_code != 0:
      xpk_print(
          f'Create Cluster Firewall Rule request returned ERROR {return_code}'
      )
      return 1
  else:
    xpk_print(f'Reusing existing firewall rule {firewall_rule_name}')
  return 0


def create_cluster_network_config(args) -> int:
  """Run the Create GKE Cluster Network Config request.

  Args:
    args: user provided arguments for running the command.

  Returns:
    0 if successful and 1 otherwise.
  """
  yml_string = cluster_network_yaml.format(cluster_name=args.cluster)
  tmp = write_temporary_file(yml_string)
  command = f'kubectl apply -f {str(tmp.file.name)}'

  return_code = run_command_with_updates(
      command, 'GKE Cluster Create Network Config', args
  )
  if return_code != 0:
    xpk_print(
        f'GKE Cluster Create ConfigMap request returned ERROR {return_code}'
    )
    return 1

  return 0


def print_reservations(args) -> int:
  """Print the reservations in the project.

  Args:
    args: user provided arguments for running the command.

  Returns:
    0 if successful and 1 otherwise.
  """
  command = f'gcloud beta compute reservations list --project={args.project}'
  return_code = run_command_with_updates(
      command, 'Get all reservations in the project', args
  )
  if return_code != 0:
    xpk_print(f'Get all reservations returned ERROR {return_code}')
    return 1
  return 0


def verify_reservation_exists(args) -> int:
  """Verify the reservation exists.

  Args:
    args: user provided arguments for running the command.

  Returns:
    0 if successful and 1 otherwise.
  """
  command = (
      f'gcloud beta compute reservations describe {args.reservation}'
      f' --project={args.project} --zone={args.zone}'
  )
  return_code = run_command_with_updates(command, 'Describe reservation', args)
  if return_code != 0:
    xpk_print(f'Describe reservation returned ERROR {return_code}')
    xpk_print('Please confirm that your reservation name is correct.')
    return 1
  return 0


def get_capacity_type(args) -> tuple[CapacityType, int]:
  """Determine the capacity type based on user arguments.

  Args:
    args: user provided arguments for running the command.

  Returns:
    Tuple with string with the system characteristics and
    int of 0 if successful and 1 otherwise.
  """
  capacity_type = CapacityType.UNKNOWN
  num_types = 0
  return_code = 0

  # Determine the capacity argument.
  if args.on_demand:
    capacity_type = CapacityType.ON_DEMAND
    num_types += 1
  if args.reservation:
    return_code = verify_reservation_exists(args)
    if return_code > 0:
      return capacity_type, return_code
    capacity_type = CapacityType.RESERVATION
    num_types += 1
  if args.spot:
    capacity_type = CapacityType.SPOT
    num_types += 1

  # Check that the number of user arguments provided is valid.
  if num_types == 0:
    capacity_type = CapacityType.UNKNOWN
  elif num_types != 1:
    xpk_print(
        'ERROR: User specified more than one of the following arguments. Please'
        ' specify only one of `--reservation=$RESERVATION_NAME`, `--on-demand`'
        ' or `--spot`.'
    )
    return_code = 1

  return capacity_type, return_code


def get_capacity_arguments_from_capacity_type(
    args, capacity_type: CapacityType
) -> tuple[str, int]:
  """Determine the TPU Nodepool creation capacity arguments needed.

  Args:
    args: user provided arguments for running the command.
    capacity_type: The type of capacity the user configured.

  Returns:
    Tuple with string with the capacity argument to use and
    int of 0 if successful and 1 otherwise.
  """
  capacity_args = ''
  return_code = 0

  match capacity_type:
    case CapacityType.ON_DEMAND:
      capacity_args = ''
    case CapacityType.SPOT:
      capacity_args = '--spot'
    case CapacityType.RESERVATION:
      capacity_args = (
          f'--reservation-affinity=specific --reservation={args.reservation}'
      )
    case _:
      xpk_print(
          f'Unknown capacity type: {capacity_type}. Unable to determine'
          ' capacity args.'
      )
      return_code = 1
  return capacity_args, return_code


def get_capacity_node_selectors_from_capacity_type(
    args, capacity_type: str
) -> tuple[str, int]:
  """Determine the node selectors for a workload to run on a specific capacity type.

  Args:
    args: user provided arguments for running the command.
    capacity_type: The type of capacity the user configured.

  Returns:
    Tuple with string with the node selectors to use and
    int of 0 if successful and 1 otherwise.
  """
  node_selector = ''
  return_code = 0

  match capacity_type:
    case CapacityType.ON_DEMAND.name:
      node_selector = ''
    case CapacityType.SPOT.name:
      node_selector = 'cloud.google.com/gke-spot="true"'
    case CapacityType.RESERVATION.name:
      node_selector = f'cloud.google.com/reservation-name: {args.reservation}'
    case _:
      xpk_print(
          f'Unknown capacity type: {capacity_type}. Unable to determine the'
          ' node selectors.'
      )
      return_code = 1
  return node_selector, return_code


def create_or_update_cluster_configmap(configmap_yml: dict) -> int:
  """
  Args:
    configmap_yml: dict containing ConfigMap name and yml string.

  Returns:
    0 if successful, 1 otherwise.
  """
  commands = []
  task_names = []
  for configmap_name, yml_string in configmap_yml.items():
    tmp = write_temporary_file(yml_string)
    command = f'kubectl apply -f {str(tmp.file.name)}'
    commands.append(command)
    task_name = f'ConfigMap CreateOrUpdate-{configmap_name}'
    task_names.append(task_name)

  return_code = run_commands(
      commands, 'GKE Cluster CreateOrUpdate ConfigMap(s)', task_names
  )
  if return_code != 0:
    xpk_print(
        'GKE Cluster Create/Update ConfigMap(s) request returned ERROR'
        f' {return_code}'
    )
    return 1
  return 0


def create_cluster_configmaps(
    args,
    system,
    tensorboard_config: dict,
    autoprovisioning_config: AutoprovisioningConfig | None,
) -> int:
  """Run the Create GKE Cluster ConfigMap request.

  Args:
    args: user provided arguments for running the command.
    system: system characteristics.
    tensorboard_config: map that contains Vertex Tensorboard name, id and location
    autoprovisioning_config: Config used in autoprovisioning.
  Returns:
    0 if successful and 1 otherwise.
  """
  configmap_yml = {}

  # ConfigMap to store resources available in the cluster.
  device_type = system.device_type
  if system.accelerator_type == AcceleratorType['GPU']:
    resources_data = f'{device_type}: "{int(args.num_nodes)}"'
  elif (
      not args.enable_pathways
      and args.enable_autoprovisioning
      and autoprovisioning_config
  ):
    # Currently autoprovisioning is not supported with Pathways.
    # Auto provisioning will have variable topologies for a gke accelerator type.
    resources_data = (
        f'{system.gke_accelerator}: {_AUTOPROVISIONING_CONFIG_VALUE}'
    )
    resources_data += (
        f'\n  {_AUTOPROVISIONING_CONFIG_MINIMUM_KEY}:'
        f' "{autoprovisioning_config.minimum_chips}"'
    )
    resources_data += (
        f'\n  {_AUTOPROVISIONING_CONFIG_MAXIMUM_KEY}:'
        f' "{autoprovisioning_config.maximum_chips}"'
    )
  else:
    resources_data = (
        f'{device_type}: "{int(args.num_slices) * system.vms_per_slice}"'
    )
  resources_configmap_name = f'{args.cluster}-{_CLUSTER_RESOURCES_CONFIGMAP}'
  resources_yml = cluster_configmap_yaml.format(
      args=args, name=resources_configmap_name, data=resources_data
  )
  configmap_yml[resources_configmap_name] = resources_yml

  # ConfigMap to store cluster metadata.
  # XPK Version.
  metadata = f'xpk_version: {xpk_current_version}'
  # Vertex Tensorboard information
  for key, value in tensorboard_config.items():
    metadata += f'\n  {key}: "{value}"'
  # Capacity Type.
  capacity_type, return_code = get_capacity_type(args)
  if return_code != 0:
    xpk_print('Unable to determine capacity type.')
    return return_code
  metadata += f'\n  {_CAPACITY_TYPE_CONFIG_KEY}: {capacity_type.name}'
  # Reservation ID if applicable.
  if capacity_type == CapacityType.RESERVATION:
    metadata += f'\n  {_RESERVATION_CONFIG_KEY}: {args.reservation}'
  metadata_configmap_name = f'{args.cluster}-{_CLUSTER_METADATA_CONFIGMAP}'
  metadata_yml = cluster_configmap_yaml.format(
      args=args, name=metadata_configmap_name, data=metadata
  )
  configmap_yml[metadata_configmap_name] = metadata_yml
  return create_or_update_cluster_configmap(configmap_yml)


def get_cluster_configmap(args, configmap_name) -> dict[str, str] | None:
  """Run the Get GKE Cluster ConfigMap request.

  Args:
    args: user provided arguments for running the command.
    configmap_name: name of the configmap.

  Returns:
    key:value pairs stored in cluster ConfigMap.
  """
  command = (
      'kubectl get configmap'
      f' {configmap_name} -o=custom-columns="ConfigData:data" --no-headers=true'
  )

  return_code, return_value = run_command_for_value(
      command, 'GKE Cluster Get ConfigMap', args
  )
  if return_code != 0:
    xpk_print(f'GKE Cluster Get ConfigMap request returned ERROR {return_code}')
    return None

  config_map = {}
  return_value = return_value.strip()

  if return_value:
    # Format of ConfigMap: map[key1:value1 key2:value2]
    return_value = return_value[return_value.index('map') :]
    configs = return_value[4:-1].split(' ')

    for config in configs:
      key, value = config.strip().split(':')
      config_map[key] = value
  return config_map


def create_vertex_tensorboard(args) -> dict:
  """Creates a Tensorboard instance in Vertex AI.

  Args:
    args: user provided arguments.

  Returns:
    dict containing Tensorboard instance name, id and location.
  """
  from cloud_accelerator_diagnostics import tensorboard  # pylint: disable=import-outside-toplevel

  tensorboard_config = {}
  tensorboard_name = args.tensorboard_name
  if tensorboard_name is None:
    tensorboard_name = f'{args.cluster}-{_DEFAULT_VERTEX_TENSORBOARD_NAME}'
  instance_id = tensorboard.create_instance(  # pylint: disable=used-before-assignment
      project=args.project,
      location=args.tensorboard_region,
      tensorboard_name=tensorboard_name,
  )
  if instance_id:
    xpk_print(
        f'Tensorboard instance {tensorboard_name} is successfully created.'
    )
    tensorboard_config['tensorboard_region'] = args.tensorboard_region
    tensorboard_config['tensorboard_name'] = tensorboard_name
    tensorboard_config['tensorboard_id'] = instance_id
  return tensorboard_config


def create_vertex_experiment(args) -> dict:
  """Creates an Experiment in Vertex AI.

  Args:
    args: user provided arguments.

  Returns:
    map containing Vertex Tensorboard configurations.
  """
  from cloud_accelerator_diagnostics import tensorboard  # pylint: disable=import-outside-toplevel

  metadata_configmap_name = f'{args.cluster}-{_CLUSTER_METADATA_CONFIGMAP}'
  cluster_config_map = get_cluster_configmap(args, metadata_configmap_name)

  if cluster_config_map is None or 'tensorboard_name' not in cluster_config_map:
    xpk_print(
        'No Vertex Tensorboard instance has been created in cluster create. Run'
        ' `xpk cluster create --create-vertex-tensorboard` before running `xpk'
        ' workload create --use-vertex-tensorboard` to create a Vertex'
        ' Tensorboard instance. Alternatively, use `xpk cluster create-pathways'
        ' --create-vertex-tensorboard` before running `xpk workload'
        ' create-pathways --use-vertex-tensorboard`.'
    )
    return None

  tensorboard_config = {}
  tensorboard_config['tensorboard_project'] = args.project
  tensorboard_config['tensorboard_region'] = cluster_config_map[
      'tensorboard_region'
  ]
  tensorboard_config['tensorboard_name'] = cluster_config_map[
      'tensorboard_name'
  ]
  experiment_name = args.experiment_name
  if experiment_name is None:
    experiment_name = f'{args.cluster}-{args.workload}'
  tensorboard_config['experiment_name'] = experiment_name

  _, tensorboard_url = tensorboard.create_experiment(
      project=args.project,
      location=tensorboard_config['tensorboard_region'],
      experiment_name=experiment_name,
      tensorboard_name=tensorboard_config['tensorboard_name'],
  )
  if tensorboard_url is None:
    return None

  xpk_print(f'You can view Vertex Tensorboard at: {tensorboard_url}')
  return tensorboard_config


def get_all_clusters_programmatic(args) -> tuple[list[str], int]:
  """Gets all the clusters associated with the project / region.

  Args:
    args: user provided arguments for running the command.

  Returns:
    List of cluster names and 0 if successful and 1 otherwise.
  """
  command = (
      'gcloud container clusters list'
      f' --project={args.project} --region={zone_to_region(args.zone)}'
  )
  return_code, raw_cluster_output = run_command_for_value(
      command, 'Find if Cluster Exists', args
  )
  if return_code != 0:
    xpk_print(f'Find if Cluster Exists returned ERROR {return_code}')
    return [], return_code
  cluster_names = [x.split(' ')[0] for x in raw_cluster_output.splitlines()]
  return cluster_names, 0


def create_cluster_if_necessary(
    args, gke_control_plane_version: str, system: SystemCharacteristics
) -> int:
  """Creates cluster if not present in the project.

  Args:
    args: user provided arguments for running the command.
    gke_control_plane_version: version used if creating the cluster.
    system: system characteristics.

  Returns:
    0 if successful and 1 otherwise.
  """
  all_clusters, return_code = get_all_clusters_programmatic(args)
  if return_code > 0:
    xpk_print('Listing all clusters failed!')
    return 1
  if args.cluster in all_clusters:
    xpk_print('Skipping cluster creation since it already exists.')
    return 0
  else:
    return run_gke_cluster_create_command(
        args, gke_control_plane_version, system
    )


def get_nodepool_zone(args, nodepool_name) -> tuple[int, str]:
  """Return zone in which nodepool exists in the cluster.

  Args:
    args: user provided arguments for running the command.
    nodepool_name: name of nodepool.

  Returns:
    Tuple of int, str where
    int is the return code - 0 if successful, 1 otherwise.
    str is the zone of nodepool.
  """
  command = (
      f'gcloud beta container node-pools describe {nodepool_name}'
      f' --cluster {args.cluster} --project={args.project}'
      f' --region={zone_to_region(args.zone)} --format="value(locations)"'
  )
  return_code, nodepool_zone = run_command_for_value(
      command, 'Get Node Pool Zone', args
  )
  if return_code != 0:
    xpk_print(f'Get Node Pool Zone returned ERROR {return_code}')
    return 1, None

  return 0, nodepool_zone.strip()


def check_cluster_resources(args, system) -> tuple[bool, bool]:
  """Check if cluster has resources of a specified device_type/gke_accelerator.
  This check will be skipped if <args.cluster>-<_CLUSTER_RESOURCES_CONFIGMAP> ConfigMap doesn't exist for the cluster.

  Args:
    args: user provided arguments for running the command.
    system: system characteristics.

  Returns:
    Tuple of bool, bool
    True if resources in the cluster should be checked, False otherwise.
    True if device_type/gke_accelerator exists in the cluster, False otherwise.
  """
  resources_configmap_name = f'{args.cluster}-{_CLUSTER_RESOURCES_CONFIGMAP}'
  resources_config_map = get_cluster_configmap(args, resources_configmap_name)
  if resources_config_map is None:
    xpk_print(
        f'No ConfigMap exist for cluster with the name {resources_config_map}.'
        ' Cluster resources check will be skipped.'
    )
    return False, False
  if system.device_type in resources_config_map:
    return True, True
  elif system.gke_accelerator in resources_config_map:
    return True, True
  return True, False


def get_all_nodepools_programmatic(args) -> tuple[list[str], int]:
  """Gets all the nodepools associated with the cluster / project / region.

  Args:
    args: user provided arguments for running the command.

  Returns:
    List of nodepools and 0 if successful and 1 otherwise.
  """
  command = (
      'gcloud beta container node-pools list'
      ' --cluster'
      f' {args.cluster} --project={args.project} --region={zone_to_region(args.zone)}'
  )
  return_code, raw_nodepool_output = run_command_for_value(
      command, 'Get All Node Pools', args
  )
  if return_code != 0:
    xpk_print(f'Get All Node Pools returned ERROR {return_code}')
    return [], 1

  all_nodepools = [x.split(' ')[0] for x in raw_nodepool_output.splitlines()]
  # remove header=NAME from the nodepools list
  if 'NAME' in all_nodepools:
    all_nodepools.remove('NAME')
  return all_nodepools, 0


def get_all_networks_programmatic(args) -> tuple[list[str], int]:
  """Gets all the networks associated with project .

  Args:
    args: user provided arguments for running the command.

  Returns:
    List of networks and 0 if successful and 1 otherwise.
  """
  command = 'gcloud compute networks list'
  return_code, raw_network_output = run_command_for_value(
      command, 'Get All Networks', args
  )
  if return_code != 0:
    xpk_print(f'Get All Networks returned ERROR {return_code}')
    return [], 1

  all_networks = [x.split(' ')[0] for x in raw_network_output.splitlines()]
  return all_networks, 0


def get_all_subnets_programmatic(args) -> tuple[list[str], int]:
  """Gets all the subnets associated with the project.

  Args:
    args: user provided arguments for running the command.

  Returns:
    List of subnets and 0 if successful and 1 otherwise.
  """
  subnet_name_filter = f'{args.cluster}-{zone_to_region(args.zone)}-sub-*'

  command = (
      'gcloud compute networks subnets list'
      f' --filter=name~"{subnet_name_filter}" --project={args.project}'
  )
  return_code, raw_subnets_output = run_command_for_value(
      command, 'Get All Subnets', args
  )
  if return_code != 0:
    xpk_print(f'Get All Subnets returned ERROR {return_code}')
    return [], 1

  all_outputs = raw_subnets_output.splitlines()
  all_networks = [
      all_outputs[i].split(' ')[0] for i in range(1, len(all_outputs))
  ]
  return all_networks, 0


def get_all_firewall_rules_programmatic(args) -> tuple[list[str], int]:
  """Gets all the firewall rules associated with the project.

  Args:
    args: user provided arguments for running the command.

  Returns:
    List of firewall rules and 0 if successful and 1 otherwise.
  """
  command = 'gcloud compute firewall-rules list'
  return_code, raw_subnets_output = run_command_for_value(
      command, 'Get All Firewall Rules', args
  )
  if return_code != 0:
    xpk_print(f'Get All Firewall Rules returned ERROR {return_code}')
    return [], 1

  all_networks = [x.split(' ')[0] for x in raw_subnets_output.splitlines()]
  return all_networks, 0


def get_user_input(input_msg):
  """Function to get the user input for a prompt.

  Args:
    input_msg: message to be displayed by the prompt.
  Returns:
    True if user enter y or yes at the prompt, False otherwise.
  """
  user_input = input(input_msg)
  return user_input in ('y', 'yes')


def get_node_pools_to_delete(
    args, system, existing_node_pool_names, desired_node_pool_names
) -> list:
  """Get list of nodepools to delete from the cluster.

  Args:
    args: user provided arguments for running the command.
    system: system characteristics.
    existing_node_pool_names: names of nodepools that already exist in the cluster.
    desired_node_pool_names: names of nodepools that should exist in the cluster.

  Returns:
    List of nodepool names to delete.
  """
  node_pools_to_delete = []
  check_resource, is_requested_resource_in_cluster = check_cluster_resources(
      args, system
  )
  for existing_node_pool_name in existing_node_pool_names:
    # Deletion logic would leave behind any Pathways CPU nodepools.
    if existing_node_pool_name.find(f'{args.cluster}-np-') != 0:
      continue

    # Nodepools will be deleted in two scenarios:
    # Scenario 1: Cluster exists with 3 nodepools of 'x' device_type/gke_accelerator and now we are updating
    # the cluster to 2 nodepools of 'x' device_type/gke_accelerator. In this case, we will delete
    # '{args.cluster}-np-2' from the cluster.
    # Scenario 2: Cluster exists with 2 nodepools of 'x' device_type/gke_accelerator and now we are updating
    # the cluster to 2 nodepools of 'y' device_type/gke_accelerator. In this case, we will delete
    # '{args.cluster}-np-0' and '{args.cluster}-np-1' from the cluster.
    if existing_node_pool_name not in desired_node_pool_names or (
        check_resource and not is_requested_resource_in_cluster
    ):
      node_pools_to_delete.append(existing_node_pool_name)

  return node_pools_to_delete


def run_gke_node_pool_create_command(
    args, system, gke_node_pool_version
) -> int:
  """Run the Create GKE Node Pool request.

  Args:
    args: user provided arguments for running the command.
    system: System characteristics based on device type/topology.
    gke_node_pool_version: GKE version to use to create node pools.

  Returns:
    0 if successful and 1 otherwise.
  """
  device_type = args.tpu_type if args.tpu_type else args.device_type
  xpk_print(
      f'Creating {args.num_slices} node pool or pools of {device_type}\n'
      f'We assume that the underlying system is: {system}'
  )
  existing_node_pool_names, return_code = get_all_nodepools_programmatic(args)
  if return_code > 0:
    xpk_print('Listing all node pools failed!')
    return return_code

  capacity_type, return_code = get_capacity_type(args)
  if return_code > 0:
    xpk_print('Parsing capacity type failed!')
    return return_code
  if capacity_type == CapacityType.UNKNOWN:
    return_code = print_reservations(args)
    xpk_print(
        'ERROR: User needs to provide the capacity type. Please specify one of'
        ' the following `--reservation=$RESERVATION_NAME`, `--on-demand`'
        ' or `--spot`. See the above list of reservations to choose from.'
    )
    if return_code > 0:
      xpk_print('Listing all reservations failed!')
    return_code = 1
  capacity_args, return_code = get_capacity_arguments_from_capacity_type(
      args, capacity_type
  )
  if return_code > 0:
    xpk_print('Parsing capacity arguments failed!')
    return return_code

  if system.accelerator_type == AcceleratorType['GPU']:
    xpk_print(
        f'Creating 1 node pool with {args.num_nodes} nodes of'
        f' {system.device_type}\nUnderlyingly, we assume that means: {system}'
    )
    desired_node_pool_names = [f'{args.cluster}-np-0']
  else:
    xpk_print(
        f'Creating {args.num_slices} node pool or pools of'
        f' {system.device_type}\nUnderlyingly, we assume that means: {system}'
    )
    desired_node_pool_names = [
        f'{args.cluster}-np-{slice_num}' for slice_num in range(args.num_slices)
    ]

  node_pools_to_remain = []
  delete_commands = []
  delete_task_names = []
  if existing_node_pool_names:
    return_code, existing_node_pool_zone = get_nodepool_zone(
        args, existing_node_pool_names[0]
    )
    if return_code != 0:
      return 1

    if existing_node_pool_zone and existing_node_pool_zone != args.zone:
      xpk_print(
          f'Cluster {args.cluster} already has nodepools in zone:'
          f' {existing_node_pool_zone}. Use the same zone to update nodepools'
          ' in the cluster.'
      )
      return 1

    node_pools_to_delete = get_node_pools_to_delete(
        args, system, existing_node_pool_names, desired_node_pool_names
    )
    for node_pool_name in existing_node_pool_names:
      if node_pool_name.find(f'{args.cluster}-np-') != 0:
        continue

      if node_pool_name in node_pools_to_delete:
        command = (
            'gcloud beta container node-pools delete'
            f' {node_pool_name} --cluster={args.cluster}'
            f' --zone={zone_to_region(args.zone)}'
            f' --project={args.project} --quiet'
        )
        task = f'NodepoolDelete-{node_pool_name}'
        delete_commands.append(command)
        delete_task_names.append(task)
      else:
        node_pools_to_remain.append(node_pool_name)

  # Deletion of nodepools should happen before attempting to create new nodepools for the case
  # when cluster is getting updated from 'x' device_type/gke_accelerator to 'y' device_type/gke_accelerator.
  # In that case, '{args.cluster}-np-i' nodepool will be re-created for 'y' device_type/gke_accelerator.
  if delete_commands:
    will_delete = True
    if node_pools_to_delete and not args.force:
      will_delete = get_user_input(
          f'Planning to delete {len(node_pools_to_delete)} node pools including'
          f' {node_pools_to_delete}. \nDo you wish to delete: y (yes) / n'
          ' (no):\n'
      )
    if not will_delete:
      xpk_print(
          'You have requested to not delete the existing nodepools in the'
          ' cluster. There will be no change to the cluster.'
      )
      return 1

    for i, command in enumerate(delete_commands):
      xpk_print(
          f'To complete {delete_task_names[i]} we are executing {command}'
      )
    max_return_code = run_commands(
        delete_commands,
        'Delete Nodepools',
        delete_task_names,
        dry_run=args.dry_run,
    )
    if max_return_code != 0:
      xpk_print(f'Delete Nodepools returned ERROR {max_return_code}')
      return 1

    # Update {args.cluster}-{_CLUSTER_RESOURCES_CONFIGMAP} ConfigMap to 'y': '0'
    # and remove 'x' from the ConfigMap when cluster is getting updated from
    # 'x' device_type/gke_accelerator to 'y' device_type/gke_accelerator.
    if not node_pools_to_remain:
      if args.enable_autoprovisioning:
        resources_data = (
            f'{system.gke_accelerator}: {_AUTOPROVISIONING_CONFIG_VALUE}'
        )
      else:
        resources_data = f'{device_type}: "0"'
      resources_configmap_name = (
          f'{args.cluster}-{_CLUSTER_RESOURCES_CONFIGMAP}'
      )
      resources_yml = cluster_configmap_yaml.format(
          args=args, name=resources_configmap_name, data=resources_data
      )
      configmap_yml = {}
      configmap_yml[resources_configmap_name] = resources_yml
      return_code = create_or_update_cluster_configmap(configmap_yml)
      if return_code != 0:
        return 1

  create_commands = []
  create_task_names = []
  for node_pool_name in desired_node_pool_names:
    if node_pool_name in node_pools_to_remain:
      continue
    command = (
        'gcloud beta container node-pools create'
        f' {node_pool_name}'
        f' --region={zone_to_region(args.zone)}'
        f' --cluster={args.cluster}'
        f' --project={args.project} --node-locations={args.zone}'
        f' --machine-type={system.gce_machine_type}'
        f' --host-maintenance-interval={args.host_maintenance_interval}'
        f' {capacity_args}'
        ' --enable-gvnic'
        f' {args.custom_nodepool_arguments}'
    )
    if system.accelerator_type == AcceleratorType['TPU']:
      command += f' --node-version={gke_node_pool_version}'
      command += f' --num-nodes={system.vms_per_slice}'
      command += ' --placement-type=COMPACT  --max-pods-per-node 15'
      command += (
          ' --scopes=storage-full,gke-default,"https://www.googleapis.com/auth/cloud-platform"'
      )
      command += f' --tpu-topology={system.topology}'
      command += f' {args.custom_tpu_nodepool_arguments}'
    elif system.accelerator_type == AcceleratorType['GPU']:
      subnet_prefix = f'{args.cluster}-{zone_to_region(args.zone)}'
      command += f' --num-nodes={args.num_nodes}'
      command += (
          ' --accelerator'
          f' type={system.gke_accelerator},count={str(system.chips_per_vm)},gpu-driver-version=latest'
          ' --no-enable-autoupgrade '
          ' --scopes="https://www.googleapis.com/auth/cloud-platform"'
          ' --additional-node-network'
          f' network={args.cluster}-net-1,subnetwork={subnet_prefix}-sub-1'
          ' --additional-node-network'
          f' network={args.cluster}-net-2,subnetwork={subnet_prefix}-sub-2'
          ' --additional-node-network'
          f' network={args.cluster}-net-3,subnetwork={subnet_prefix}-sub-3'
          ' --additional-node-network'
          f' network={args.cluster}-net-4,subnetwork={subnet_prefix}-sub-4'
      )
      if device_type == h100_mega_device_type:
        command += (
            ' --additional-node-network'
            f' network={args.cluster}-net-5,subnetwork={subnet_prefix}-sub-5'
            ' --additional-node-network'
            f' network={args.cluster}-net-6,subnetwork={subnet_prefix}-sub-6'
            ' --additional-node-network'
            f' network={args.cluster}-net-7,subnetwork={subnet_prefix}-sub-7'
            ' --additional-node-network'
            f' network={args.cluster}-net-8,subnetwork={subnet_prefix}-sub-8'
            ' --max-pods-per-node=32'
        )
    elif system.accelerator_type == AcceleratorType['CPU']:
      command += f' --num-nodes={system.vms_per_slice}'
      command += ' --scopes=storage-full,gke-default'

    task = f'NodepoolCreate-{node_pool_name}'
    create_commands.append(command)
    create_task_names.append(task)

  desired_pw_cpu_node_pools = ['cpu-user-np', 'cpu-rm-np', 'cpu-proxy-np']
  if args.enable_pathways:
    # Pathways needs CPU nodepools in addition to TPU nodepools
    for node_pool_name in desired_pw_cpu_node_pools:
      if node_pool_name in existing_node_pool_names:
        continue
      command = (
          'gcloud beta container node-pools create'
          f' {node_pool_name} --node-version={gke_node_pool_version}'
          f' --cluster={args.cluster}'
          f' --project={args.project} --node-locations={args.zone}'
          f' --region={zone_to_region(args.zone)}'
          ' --num-nodes=1'
          f' --machine-type={args.pathways_gce_machine_type}'
          ' --scopes=storage-full,gke-default'
          ' --enable-autoscaling --min-nodes=1 --max-nodes=20'
      )
      task = f'NodepoolCreate-{node_pool_name}'
      create_commands.append(command)
      create_task_names.append(task)

  for i, command in enumerate(create_commands):
    xpk_print(f'To complete {create_task_names[i]} we are executing {command}')
  max_return_code = run_commands(
      create_commands,
      'Create Nodepools',
      create_task_names,
      dry_run=args.dry_run,
  )
  if max_return_code != 0:
    xpk_print(f'Create Nodepools returned ERROR {max_return_code}')
    return 1

  xpk_print('Create or delete node pool request complete.')
  return 0


def run_gke_cluster_delete_command(args) -> int:
  """Run the Delete GKE Cluster request.

  Args:
    args: user provided arguments for running the command.

  Returns:
    0 if successful and 1 otherwise.
  """
  command = (
      'gcloud beta container clusters delete'
      f' {args.cluster} --project={args.project}'
      f' --region={zone_to_region(args.zone)} --quiet'
  )

  return_code = run_command_with_updates(command, 'Cluster Delete', args)
  if return_code != 0:
    xpk_print(f'Cluster delete request returned ERROR {return_code}')
    return 1

  return_code = delete_cluster_subnets(args)
  if return_code != 0:
    return return_code

  return 0


def run_gke_clusters_list_command(args) -> int:
  """List GKE Clusters within the project and location.

  Args:
    args: user provided arguments for running the command.

  Returns:
    0 if successful and 1 otherwise.
  """
  command = (
      'gcloud container clusters list'
      f' --project={args.project} --region={zone_to_region(args.zone)}'
  )
  return_code = run_command_with_updates(command, 'Cluster List', args)
  if return_code != 0:
    xpk_print(f'Cluster list request returned ERROR {return_code}')
    return 1

  return 0


def set_cluster_command(args) -> int:
  """Run cluster configuration command to set the kubectl config.

  Args:
    args: user provided arguments for running the command.

  Returns:
    0 if successful and 1 otherwise.
  """
  command = (
      'gcloud container clusters get-credentials'
      f' {args.cluster} --region={zone_to_region(args.zone)}'
      f' --project={args.project} &&'
      ' kubectl config view && kubectl config set-context --current'
      ' --namespace=default'
  )
  task = f'get-credentials to cluster {args.cluster}'
  return_code = run_command_with_updates_retry(
      command, task, args, verbose=False
  )
  if return_code != 0:
    xpk_print(f'{task} returned ERROR {return_code}')
  return return_code


def install_kueue_on_cluster(args) -> int:
  """Install Kueue on the cluster.

  Args:
    args: user provided arguments for running the command.

  Returns:
    0 if successful and 1 otherwise.
  """
  command = (
      'kubectl apply --server-side --force-conflicts -f'
      ' https://github.com/kubernetes-sigs/kueue/releases/download/v0.6.1/manifests.yaml'
  )
  task = 'Set Kueue On Cluster'
  return_code = run_command_with_updates_retry(command, task, args)
  if return_code != 0:
    xpk_print(f'{task} returned ERROR {return_code}')
  return return_code


def enable_kueue_credentials(
    args,
    system: SystemCharacteristics,
    autoprovisioning_config: AutoprovisioningConfig | None,
) -> int:
  """Enable Kueue credentials.

  Args:
    args: user provided arguments for running the command.
    system: system level arguments.
    autoprovisioning_config: Autoprovisioning config to configure kueue with if
        autoprovisioning is enabled.

  Returns:
    0 if successful and 1 otherwise.
  """
  device_type = system.device_type
  cluster_hardware_name = f'{args.num_slices}x{device_type}'
  resource_type = AcceleratorTypeToAcceleratorCharacteristics[
      system.accelerator_type
  ].resource_type

  autoprovisioning_enabled = False
  if autoprovisioning_config:
    # Determine total resources available based on autoprovisioning max chips.
    autoprovisioning_enabled = True
    total_chips = autoprovisioning_config.maximum_chips
    cluster_hardware_name = f'{system.gke_accelerator}'
  else:
    # Determine total chips based on user specified topology.
    total_chips = get_total_chips_requested_from_args(args, system)

  covered_resources_config = get_kueue_covered_resources_config(
      cluster_hardware_name=cluster_hardware_name,
      resource_type=resource_type,
      total_chips=total_chips,
  )
  yml_string = cluster_set_crd_yaml.format(
      system=system,
      cluster_hardware_name=cluster_hardware_name,
      accelerator_label=create_accelerator_label(
          system.accelerator_type, system
      ),
      machine_label=create_machine_label(
          system.accelerator_type, system, autoprovisioning_enabled
      ),
      covered_resources_config=covered_resources_config,
      resource_type=AcceleratorTypeToAcceleratorCharacteristics[
          system.accelerator_type
      ].resource_type,
      pw_resource_flavors=add_pw_resource_flavors(args),
      pw_resources_kueue=add_pw_resources_to_kueue(args),
      cluster_queue_name=_CLUSTER_QUEUE_NAME,
      local_queue_name=_LOCAL_QUEUE_NAME,
  )

  tmp = write_temporary_file(yml_string)
  command = f'kubectl apply -f {str(tmp.file.name)}'
  # For kueue setup, we see a timeout error due to the webhook not
  # being ready. Let's retry and wait a few seconds.
  task = 'Applying Kueue Credentials'
  retry_attempts = 3
  return_code = run_command_with_updates_retry(
      command, task, args, num_retry_attempts=retry_attempts
  )
  if return_code != 0:
    # We have seen some scenarios where credentials need a few minutes for kueue
    # and jobset installation to be ready before credentials can be applied.
    # As a workaround we will retry again with longer wait times.
    retry_wait_seconds = 60
    xpk_print(
        f'{task} still not successful. Retrying {retry_attempts} more timeswith'
        f' increased wait time of {retry_wait_seconds} seconds between tries.'
        ' Kueue Credentials need Kueue system to be ready which can take some'
        ' time.'
    )
    return_code = run_command_with_updates_retry(
        command=command,
        task=task,
        args=args,
        num_retry_attempts=retry_attempts,
        wait_seconds=retry_wait_seconds,
    )
    if return_code != 0:
      xpk_print(f'{task} returned ERROR {return_code}')
  return return_code


# TODO(roshanin): Organize Pathways helpers in another file.
def add_pw_resource_flavors(args):
  """Add resource flavors required for Pathways enabled clusters."""
  resource_flavor_yaml = """apiVersion: kueue.x-k8s.io/v1beta1
kind: ResourceFlavor
metadata:
  name: cpu-rm
spec:
  nodeLabels:
    cloud.google.com/gke-nodepool: cpu-rm-np
---
apiVersion: kueue.x-k8s.io/v1beta1
kind: ResourceFlavor
metadata:
  name: cpu-proxy
spec:
  nodeLabels:
    cloud.google.com/gke-nodepool: cpu-proxy-np
---
apiVersion: kueue.x-k8s.io/v1beta1
kind: ResourceFlavor
metadata:
  name: cpu-user
spec:
  nodeLabels:
    cloud.google.com/gke-nodepool: cpu-user-np
---"""
  if args.enable_pathways:
    return resource_flavor_yaml
  return ''


def add_pw_resources_to_kueue(args):
  """Add resource flavors required for Pathways, to the cluster queue."""
  resources_yaml = """- coveredResources: ["cpu", "memory"]
    flavors:
    - name: cpu-rm
      resources:
      - name: "cpu"
        nominalQuota: 80
      - name: "memory"
        nominalQuota: 160G
    - name: cpu-proxy
      resources:
      - name: "cpu"
        nominalQuota: 480
      - name: "memory"
        nominalQuota: 2000G
    - name: cpu-user
      resources:
      - name: "cpu"
        nominalQuota: 480
      - name: "memory"
        nominalQuota: 2000G"""
  if args.enable_pathways:
    return resources_yaml
  return ''


def get_kueue_covered_resources_config(
    cluster_hardware_name, resource_type, total_chips
) -> str:
  """Gets Kueue covered resources configuration.

  Args:
    cluster_hardware_name: cluster hardware name.
    resource_type: resource type of tpu or gpu.
    total_chips: total number of chips for the specific resource type.

  Returns:
    A string of Kueue covered resources configuration.
  """
  config_format = """
  - coveredResources: ["{resource_type}"]
    flavors:
    - name: {cluster_hardware_name}
      resources:
      - name: "{resource_type}"
        nominalQuota: {total_chips}
  """
  config_string = config_format.format(
      cluster_hardware_name=cluster_hardware_name,
      resource_type=resource_type,
      total_chips=total_chips,
  )
  return config_string


# TODO(vbarr): Remove this function when jobsets gets enabled by default on
# GKE clusters.
def set_jobset_on_cluster(args) -> int:
  """Add jobset command on server side and ask user to verify it is created.

  Args:
    args: user provided arguments for running the command.

  Returns:
    0 if successful and 1 otherwise.
  """
  command = (
      'kubectl apply --server-side -f'
      ' https://github.com/kubernetes-sigs/jobset/releases/download/v0.4.0/manifests.yaml'
  )
  task = f'Install Jobset on {args.cluster}'
  return_code = run_command_with_updates_retry(command, task, args)

  if return_code != 0:
    xpk_print(f'{task} returned with ERROR {return_code}.\n')
    xpk_print(
        "This LIKELY means you're missing Kubernetes Permissions, you can"
        ' validate this by checking if the error references permission problems'
        ' such as `requires one of ["container.*"] permission(s)`. Follow our'
        ' readme:'
        ' https://github.com/google/xpk/blob/main/README.md#troubleshooting for'
        ' instructions on how to fix these permissions.'
    )
  return return_code


def install_nccl_on_cluster(args, system: SystemCharacteristics) -> int:
  """Install NCCL plugin on the cluster.

  Args:
    args: user provided arguments for running the command.
    system: system characteristics.

  Returns:
    0 if successful and 1 otherwise.
  """
  if system.device_type == h100_device_type:
    command = (
        'kubectl apply -f '
        # pylint: disable=line-too-long
        'https://raw.githubusercontent.com/GoogleCloudPlatform/container-engine-accelerators/master/gpudirect-tcpx/nccl-tcpx-installer.yaml'
    )
  else:
    command = (
        'kubectl apply -f '
        # pylint: disable=line-too-long
        'https://raw.githubusercontent.com/GoogleCloudPlatform/container-engine-accelerators/master/gpudirect-tcpxo/nccl-tcpxo-installer.yaml'
    )

  return_code = run_command_with_updates(
      command, 'Install NCCL Plugin On Cluster', args
  )

  if return_code != 0:
    xpk_print(
        f'Install NCCL Plugin On Cluster request returned ERROR {return_code}'
    )
    return 1

  return 0


@dataclass
class GkeServerConfig:
  """Stores the valid gke versions based on gcloud recommendations."""

  default_rapid_gke_version: str
  valid_master_versions: set[str]
  valid_node_versions: set[str]


def get_gke_server_config(args) -> tuple[int, GkeServerConfig | None]:
  """Determine the GKE versions supported by gcloud currently.

  Args:
    args: user provided arguments for running the command.

  Returns:
    Tuple of
    int: 0 if successful and 1 otherwise.
    GkeServerConfig: stores valid gke version to use in node pool and cluster.
  """
  base_command = (
      'gcloud container get-server-config'
      f' --project={args.project} --region={zone_to_region(args.zone)}'
  )
  default_rapid_gke_version_cmd = (
      base_command
      + ' --flatten="channels" --filter="channels.channel=RAPID"'
      ' --format="value(channels.defaultVersion)"'
  )
  valid_master_versions_cmd = (
      base_command
      + ' --flatten="channels" --format="value(validMasterVersions)"'
  )
  valid_node_versions_cmd = (
      base_command + ' --flatten="channels" --format="value(validNodeVersions)"'
  )
  base_command_description = 'Determine server supported GKE versions for'

  server_config_commands_and_descriptions = [
      (
          default_rapid_gke_version_cmd,
          base_command_description + 'default rapid gke version',
      ),
      (
          valid_master_versions_cmd,
          base_command_description + 'valid master versions',
      ),
      (
          valid_node_versions_cmd,
          base_command_description + 'valid node versions',
      ),
  ]
  command_outputs = []

  for command, command_description in server_config_commands_and_descriptions:
    return_code, cmd_output = run_command_for_value(
        command,
        command_description,
        args,
        hide_error=True,
    )
    if return_code != 0:
      xpk_print(f'Unable to get server config for {command_description}.')
      return return_code, None
    command_outputs.append(cmd_output)

  return 0, GkeServerConfig(
      default_rapid_gke_version=command_outputs[0].strip(),
      valid_master_versions=set(command_outputs[1].split(';')),
      valid_node_versions=set(command_outputs[2].split(';')),
  )


def get_gke_control_plane_version(
    args, gke_server_config: GkeServerConfig
) -> tuple[int, str | None]:
  """Determine gke control plane version for cluster creation.

  Args:
    args: user provided arguments for running the command.
    gke_server_config: holds valid gke versions and recommended default version.

  Returns:
    Tuple of
    int: 0 if successful and 1 otherwise.
    str: gke control plane version to use.
  """

  # Override with user provide gke version if specified.
  if args.gke_version is not None:
    master_gke_version = args.gke_version
  else:
    master_gke_version = gke_server_config.default_rapid_gke_version

  is_valid_master_version = (
      master_gke_version in gke_server_config.valid_master_versions
  )
  is_valid_node_version = (
      master_gke_version in gke_server_config.valid_node_versions
  )

  if not is_valid_master_version or not is_valid_node_version:
    xpk_print(
        f'Planned GKE Version: {master_gke_version}\n Valid Master'
        f' Versions:\n{gke_server_config.valid_master_versions}\nValid Node'
        f' Versions:\n{gke_server_config.valid_node_versions}\nRecommended GKE'
        f' Version: {gke_server_config.default_rapid_gke_version}'
    )
    xpk_print(
        f'Error: Planned GKE Version {master_gke_version} is not valid.'
        f'Checks failed: Is Master Valid: {is_valid_master_version}'
        f'\nIs Valid Node Version: {is_valid_node_version}'
    )
    xpk_print(
        'Please select a gke version from the above list using --gke-version=x'
        ' argument or rely on the default gke version:'
        f' {gke_server_config.default_rapid_gke_version}'
    )
    return 1, None

  return 0, master_gke_version


def get_gke_node_pool_version(
    args, gke_server_config: GkeServerConfig
) -> tuple[int, str | None]:
  """Determine the gke node pool version for the node pool.

  Args:
    args: user provided arguments for running the command.
    gke_server_config: holds valid gke versions and recommended default version.

  Returns:
    Tuple of
    int: 0 if successful and 1 otherwise.
    str: gke control plane version to use.
  """

  # By default use the current gke master version for creating node pools.
  command_description = 'Determine current gke master version'
  command = (
      f'gcloud beta container clusters describe {args.cluster}'
      f' --region {zone_to_region(args.zone)} --project {args.project}'
      ' --format="value(currentMasterVersion)"'
  )

  return_code, current_gke_master_version = run_command_for_value(
      command, command_description, args
  )
  if return_code != 0:
    xpk_print(
        f'Unable to get server config for command: {command_description}.'
    )
    return return_code, None

  # Override with user provide gke version if specified.
  if args.gke_version is not None:
    node_pool_gke_version = args.gke_version
  else:
    node_pool_gke_version = current_gke_master_version.strip()

  is_supported_node_pool_version = (
      node_pool_gke_version in gke_server_config.valid_node_versions
  )
  # In rare cases, user's provided gke version may be invalid, but gke will return an error if so.
  # An example scenario is if the user provided gke version is greater than the master version.
  if not is_supported_node_pool_version:
    xpk_print(
        f'Planned node pool version {node_pool_gke_version} is not supported in'
        ' valid node_pool_gke_versions'
        f' {gke_server_config.valid_node_versions}Please adjust the gke version'
        ' using --gke-version=x or remove the arg and depend on xpk default of'
        f' {current_gke_master_version}'
    )
    return 1, None
  return 0, node_pool_gke_version


################### Subcommand Functions ###################
def default_subcommand_function(
    _args,
) -> int:  # args is unused, so pylint: disable=invalid-name
  """Default subcommand function.

  Args:
    _args: user provided arguments for running the command.

  Returns:
    0 if successful and 1 otherwise.
  """
  xpk_print('Welcome to XPK! See below for overall commands:', flush=True)
  parser.print_help()
  cluster_parser.print_help()
  workload_parser.print_help()
  return 0


def cluster_create_pathways(args) -> None:
  """Function around cluster creation for Pathways.

  Args:
    args: user provided arguments for running the command.

  Returns:
    0 if successful and 1 otherwise.
  """
  args.enable_pathways = True
  cluster_create(args)


def cluster_create(args) -> None:
  """Function around cluster creation.

  Args:
    args: user provided arguments for running the command.

  Returns:
    0 if successful and 1 otherwise.
  """
  system, return_code = get_system_characteristics(args)

  if return_code > 0:
    xpk_print('Fetching system characteristics failed!')
    xpk_exit(return_code)

  xpk_print(f'Starting cluster create for cluster {args.cluster}:', flush=True)
  add_zone_and_project(args)

  return_code, gke_server_config = get_gke_server_config(args)
  if return_code != 0:
    xpk_exit(return_code)

  return_code, gke_control_plane_version = get_gke_control_plane_version(
      args, gke_server_config
  )
  if return_code != 0:
    xpk_exit(return_code)

  create_cluster_command_code = create_cluster_if_necessary(
      args, gke_control_plane_version, system
  )
  if create_cluster_command_code != 0:
    xpk_exit(create_cluster_command_code)

  set_cluster_command_code = set_cluster_command(args)
  if set_cluster_command_code != 0:
    xpk_exit(set_cluster_command_code)

  # create Vertex Tensorboard for new and existing clusters if create-vertex-tensorboard is set
  tensorboard_config = {}
  if _VERTEX_TENSORBOARD_FEATURE_FLAG and args.create_vertex_tensorboard:
    tensorboard_config = create_vertex_tensorboard(args)
    # exit if failed to create Tensorboard in Vertex AI
    if not tensorboard_config:
      xpk_exit(1)

  if system.accelerator_type == AcceleratorType['GPU']:
    xpk_print('Setting up Network for cluster')
    set_up_cluster_network_code = set_up_cluster_network_for_gpu(args, system)
    if set_up_cluster_network_code != 0:
      xpk_exit(set_up_cluster_network_code)

  if system.device_type == h100_device_type:
    xpk_print('Creating Network Config for cluster')
    create_cluster_network_config_code = create_cluster_network_config(args)
    if create_cluster_network_config_code != 0:
      xpk_exit(create_cluster_network_config_code)

  # Check the control plane version of the cluster and determine the node pool
  # version to use.
  return_code, gke_node_pool_version = get_gke_node_pool_version(
      args, gke_server_config
  )
  if return_code != 0:
    xpk_exit(return_code)

  run_gke_node_pool_create_command_code = run_gke_node_pool_create_command(
      args, system, gke_node_pool_version
  )
  if run_gke_node_pool_create_command_code != 0:
    xpk_exit(run_gke_node_pool_create_command_code)

  xpk_print(
      'Enabling the jobset API on our cluster, to be deprecated when Jobset is'
      ' globally available'
  )
  set_jobset_on_cluster_code = set_jobset_on_cluster(args)
  if set_jobset_on_cluster_code != 0:
    xpk_exit(set_jobset_on_cluster_code)

  xpk_print('Enabling Kueue on the cluster')
  install_kueue_on_cluster_code = install_kueue_on_cluster(args)
  if install_kueue_on_cluster_code != 0:
    xpk_exit(install_kueue_on_cluster_code)

  # Provision node pools dynamically based on incoming workloads:
  # Currently autoprovisioning is not supported with Pathways.
  autoprovisioning_config = None
  if not args.enable_pathways and args.enable_autoprovisioning:
    xpk_print('Enabling Autoprovisioning')
    autoprovisioning_config, return_code = enable_autoprovisioning_on_cluster(
        args, system
    )
    if return_code != 0:
      xpk_exit(return_code)

  xpk_print('Enable Kueue Credentials')
  enable_kueue_credentials_code = enable_kueue_credentials(
      args, system, autoprovisioning_config
  )
  if enable_kueue_credentials_code != 0:
    xpk_exit(enable_kueue_credentials_code)

  if system.accelerator_type == AcceleratorType['GPU']:
    xpk_print('Installing NCCL Plugin for cluster')
    install_nccl_code = install_nccl_on_cluster(args, system)
    if install_nccl_code != 0:
      xpk_exit(install_nccl_code)

  xpk_print('Creating ConfigMap for cluster')
  create_cluster_configmaps_code = create_cluster_configmaps(
      args, system, tensorboard_config, autoprovisioning_config
  )
  if create_cluster_configmaps_code != 0:
    xpk_exit(create_cluster_configmaps_code)

  xpk_print('GKE commands done! Resources are created.')
  xpk_print(
      'See your GKE Cluster here:'
      # pylint: disable=line-too-long
      f' https://console.cloud.google.com/kubernetes/clusters/details/{zone_to_region(args.zone)}/{args.cluster}/details?project={args.project}'
  )
  xpk_exit(0)


def cluster_delete(args) -> None:
  """Function around cluster delete.

  Args:
    args: user provided arguments for running the command.

  Returns:
    0 if successful and 1 otherwise.
  """
  xpk_print(f'Starting cluster delete for cluster: {args.cluster}', flush=True)
  add_zone_and_project(args)
  run_gke_cluster_delete_command_code = run_gke_cluster_delete_command(args)
  if run_gke_cluster_delete_command_code != 0:
    xpk_exit(run_gke_cluster_delete_command_code)
  xpk_print(f'GKE commands done! Cluster {args.cluster} deleted.\n')
  xpk_exit(0)


def cluster_cacheimage(args) -> None:
  """Function around cluster cacheimage.

  Args:
    args: user provided arguments for running the command.

  Returns:
    0 if successful and 1 otherwise.
  """
  xpk_print(
      f'Starting cluster cacheimage for cluster: {args.cluster}', flush=True
  )
  add_zone_and_project(args)

  set_cluster_command_code = set_cluster_command(args)
  if set_cluster_command_code != 0:
    xpk_exit(set_cluster_command_code)
  system, return_code = get_system_characteristics(args)

  if return_code > 0:
    xpk_print('Fetching system characteristics failed!')
    xpk_exit(return_code)

  node_selector_key = AcceleratorTypeToAcceleratorCharacteristics[
      system.accelerator_type
  ].accelerator_label
  yml_string = cluster_preheat_yml.format(
      cachekey=args.cache_key,
      image_name=args.docker_image,
      nodeSelectorKey=node_selector_key,
  )
  tmp = write_temporary_file(yml_string)
  command_apply = f'kubectl apply -f {str(tmp.file.name)}'
  command_delete = (
      f'kubectl delete -f {str(tmp.file.name)} --ignore-not-found=true'
  )

  return_code = run_command_with_updates(
      command_delete, 'Deleting Cached Image', args
  )
  if return_code != 0:
    xpk_print(f'Delete Cached Image returned ERROR {return_code}')
    xpk_exit(return_code)

  return_code = run_command_with_updates(
      command_apply, 'Creating Cached Image', args
  )
  if return_code != 0:
    xpk_print(f'Create Cached Image returned ERROR {return_code}')
    xpk_exit(return_code)
  xpk_exit(0)


def cluster_describe(args) -> None:
  """Function around cluster describe.

  Args:
    args: user provided arguments for running the command.

  Returns:
    0 if successful and 1 otherwise.
  """
  xpk_print(f'Starting nodepool list for cluster: {args.cluster}', flush=True)
  add_zone_and_project(args)

  set_cluster_command_code = set_cluster_command(args)
  if set_cluster_command_code != 0:
    xpk_exit(set_cluster_command_code)

  command = (
      f'gcloud container node-pools  list --cluster {args.cluster} '
      f'--project={args.project} --region={zone_to_region(args.zone)}'
  )

  return_code = run_command_with_updates(command, 'Cluster nodepool list', args)
  if return_code != 0:
    xpk_exit(return_code)

  return_code_node_output, node_output = run_command_for_value(
      r'kubectl get node --no-headers=true'
      r" --selector='cloud.google.com/gke-tpu-accelerator' | wc -l",
      'Count TPU Nodes',
      args,
  )
  if return_code_node_output != 0:
    xpk_exit(return_code_node_output)
  number_tpu_vms_in_cluster = int(node_output)

  return_code_pod_output, pod_output = run_command_for_value(
      "kubectl get pod -o=custom-columns='Status:.status.phase' | grep -i"
      ' Running | wc -l',
      'Count TPU Pods',
      args,
  )
  if return_code_pod_output != 0:
    xpk_exit(return_code_pod_output)
  number_tpu_pods_in_cluster = int(pod_output)

  xpk_print(
      f'The cluster contains {number_tpu_vms_in_cluster} TPUVMs of which'
      f' {number_tpu_pods_in_cluster} are in use.'
  )

  xpk_print('GKE commands done!\n')
  xpk_exit(0)


def cluster_list(args) -> None:
  """Function around cluster list.

  Args:
    args: user provided arguments for running the command.

  Returns:
    0 if successful and 1 otherwise.
  """
  add_zone_and_project(args)
  xpk_print(f'For project {args.project} and zone {args.zone}:', flush=True)
  if run_gke_clusters_list_command(args):
    xpk_exit(1)
  xpk_exit(0)


def validate_docker_image(docker_image, args) -> int:
  """Validates that the user provided docker image exists in your project.

  Args:
    docker_image: The docker image to verify.
    args: user provided arguments for running the command.

  Returns:
    0 if successful and 1 otherwise.
  """

  project = args.project

  if not any(repo in docker_image for repo in ['gcr.io', 'docker.pkg.dev']):
    return 0

  command = (
      f'gcloud container images describe {docker_image} --project {project}'
  )
  return_code = run_command_with_updates(
      command, 'Validate Docker Image', args, verbose=False
  )
  if return_code != 0:
    xpk_print(
        'Failed to validate your docker image, check that the docker image'
        f' exists. You may be able to find the {docker_image} in {project}.'
        ' If the docker image exists, the service account of this'
        ' project maybe be missing the permissions to access the docker image.'
    )
    return return_code
  else:
    return 0


def build_docker_image_from_base_image(args, verbose=True) -> tuple[int, str]:
  """Adds script dir to the base docker image and uploads the image.

  Args:
    args: user provided arguments for running the command.

  Returns:
    Tuple of:
      0 if successful and 1 otherwise.
      Name of the Docker image created.
  """

  # Pick a name for the docker image.
  docker_image_prefix = os.getenv('USER', 'unknown')
  docker_name = f'{docker_image_prefix}-runner'

  docker_file = script_dir_dockerfile.format(
      base_docker_image=args.base_docker_image,
  )
  tmp = write_temporary_file(docker_file)
  docker_build_command = (
      f'docker build -f {str(tmp.file.name)} -t {docker_name} {args.script_dir}'
  )
  xpk_print(f'Building {args.script_dir} into docker image.')
  return_code = run_command_with_updates(
      docker_build_command,
      'Building script_dir into docker image',
      args,
      verbose=verbose,
  )
  if return_code != 0:
    xpk_print(
        'Failed to add script_dir to docker image, check the base docker image.'
        f' You should be able to navigate to the URL {args.base_docker_image}'
        f' in {args.project}.'
    )
    xpk_exit(1)

  # Pick a randomly generated `tag_length` character docker tag.
  tag_length = 4
  tag_random_prefix = ''.join(
      random.choices(string.ascii_lowercase, k=tag_length)
  )
  tag_datetime = datetime.datetime.now().strftime('%Y-%m-%d-%H-%M-%S')
  tag_name = f'{tag_random_prefix}-{tag_datetime}'
  cloud_docker_image = f'gcr.io/{args.project}/{docker_name}:{tag_name}'
  xpk_print(f'Adding Docker Image: {cloud_docker_image} to {args.project}')

  # Tag the docker image.
  tag_docker_image_command = f'docker tag {docker_name} {cloud_docker_image}'
  return_code = run_command_with_updates(
      tag_docker_image_command, 'Tag Docker Image', args, verbose=verbose
  )
  if return_code != 0:
    xpk_print(
        f'Failed to tag docker image with tag: {tag_name}.'
        f' You should be able to navigate to the URL {cloud_docker_image} in'
        f' {args.project}.'
    )
    xpk_exit(1)

  # Upload image to Artifact Registry.
  upload_docker_image_command = f'docker push {cloud_docker_image}'
  return_code = run_command_with_updates(
      upload_docker_image_command, 'Upload Docker Image', args, verbose=verbose
  )
  if return_code != 0:
    xpk_print(
        'Failed to upload docker image.'
        f' You should be able to navigate to the URL {cloud_docker_image} in'
        f' {args.project}.'
    )
    xpk_exit(1)
  return return_code, cloud_docker_image


def check_if_workload_exists(args) -> bool:
  """Check if workload exists.

  Args:
     args: user provided arguments for running the command.

  Returns:
    returns true if workload exist, otherwise returns false.
  """
  columns = {
      'Jobset': '.metadata.ownerReferences[0].name',
  }

  s = ','.join([key + ':' + value for key, value in columns.items()])

  command = f"kubectl get workloads -o=custom-columns='{s}'"
  return_code, return_msg = run_command_for_value(
      command, 'Check if Workload Already Exists', args
  )

  if return_code != 0:
    xpk_print(f'List Job request returned ERROR {return_code}')
    xpk_exit(return_code)

  lines = return_msg.split('\n')
  new_workload_name = args.workload
  for line in lines:
    if line == new_workload_name:
      return True
  return False


def check_if_workload_can_schedule(args, system: SystemCharacteristics) -> bool:
  """Check if workload can schedule based on the cluster resources (tpu_type and maximum VM in cluster).

  Args:
    args: user provided arguments for running the command.
    system: system characteristics

  Returns:
    returns true if workload can schedule, otherwise returns false.
  """
  resources_configmap_name = f'{args.cluster}-{_CLUSTER_RESOURCES_CONFIGMAP}'
  cluster_config_map = get_cluster_configmap(args, resources_configmap_name)

  # Prevents workload creation failure for existing clusters with no ConfigMap
  if cluster_config_map is None:
    xpk_print(
        'No ConfigMap exist for cluster with the name'
        f' {resources_configmap_name}.'
    )
    return True

  # Check for gke accelerator type:
  missing_gke_accelerator_type = False
  if system.gke_accelerator not in cluster_config_map:
    xpk_print(
        f'Gke Accelerator Type Check: {args.workload} is requesting'
        f' {system.gke_accelerator} but cluster only contains'
        f' {cluster_config_map.keys()}. '
    )
    missing_gke_accelerator_type = True
  elif (
      cluster_config_map[system.gke_accelerator]
      == _AUTOPROVISIONING_CONFIG_VALUE
  ):
    # Run total chip check when in autoprovisioning mode.
    max_chips_in_cluster = int(
        cluster_config_map[_AUTOPROVISIONING_CONFIG_MAXIMUM_KEY]
    )
    num_chips_in_workload = get_total_chips_requested_from_args(args, system)

    if num_chips_in_workload > max_chips_in_cluster:
      xpk_print(
          f'{args.workload} is requesting {num_chips_in_workload} chips but'
          f' the cluster {args.cluster} supports up to {max_chips_in_cluster}.'
          '  Resize the cluster to support more chips with'
          ' `xpk cluster create --autoprovisioning-max-chips=X ...`'
      )
      return False
    return True

  # Check for device type
  missing_device_type = False
  device_type = system.device_type
  if device_type not in cluster_config_map:
    xpk_print(
        f'Device Type Check: {args.workload} is requesting {device_type} but '
        f'cluster only contains {cluster_config_map.keys()}. '
    )
    missing_device_type = True

  if missing_device_type and missing_gke_accelerator_type:
    xpk_print(
        'Both Device Type and GKE Accelerator Type checks failed.'
        f' XPK will not create the workload {args.workload}.'
    )
  else:
    # Check if the size of the workload will fit in the cluster.
    max_vm_in_cluster = int(cluster_config_map[device_type])
    if system.accelerator_type == AcceleratorType['GPU']:
      vm_required_by_workload = args.num_nodes
    else:
      vm_required_by_workload = args.num_slices * system.vms_per_slice
    if vm_required_by_workload > max_vm_in_cluster:
      xpk_print(
          f'{args.workload} is requesting {args.num_slices} slice/slices of'
          f' {device_type}, which is {vm_required_by_workload} VMs, but the'
          f' cluster only contains {max_vm_in_cluster} VMs of {device_type}.'
          ' XPK will not create this workload.'
      )
      return False

  return True


def use_base_docker_image_or_docker_image(args) -> bool:
  """Checks for correct docker image arguments.

  Args:
    args: user provided arguments for running the command.

  Returns:
    True if intended to use base docker image, False to use docker image.
  """
  use_base_docker_image = True
  # Check if (base_docker_image and script_dir) or (docker_image) is set.
  if args.docker_image is not None:
    if args.script_dir is not default_script_dir:
      xpk_print(
          '`--script-dir` and --docker-image can not be used together. Please'
          ' see `--help` command for more details.'
      )
      xpk_exit(1)
    if args.base_docker_image is not default_docker_image:
      xpk_print(
          '`--base-docker-image` and --docker-image can not be used together.'
          ' Please see `--help` command for more details.'
      )
      xpk_exit(1)
    use_base_docker_image = False
  return use_base_docker_image


def setup_docker_image(args) -> tuple[int, str]:
  """Does steps to verify docker args, check image, and build image (if asked).

  Args:
    args: user provided arguments for running the command.

  Returns:
    tuple:
      0 if successful and 1 otherwise.
      Name of the docker image to use.
  """
  use_base_docker_image = use_base_docker_image_or_docker_image(args)

  docker_image = args.base_docker_image
  if use_base_docker_image:
    validate_docker_image_code = validate_docker_image(docker_image, args)
    if validate_docker_image_code != 0:
      xpk_exit(validate_docker_image_code)
    build_docker_image_code, docker_image = build_docker_image_from_base_image(
        args
    )
    if build_docker_image_code != 0:
      xpk_exit(build_docker_image_code)
  else:
    docker_image = args.docker_image
    validate_docker_image_code = validate_docker_image(args.docker_image, args)
    if validate_docker_image_code != 0:
      xpk_exit(validate_docker_image_code)

  return 0, docker_image


def get_main_and_sidecar_container(args, system, docker_image) -> str:
  """Generate yaml for main and sidecar container.
  Args:
    args: user provided arguments for running the command.
    system: system characteristics
    docker_image: docker image

  Returns:
    str:
      yaml for main and sidecar container
  """
  resource_type = AcceleratorTypeToAcceleratorCharacteristics[
      system.accelerator_type
  ].resource_type
  main_container = get_main_container(args, system, docker_image, resource_type)
  yaml = """- name: stacktrace-explorer
                image: busybox:1.28
                args: [/bin/sh, -c, "check_signal() (while [ ! -f /shared-volume/stacktrace_signal ]; do sleep 1; done; pid=$(pidof 'tail'); kill $pid;); check_signal & while [ ! -d /tmp/debugging ]; do sleep 60; done; while [ ! -e /tmp/debugging/* ]; do sleep 60; done; tail -n+1 -f /tmp/debugging/*; exit 0;"]
                volumeMounts:
                - name: tpu-stack-trace
                  readOnly: true
                  mountPath: /tmp/debugging
                - name: shared-data
                  mountPath: /shared-volume
              {main_container}
  """
  return yaml.format(main_container=main_container)


def get_main_container(args, system, docker_image, resource_type) -> str:
  """Generate yaml for main container including the xpk command.
  Args:
    args: user provided arguments for running the command.
    system: system characteristics
    docker_image: docker image
    resource_type: The label to describe the resource type for TPUs/GPUs/CPUs.

  Returns:
    str:
      yaml for main container
  """

  xpk_internal_commands = ''
  gsutil_test_command = ''
  if not args.use_pathways and args.debug_dump_gcs:
    gsutil_test_command = (
        'which gsutil >/dev/null 2>&1 || { echo >&2 "gsutil'
        ' is required but not installed. Aborting"; exit 24;};'
    )
    xpk_internal_commands += (
        'WORKER_ID=$HOSTNAME;'
        f'gsutil -m cp -r /tmp/xla_dump/ {args.debug_dump_gcs}/$WORKER_ID;'
    )

  command = args.command
  if args.enable_debug_logs:
    command = (
        'TPU_STDERR_LOG_LEVEL=0 TPU_MIN_LOG_LEVEL=0 TF_CPP_MIN_LOG_LEVEL=0'
        f' TPU_VMODULE=real_program_continuator=1 {args.command}'
    )

  gpu_workload_terminate_command = ''
  if system.accelerator_type == AcceleratorType['GPU']:
    command = 'cd /deps && bash gpu_multi_process_run.sh'
    gpu_workload_terminate_command = (
        'echo Main app is done > /usr/share/workload/workload_terminated; '
    )

  tpu_stacktrace_terminate_command = ''
  if (
      not args.use_pathways
      and system.accelerator_type == AcceleratorType['TPU']
      and args.deploy_stacktrace_sidecar
  ):
    tpu_stacktrace_terminate_command = (
        'touch /shared-volume/stacktrace_signal; '
    )

  xpk_return_user_exit_code = ''
  if not args.use_pathways and args.restart_on_user_code_failure:
    if int(args.max_restarts) <= 0:
      xpk_print(
          f'Warning: --max-restarts, is set to {args.max_restarts}. Will not'
          ' restart on user failure.'
      )
    xpk_return_user_exit_code = 'exit $EXIT_CODE'

  yaml = """- name: {docker_name}
                image: {docker_image}
                {image_pull_policy}
                env: {env}
                ports:
                {container_ports}
                {jax_coordinator_port}
                securityContext:
                  privileged: true
                command:
                - bash
                - -c
                - |
                  echo XPK Start: $(date) ; _sigterm() ( kill -SIGTERM $! 2>/dev/null;); trap _sigterm SIGTERM;{gsutil_test_command}({command}) & PID=$!; while kill -0 $PID 2>/dev/null; do sleep 5; done; wait $PID; EXIT_CODE=$? ; {xpk_internal_commands} echo XPK End: $(date); echo EXIT_CODE=$EXIT_CODE; {tpu_stacktrace_terminate_command} {gpu_workload_terminate_command} {xpk_return_user_exit_code}
                resources:
                  limits:
                    {resources}
                volumeMounts:
                {volume_mounts}
  """
  return yaml.format(
      args=args,
      system=system,
      image_pull_policy=add_image_pull_policy_for_pw_or_gpu(args, system),
      env=get_env_container(args, system),
      container_ports=add_container_ports(args, system),
      jax_coordinator_port=add_jax_coordinator_port(system),
      docker_name=get_main_container_docker_image(args, system),
      docker_image=docker_image,
      gsutil_test_command=gsutil_test_command,
      command=command,
      tpu_stacktrace_terminate_command=tpu_stacktrace_terminate_command,
      gpu_workload_terminate_command=gpu_workload_terminate_command,
      xpk_internal_commands=xpk_internal_commands,
      resources=get_main_container_resources(args, system, resource_type),
      volume_mounts=get_volume_mounts(args, system),
      xpk_return_user_exit_code=xpk_return_user_exit_code,
  )


def add_image_pull_policy_for_pw_or_gpu(args, system: SystemCharacteristics):
  """Add image pull policy only for Pathways containers.
  Args:
    args: user provided args.
    system: system characteristics

  Returns:
    str:
      YAML stating that the image will be pulled fro GCR every time.
  """
  yaml = """imagePullPolicy: Always"""

  if args.use_pathways or system.accelerator_type == AcceleratorType['GPU']:
    return yaml.format(args=args)
  return ''


def get_main_container_docker_image(args, system: SystemCharacteristics) -> str:
  """Docker name for the main container.
  Args:
    args: user provided args.
    system: system characteristics.

  Returns:
    str:
      Workload docker image as a YAML string
  """

  if system.accelerator_type == AcceleratorType['GPU']:
    return 'gpu-image'

  return f'{args.docker_name}'


def get_volumes(args, system: SystemCharacteristics) -> str:
  """Get volumes accessible to the containers in the pod.
  Args:
    args: user provided args.
    system: system characteristics.

  Returns:
    str:
      YAML for the volumes.
  """
  volumes = """- emptyDir:
                  medium: Memory
                name: dshm-2"""

  if (
      system.accelerator_type == AcceleratorType['TPU']
      and args.deploy_stacktrace_sidecar
  ):
    volumes += """
              - name: tpu-stack-trace
              - name: shared-data"""

  return volumes


def get_volume_mounts(args, system: SystemCharacteristics) -> str:
  """Resources for the main container.
  Args:
    args: user provided args.

  Returns:
    str:
      YAML for the volumes mounted within a Pathways container or GPU container as a YAML string.
  """
  volume_mount_yaml = """- mountPath: /dev/shm
                  name: dshm-2"""

  if args.use_pathways:
    volume_mount_yaml = """- mountPath: /tmp
                  name: shared-tmp"""
  elif (
      system.accelerator_type == AcceleratorType['TPU']
      and args.deploy_stacktrace_sidecar
  ):
    volume_mount_yaml += """
                - name: tpu-stack-trace
                  mountPath: /tmp/debugging
                - name: shared-data
                  mountPath: /shared-volume"""
  elif system.accelerator_type == AcceleratorType['GPU']:
    if system.device_type == h100_device_type:
      volume_mount_yaml = """- name: nvidia-install-dir-host
                  mountPath: /usr/local/nvidia/lib64
                - name: tcpx-nccl-plugin-volume
                  mountPath: /usr/local/tcpx
                - name: tcpd-socket
                  mountPath: /tmp
                - name: shared-memory
                  mountPath: /dev/shm
                - name: workload-terminated-volume
                  mountPath: /usr/share/workload"""
    elif system.device_type == h100_mega_device_type:
      volume_mount_yaml = """- name: nvidia-install-dir-host
                  mountPath: /usr/local/nvidia/lib64
                - name: shared-memory
                  mountPath: /dev/shm
                - name: workload-terminated-volume
                  mountPath: /usr/share/workload"""

  return volume_mount_yaml


def get_pathways_rm_args(args, system: SystemCharacteristics) -> str:
  """Arguments for the Pathways resource manager.
  Args:
    args: user provided arguments for running the command.

  Returns:
    str: yaml containing arguments for the Pathways resource manager.
  """
  yaml = """- --alsologtostderr
              - --pathways_server_port=38677
              - --pathways_server_provides_devices=false
              - --pathways_device_type=NONE
              - --pathways_persistent_compilation_cache=false
              - --pathways_compilation_mode=compile_at_worker
              - --pathways_tmp_dir_pattern={args.pathways_gcs_location}
              - --pathways_expected_instances={expected_instances}"""
  if args.use_pathways:
    return yaml.format(
        args=args,
        expected_instances=compute_pathways_expected_instances(args, system),
    )
  else:
    return ''


def compute_pathways_expected_instances(
    args, system: SystemCharacteristics
) -> str:
  """Computes the expected instances from the system characteristics.
  Args:
    args: user provided args.
    system: system characteristics.

  Returns:
    str: formatted string representing the expected instances (eg:
    "tpuv4:2x2x2,tpuv4:2x2x2" for 2 slices of v4-16).
  """
  expected_instances = ','.join([
      f'tpu{get_pathways_expected_tpu_type(system.device_type)}:{system.topology}'
      for _ in range(args.num_slices)
  ])

  xpk_print(f'Pathways expected instances are: {expected_instances}')
  return expected_instances


def get_pathways_expected_tpu_type(device_type: str) -> str:
  """Returns the device type expected by Pathways
  Args:
    device_type: the system characteristic device type

  Returns:
    str: the device type expected by pathways.
  """
  raw_type = device_type.split('-')[0].lower()
  pathways_expected_instance = PathwaysExpectedInstancesMap[raw_type]
  if not pathways_expected_instance:
    xpk_print(
        f'Passed in device_type {device_type} is incorrect. Please pass in a'
        ' valid device type'
    )
    xpk_exit(1)
  return pathways_expected_instance


def get_pathways_worker_args(args) -> str:
  """Arguments for the Pathways workers.
  Args:
    args: user provided arguments for running the command.

  Returns:
    str: yaml containing arguments for the Pathways workers.
  """
  yaml = """- --alsologtostderr
              - --pathways_server_port=38677
              - --pathways_resource_manager={args.workload}-rm-0-0.{args.workload}.default.svc.{args.cluster}-domain.:38677
              - --pathways_persistent_compilation_cache=false
              - --pathways_compilation_mode=compile_at_worker
              - --xla_tpu_enable_data_parallel_all_reduce_opt=true
              - --xla_tpu_data_parallel_opt_different_sized_ops=true
              - --xla_tpu_enable_async_collective_fusion=true
              - --xla_tpu_enable_async_collective_fusion_fuse_all_gather=true
              - --xla_tpu_enable_async_collective_fusion_multiple_steps=true
              - --xla_tpu_overlap_compute_collective_tc=true
              - --xla_enable_async_all_gather=true
              - --pathways_tmp_dir_pattern={args.pathways_gcs_location}"""
  if args.use_pathways:
    return yaml.format(args=args)
  else:
    return ''


def get_pathways_proxy_args(args) -> str:
  """Arguments for the Pathways proxy.
  Args:
    args: user provided arguments for running the command.

  Returns:
    str: yaml containing arguments for the Pathways proxy.
  """
  yaml = """- --alsologtostderr
              - --v=0
              - --pathways_ifrt_proxy_server_resource_manager={args.workload}-rm-0-0.{args.workload}.default.svc.{args.cluster}-domain.:38677
              - --pathways_ifrt_proxy_server_port=38676
              - --pathways_tmp_dir_pattern={args.pathways_gcs_location}
              - --pathways_plaque_network=gcp"""
  if args.use_pathways:
    return yaml.format(args=args)
  else:
    return ''


def get_user_workload_container(args, system: SystemCharacteristics):
  """Deploy user workload container

  Args:
      args: user provided args.
      system: system characteristics.

  Returns:
      container: main container
      debugging_dashboard_id: id of the GKE dashboard
  """

  setup_docker_image_code, docker_image = setup_docker_image(args)
  if setup_docker_image_code != 0:
    xpk_exit(setup_docker_image_code)

  # Determine if we deploy a sidecar and if we deploy a container.
  debugging_dashboard_id = None
  resource_type = AcceleratorTypeToAcceleratorCharacteristics[
      system.accelerator_type
  ].resource_type
  if (
      not args.use_pathways
      and system.accelerator_type == AcceleratorType['TPU']
      and args.deploy_stacktrace_sidecar
  ):
    xpk_print(
        'Sidecar container to display stack traces for TPU workloads will also'
        ' be deployed.'
    )
    container = get_main_and_sidecar_container(args, system, docker_image)
    # Get GKE debugging dashboard only when sidecar container is deployed for TPU workloads
    debugging_dashboard_id = get_gke_debugging_dashboard(args)
  else:
    container = get_main_container(args, system, docker_image, resource_type)
  return container, debugging_dashboard_id


def get_user_workload_for_pathways(args, system: SystemCharacteristics) -> str:
  """
  Create a user workload container for Pathways.
  Don't create one for Pathways headless mode.

  Args:
    args: user provided args.
    system: system characteristics.


  Returns:
    str:
      Pathways server port as a YAML string
  """
  user_workload_yaml = """- name: main
    replicas: 1
    template:
      metadata:
        labels:
          xpk.google.com/workload: {args.workload}
      spec:
        backoffLimit: 0
        completions: 1
        parallelism: 1
        template:
          spec:
            containers:
              {container}
            nodeSelector:
              cloud.google.com/gke-nodepool: cpu-user-np
            restartPolicy: OnFailure
            volumes:
            - hostPath:
                path: /tmp
                type: DirectoryOrCreate
              name: shared-tmp"""
  if args.use_pathways and not args.headless:
    if not args.command:
      xpk_print(
          'Please provide a command, if you wish to use Pathways with a docker'
          ' container.'
      )
      xpk_exit(1)
    container, _ = get_user_workload_container(args, system)
    return user_workload_yaml.format(args=args, container=container)
  else:
    return ''


def get_env_container(args, system: SystemCharacteristics):
  """Environment configuration for the main container.
  Args:
    args: user provided args.
    system: system characteristics.

  Returns:
    str:
      YAML with the env config for the main container, as a YAML string.
  """
  pw_env_yaml = """
                - name: XCLOUD_ENVIRONMENT
                  value: GCP
                - name: JAX_PLATFORMS
                  value: proxy
                - name: JAX_BACKEND_TARGET
                  value: {proxy_address}
                - name: JOBSET_NAME
                  valueFrom:
                    fieldRef:
                      fieldPath: metadata.annotations['jobset.sigs.k8s.io/jobset-name']"""
  if args.use_pathways:
    return pw_env_yaml.format(
        args=args, proxy_address=args.pathways_proxy_address
    )

  gpu_env_yaml = """
                  - name: REPLICATED_JOB_NAME
                    valueFrom:
                      fieldRef:
                        fieldPath: metadata.annotations['jobset.sigs.k8s.io/replicatedjob-name']
                  - name: JOBSET_NAME
                    valueFrom:
                      fieldRef:
                        fieldPath: metadata.annotations['jobset.sigs.k8s.io/jobset-name']
                  - name: JAX_COORDINATOR_ADDRESS
                    value: "$(JOBSET_NAME)-$(REPLICATED_JOB_NAME)-0-0.$(JOBSET_NAME)"
                  - name: NNODES
                    value: "{args.num_nodes}"
                  - name: NODE_RANK
                    valueFrom:
                      fieldRef:
                        fieldPath: metadata.annotations['batch.kubernetes.io/job-completion-index']
                  - name: USE_GPUDIRECT
                    value: {gpu_direct_name}
                  - name: GPUS_PER_NODE
                    value: "{system.chips_per_vm}"
                  - name: JAX_COORDINATOR_PORT
                    value: "6002"
                  - name: LD_LIBRARY_PATH
                    value: /usr/local/nvidia/lib64
                  - name: COMMAND
                    value: "{args.command}"
                  {args.env}"""
  if system.accelerator_type == AcceleratorType['GPU']:
    gpu_direct_name = (
        'tcpx' if args.device_type == h100_device_type else 'fastrak'
    )
    return gpu_env_yaml.format(
        args=args, system=system, gpu_direct_name=gpu_direct_name
    )

  if system.accelerator_type == AcceleratorType['CPU']:
    return get_cpu_env(args.num_slices, args.env, system)

  return args.env


def get_main_container_resources(
    args, system: SystemCharacteristics, resource_type
) -> str:
  """Resources for the main container.
  Args:
    args: user provided args.
    system: system characteristics.
    resource_type: TPU / GPU / CPU

  Returns:
    str:
      Workload resources port as a YAML string
  """
  # Resources requirements for Pathways workload containers are known.
  resources_yaml = """cpu: "24"
                    memory: 100G"""
  if args.use_pathways:
    return resources_yaml

  gpu_resources_yaml = """nvidia.com/gpu: {system.chips_per_vm}"""
  if system.accelerator_type == AcceleratorType['GPU']:
    return gpu_resources_yaml.format(system=system)

  return f'{resource_type}: {system.chips_per_vm}'


def add_container_ports(args, system: SystemCharacteristics) -> str:
  """Add slice builder and megascale container ports,
  for non-pathways workloads.

  Args:
    args: user provided args.

  Returns:
    str:
      Pathways server port as a YAML string
  """
  port_yaml = """- containerPort: 8471
                - containerPort: 8080"""
  if args.use_pathways:
    return ''

  gpu_port_yaml = """- containerPort: 6002"""
  if system.accelerator_type == AcceleratorType['GPU']:
    return gpu_port_yaml
  return port_yaml


def add_jax_coordinator_port(system) -> str:
  """Add jax coordinator port only for CPUs

  Args:
    system: system characteristics.

  Returns:
    str:
      jax coordinator port as a YAML string
  """
  if system.accelerator_type == AcceleratorType['CPU']:
    return '- containerPort: 1234'
  return ''


def get_gke_dashboard(args, dashboard_filter):
  """Get the identifier of GKE dashboard deployed in the project.

  Args:
    args: user provided arguments for running the command.

  Returns:
    bool:
      True if 'gcloud monitoring dashboards list' returned an error or
      multiple dashboards with same filter exist in the project,
      False otherwise.
    str:
      identifier of dashboard if deployed in project,
      None otherwise.
  """
  command = (
      'gcloud monitoring dashboards list'
      f' --project={args.project} --filter="{dashboard_filter}"'
      ' --format="value(name)" --verbosity=error'
  )

  return_code, return_value = run_command_for_value(
      command, 'GKE Dashboard List', args
  )

  if return_code != 0:
    xpk_print(
        f'GKE Dashboard List request returned ERROR {return_code}. If there is'
        ' a permissions error, please check'
        ' https://github.com/google/xpk/blob/main/README.md#roles-needed-based-on-permission-errors'
        ' for possible solutions.'
    )
    return True, None

  if not return_value:
    xpk_print(
        f'No dashboard with {dashboard_filter} found in the'
        f' project:{args.project}.'
    )
    return False, return_value

  dashboards = return_value.strip().split('\n')
  if len(dashboards) > 1:
    xpk_print(
        f'Multiple dashboards with same {dashboard_filter} exist in the'
        f' project:{args.project}. Delete all but one dashboard deployed using'
        ' https://github.com/google/cloud-tpu-monitoring-debugging.'
    )
    return True, None

  if dashboards[0]:
    return False, dashboards[0].strip().split('/')[-1]

  return True, None


def get_gke_outlier_dashboard(args):
  """Get the identifier of GKE outlier dashboard deployed in the project.

  Args:
    args: user provided arguments for running the command.

  Returns:
    str:
      identifier of outlier dashboard if deployed in project,
      None otherwise.
  """
  outlier_dashboard_filter = "displayName:'GKE - TPU Monitoring Dashboard'"
  is_error, dashboard_id = get_gke_dashboard(args, outlier_dashboard_filter)

  # 'gcloud monitoring dashboards list' returned an error or multiple dashboards with same filter exist in the project
  if is_error:
    return None

  # 'gcloud monitoring dashboards list' succeeded but no dashboard for the filter exist in the project
  if not is_error and not dashboard_id:
    xpk_print(
        'Follow https://github.com/google/cloud-tpu-monitoring-debugging to'
        ' deploy monitoring dashboard to view statistics and outlier mode of'
        ' GKE metrics.'
    )
    return None

  return dashboard_id


def get_gke_debugging_dashboard(args):
  """Get the identifier of GKE debugging dashboard deployed in the project.

  Args:
    args: user provided arguments for running the command.

  Returns:
    str:
      identifier of debugging dashboard if deployed in project,
      None otherwise.
  """
  debugging_dashboard_filter = "displayName:'GKE - TPU Logging Dashboard'"
  is_error, dashboard_id = get_gke_dashboard(args, debugging_dashboard_filter)

  # 'gcloud monitoring dashboards list' returned an error or multiple dashboards with same filter exist in the project
  if is_error:
    return None

  # 'gcloud monitoring dashboards list' succeeded but no dashboard for the filter exist in the project
  if not is_error and not dashboard_id:
    xpk_print(
        'Follow https://github.com/google/cloud-tpu-monitoring-debugging to'
        ' deploy debugging dashboard to view stack traces collected in Cloud'
        ' Logging.'
    )
    return None

  return dashboard_id


def create_accelerator_label(accelerator_type, system) -> str:
  """Generates accelerator label.

  Args:
    accelerator_type: type of accelerator.
    system: system characteristics.

  Returns:
    The accelerator label.
  """
  if accelerator_type == AcceleratorType['CPU']:
    return ''
  return (
      f'{AcceleratorTypeToAcceleratorCharacteristics[accelerator_type].accelerator_label}:'
      f' {system.gke_accelerator}'
  )


def create_machine_label(
    accelerator_type, system, autoprovisioning_enabled: bool = False
) -> str:
  """Generates machine label.

  Args:
    accelerator_type: type of accelerator.
    system: system characteristics.
    autoprovisioning_enabled: describes autoprovisioning enablement.

  Returns:
    The machine label.
  """
  if (
      accelerator_type == AcceleratorType['TPU']
      and not autoprovisioning_enabled
  ):
    return (
        f'{AcceleratorTypeToAcceleratorCharacteristics[accelerator_type].machine_label}:'
        f' {system.topology}'
    )
  return ''


def calculate_process_count(num_slices, vms_per_slice) -> str:
  """Calculates the total number of processes in the workload.
  Args:
    num_slices: Number of slices to be used in the workload.
    vms_per_slice: number of VMs in each slice.

  Returns:
    str: total number of processes.
  """
  num_processes = int(num_slices) * int(vms_per_slice)

  return f'{num_processes}'


def get_cpu_env(num_slices, env_vars, system) -> str:
  """Generate environment variables for CPU nodepools
  Args:
    num_slices: Number of slices to be used in the workload.
    env_vars: Environment variables, processed from user args.
    system: system characteristics

  Returns:
    str: yaml containing env variables
  """
  yaml = """
                - name: REPLICATED_JOB_NAME
                  valueFrom:
                    fieldRef:
                      fieldPath: metadata.annotations['jobset.sigs.k8s.io/replicatedjob-name']
                - name: JOB_INDEX
                  valueFrom:
                    fieldRef:
                      fieldPath: metadata.annotations['jobset.sigs.k8s.io/job-index']
                - name: JOB_COMPLETION_INDEX
                  valueFrom:
                    fieldRef:
                      fieldPath: metadata.annotations['batch.kubernetes.io/job-completion-index']
                - name: PROCESSES_IN_JOB
                  value: "{processes_in_job}"
                - name: JAX_PROCESS_COUNT
                  value: "{process_count}"
                {env_vars}
                - name: JAX_COORDINATOR_ADDRESS
                  value: "$(JOBSET_NAME)-$(REPLICATED_JOB_NAME)-0-0.$(JOBSET_NAME)"
  """
  return yaml.format(
      processes_in_job=system.vms_per_slice,
      process_count=calculate_process_count(num_slices, system.vms_per_slice),
      env_vars=env_vars,
  )


def get_cpu_affinity(accelerator_type) -> str:
  """Generate affinity rules for CPU nodepools, so that workload pods are
  not scheduled on the default pool machines.
  Args:
    accelerator_type: TPU / GPU / CPU

  Returns:
    str: yaml containing affinity constraints
  """
  yaml = """affinity:
                nodeAffinity:
                  requiredDuringSchedulingIgnoredDuringExecution:
                    nodeSelectorTerms:
                    - matchExpressions:
                      - key: cloud.google.com/gke-nodepool
                        operator: NotIn
                        values:
                        - default-pool
"""
  if accelerator_type == AcceleratorType['CPU']:
    return yaml
  return ''


def get_system_characteristics(
    args,
) -> tuple[SystemCharacteristics | None, int]:
  """Get system characteristics based on user provided arguments.

  Args:
    args: user provided arguments for running the command.

  Returns:
    Tuple with string with the system characteristics and
    int of 0 if successful and 1 otherwise.
  """
  device_type = args.tpu_type if args.tpu_type else args.device_type
  if device_type in UserFacingNameToSystemCharacteristics:
    return UserFacingNameToSystemCharacteristics[device_type], 0
  else:
    return None, 1


def is_autoprovisioning_enabled(
    args, system: SystemCharacteristics
) -> tuple[bool, int]:
  """Determine if autoprovisioning is enabled.

  Args:
    args: user provided arguments for running the command.
    system: system characteristics.

  Returns:
    bool is true if autoprovisioning is enabled, false otherwise.
    int of 0 if successful and 1 otherwise.
  """
  resources_configmap_name = f'{args.cluster}-{_CLUSTER_RESOURCES_CONFIGMAP}'
  cluster_config_map = get_cluster_configmap(args, resources_configmap_name)

  if cluster_config_map is None:
    xpk_print(
        f'Unable to find config map: {resources_configmap_name}.'
        ' Autoprovisioning is not enabled.'
    )
    return False, 0

  return_code, autoprovisioning_value = get_value_from_map(
      system.gke_accelerator, cluster_config_map
  )
  if return_code != 0:
    xpk_print(
        'gke_accelerator type not found in config map:'
        f' {resources_configmap_name}. Autoprovisioning is not enabled.'
    )
    return False, 0

  if autoprovisioning_value == _AUTOPROVISIONING_CONFIG_VALUE:
    xpk_print('Autoprovisioning is Enabled.')
    return True, 0
  else:
    xpk_print(
        'Error: Autoprovisioning not enabled but should be so exiting xpk.'
        f' Value should be {_AUTOPROVISIONING_CONFIG_VALUE} but instead found'
        f' value of  {cluster_config_map[system.accelerator_type]}'
    )
    return False, 1


def get_pathways_unified_query_link(args) -> str:
  """Get the unified query link for the pathways workload."""
  pw_suffixes = ['main', 'rm', 'proxy']
  pw_pod_names = [f'"{args.workload}-{suffix}-0"' for suffix in pw_suffixes]
  pw_pod_names_query = '%20OR%20'.join(pw_pod_names + ['worker-0-0'])
  query_params = (
      'resource.type%3D"k8s_container"%0A'
      f'resource.labels.project_id%3D"{args.project}"%0A'
      f'resource.labels.location%3D"{zone_to_region(args.zone)}"%0A'
      f'resource.labels.cluster_name%3D"{args.cluster}"%0A'
      f'resource.labels.pod_name:{pw_pod_names_query}%0A'
      'severity>%3DDEFAULT'
  )

  return f'https://console.cloud.google.com/logs/query;query={query_params}'


def get_autoprovisioning_node_selector_args(args) -> tuple[str, int]:
  """Determine the capacity type when autoprovisioning is enabled.

  Args:
    args: user provided arguments for running the command.

  Returns:
    Tuple with string of autoprovisioning node selector args and
    int of 0 if successful and 1 otherwise.
  """
  return_code = 0
  node_selector_args = ''
  # If the user doesn't specify args, then use the cluster settings.
  capacity_type, return_code = get_capacity_type(args)
  capacity_type_str = capacity_type.name
  if return_code != 0:
    xpk_print('Unable to get capacity type.')
    return node_selector_args, return_code

  if capacity_type_str == CapacityType.UNKNOWN.name:
    # Use default settings from cluster creation.
    metadata_configmap_name = f'{args.cluster}-{_CLUSTER_METADATA_CONFIGMAP}'
    cluster_config_map = get_cluster_configmap(args, metadata_configmap_name)

    # Error out if the metadata config map doesn't exist, and is attempting to use
    # autoprovisioning.
    if cluster_config_map is None:
      xpk_print(
          'Unable to find config map. Please specify a capacity type'
          ' --on-demand, --spot, --reservation=$RESERVATION_ID) to continue'
          ' to use autoprovisioning (--enable-autoprovisioning).'
      )
      return node_selector_args, 1

    return_code, capacity_type_str = get_value_from_map(
        _CAPACITY_TYPE_CONFIG_KEY, cluster_config_map
    )
    if return_code != 0:
      return node_selector_args, return_code

    if capacity_type_str == CapacityType.RESERVATION.name:
      return_code, args.reservation = get_value_from_map(
          _RESERVATION_CONFIG_KEY, cluster_config_map
      )
      if return_code != 0:
        return node_selector_args, return_code
      return_code = verify_reservation_exists(args)
      if return_code > 0:
        xpk_print('Unable to verify reservation name saved in config map.')
        return node_selector_args, return_code

  # Check if reservation id is valid. Shared function with cluster creation.
  node_selector_args, return_code = (
      get_capacity_node_selectors_from_capacity_type(args, capacity_type_str)
  )
  if return_code != 0:
    xpk_print('Unable to get node selectors from capacity type.')
    return node_selector_args, return_code

  return node_selector_args, return_code


<<<<<<< HEAD
def get_gpu_volume(system: SystemCharacteristics) -> str:
  """Get gpu volume based on user provided arguments.

  Args:
    system: system characteristics.

  Returns:
    str: yaml containing gpu volume
  """
  gpu_volume = ''
  if system.device_type == h100_device_type:
    gpu_volume = """- name: nvidia-install-dir-host
                hostPath:
                  path: /home/kubernetes/bin/nvidia/lib64
              - name: tcpd-socket
                hostPath:
                  path: /run/tcpx
              - name: shared-memory
                emptyDir:
                  medium: "Memory"
                  sizeLimit: 200Gi
              - name: workload-terminated-volume
                emptyDir:
              - name: tcpx-nccl-plugin-volume
                emptyDir:"""
  elif system.device_type == h100_mega_device_type:
    gpu_volume = """- name: nvidia-install-dir-host
                hostPath:
                  path: /home/kubernetes/bin/nvidia/lib64
              - name: shared-memory
                emptyDir:
                  medium: "Memory"
                  sizeLimit: 1Gi
              - name: workload-terminated-volume
                emptyDir:"""
  return gpu_volume


def get_gpu_rxdm_image(system: SystemCharacteristics) -> str:
  """Get config of rxdm based on user provided arguments.

  Args:
    system: system characteristics.

  Returns:
    str: yaml containing the rxdm name and image
  """
  gpu_rxdm_image = ''
  if system.device_type == h100_device_type:
    gpu_rxdm_image = """- name: tcpd-daemon
                image: us-docker.pkg.dev/gce-ai-infra/gpudirect-tcpx/tcpgpudmarxd-dev:v2.0.9"""
  elif system.device_type == h100_mega_device_type:
    gpu_rxdm_image = """- name: fastrak-daemon
                image: us-docker.pkg.dev/gce-ai-infra/gpudirect-tcpxo/tcpgpudmarxd-dev:v1.0.6-sctp"""
  return gpu_rxdm_image


def get_gpu_rxdm_cmd(system: SystemCharacteristics) -> str:
  """Get rxdm command based on user provided arguments.

  Args:
    system: system characteristics.

  Returns:
    str: command of running rxdm container
  """
  gpu_rxdm_cmd = ''
  if system.device_type == h100_device_type:
    gpu_rxdm_cmd = (
        '/tcpgpudmarxd/build/app/tcpgpudmarxd --gpu_nic_preset a3vm'
        ' --gpu_shmem_type fd --setup_param "--verbose 128 2 0"'
    )
  elif system.device_type == h100_mega_device_type:
    gpu_rxdm_cmd = (
        'set -ex; chmod 755 /fts/entrypoint_rxdm_container.sh;'
        ' /fts/entrypoint_rxdm_container.sh --num_hops=2 --num_nics=8 --uid='
        ' --alsologtostderr'
    )
  return gpu_rxdm_cmd


def get_gpu_tcp_volume(system: SystemCharacteristics) -> str:
  """Get gpu tcp volume based on user provided arguments.

  Args:
    system: system characteristics.

  Returns:
    str: yaml containing gpu tcp volume
  """
  gpu_tcp_volume = ''
  if system.device_type == h100_device_type:
    gpu_tcp_volume = """- name: tcpd-socket
                  mountPath: /tmp"""
  return gpu_tcp_volume
=======
def workload_create_pathways(args) -> None:
  """Run jobset apply command for a file, specifically for Pathways.

  Args:
    args: user provided arguments for running the command.

  Returns:
    0 if successful and 1 otherwise.
  """
  args.use_pathways = True
  workload_create(args)
>>>>>>> 01ac4d43


def workload_create(args) -> None:
  """Run jobset apply command for a file.

  Args:
    args: user provided arguments for running the command.

  Returns:
    0 if successful and 1 otherwise.
  """
  add_zone_and_project(args)
  if args.command is None and not args.headless:
    xpk_print(
        'Please provide a command using "--command" for the docker container to'
        ' execute. Command is not required if you wish to run Pathways'
        ' workloads in headless mode (`xpk workload create-pathways'
        ' --headless`).'
    )
    xpk_exit(1)

  set_cluster_command_code = set_cluster_command(args)
  if set_cluster_command_code != 0:
    xpk_exit(set_cluster_command_code)

  workload_exists = check_if_workload_exists(args)

  if workload_exists:
    xpk_print(
        f'{args.workload} already exists, XPK will not create this workload.'
        ' Please pick a new workload name'
    )
    xpk_exit(1)

  xpk_print('Starting workload create', flush=True)
  system, return_code = get_system_characteristics(args)

  if return_code > 0:
    xpk_print('Fetching system characteristics failed!')
    xpk_exit(return_code)

  if not check_if_workload_can_schedule(args, system):
    xpk_exit(1)

  xpk_print('Starting workload create', flush=True)

  metadata_configmap_name = f'{args.cluster}-{_CLUSTER_METADATA_CONFIGMAP}'
  cluster_config_map = get_cluster_configmap(args, metadata_configmap_name)
  cluster_xpk_version = None
  if cluster_config_map is None:
    xpk_print(
        f'Warning: Unable to find ConfigMap: {metadata_configmap_name} for the'
        ' cluster. We recommend to upgrade your cluster by running `xpk'
        ' cluster create`.'
    )
  else:
    cluster_xpk_version = cluster_config_map.get('xpk_version')
  if (
      cluster_xpk_version is not None
      and cluster_xpk_version != xpk_current_version
  ):
    xpk_print(
        'Warning: Cluster has been created using XPK version:'
        f' {cluster_config_map["xpk_version"]} but the XPK version you are'
        f' using to schedule workload is: {xpk_current_version}. Some features'
        ' might not be available for this cluster. We recommend to'
        ' upgrade/downgrade your XPK version or cluster by running `xpk'
        ' cluster create`.'
    )

  debugging_dashboard_id = None

  tensorboard_config = {}
  if _VERTEX_TENSORBOARD_FEATURE_FLAG and args.use_vertex_tensorboard:
    tensorboard_config = create_vertex_experiment(args)
    # exit if failed to create Experiment in Vertex AI
    if not tensorboard_config:
      xpk_exit(1)

  parse_env_config(args, tensorboard_config, system)

  # Currently autoprovisioning is not enabled for Pathways workloads.
  autoprovisioning_args = ''
  autoprovisioning_enabled, return_code = is_autoprovisioning_enabled(
      args, system
  )
  if return_code != 0:
    xpk_exit(return_code)
  if autoprovisioning_enabled:
    # Determine NAP capacity type
    autoprovisioning_args, return_code = (
        get_autoprovisioning_node_selector_args(args)
    )
    if return_code != 0:
      xpk_exit(return_code)

  # Create the workload file based on accelerator type or workload type.
  if system.accelerator_type == AcceleratorType['GPU']:
    container, debugging_dashboard_id = get_user_workload_container(
        args, system
    )
    yml_string = gpu_workload_create_yaml.format(
        args=args,
        container=container,
        command=args.command,
        accelerator_label=create_accelerator_label(
            system.accelerator_type, system
        ),
        machine_label=create_machine_label(system.accelerator_type, system),
        node_pool_name=f'{args.cluster}-np-0',
        chips_per_vm=system.chips_per_vm,
        autoprovisioning_args=autoprovisioning_args,
        gpu_volume=get_gpu_volume(system),
        gpu_rxdm_image=get_gpu_rxdm_image(system),
        gpu_rxdm_cmd=get_gpu_rxdm_cmd(system),
        gpu_tcp_volume=get_gpu_tcp_volume(system),
    )
  elif args.use_pathways:
    # Ensure the cluster and CPU nodepools were created with create-pathways
    all_node_pools = get_all_nodepools_programmatic(args)
    desired_pw_cpu_node_pools = {'cpu-user-np', 'cpu-rm-np', 'cpu-proxy-np'}
    if not desired_pw_cpu_node_pools.issubset(set(all_node_pools[0])):
      xpk_print(
          'Cluster needs to be created with `xpk create-pathways` to run'
          ' Pathways workloads.'
      )
      xpk_exit(1)

    # Ensure device type is TPUs - currently Pathways supports TPUs only.
    if system.accelerator_type != AcceleratorType['TPU']:
      xpk_print('Currently, Pathways workloads can only be run on TPUs.')
      xpk_exit(1)

    # Set proxy address to be consumed in helper methods and displayed to user.
    args.pathways_proxy_address = f'grpc://{args.workload}-proxy-0-0.{args.workload}.default.svc.{args.cluster}-domain.:38676'

    # Set the job which determines the life of other Pathways jobs
    args.targetReplicatedJob = 'proxy' if args.headless else 'main'

    yml_string = pw_workload_create_yaml.format(
        args=args,
        system=system,
        accelerator_label=create_accelerator_label(
            system.accelerator_type, system
        ),
        machine_label=create_machine_label(system.accelerator_type, system),
        pathways_rm_args=get_pathways_rm_args(args, system),
        pathways_worker_args=get_pathways_worker_args(args),
        pathways_proxy_args=get_pathways_proxy_args(args),
        user_workload=get_user_workload_for_pathways(args, system),
        resource_type=AcceleratorTypeToAcceleratorCharacteristics[
            system.accelerator_type
        ].resource_type,
        local_queue_name=_LOCAL_QUEUE_NAME,
        autoprovisioning_args=autoprovisioning_args,
    )
  else:
    container, debugging_dashboard_id = get_user_workload_container(
        args, system
    )
    yml_string = workload_create_yaml.format(
        args=args,
        system=system,
        container=container,
        affinity=get_cpu_affinity(system.accelerator_type),
        accelerator_label=create_accelerator_label(
            system.accelerator_type, system
        ),
        machine_label=create_machine_label(system.accelerator_type, system),
        local_queue_name=_LOCAL_QUEUE_NAME,
        autoprovisioning_args=autoprovisioning_args,
        volumes=get_volumes(args, system),
    )
  tmp = write_temporary_file(yml_string)
  command = f'kubectl apply -f {str(tmp.file.name)}'
  return_code = run_command_with_updates(command, 'Creating Workload', args)

  if return_code != 0:
    xpk_print(f'Create Workload request returned ERROR {return_code}')
    xpk_exit(return_code)

  # Get GKE outlier dashboard for TPU
  outlier_dashboard_id = None
  if system.accelerator_type == AcceleratorType['TPU']:
    outlier_dashboard_id = get_gke_outlier_dashboard(args)

  # Outlier and debugging dashboards
  if outlier_dashboard_id is not None:
    xpk_print(
        'Check statistics and outlier mode of GKE metrics here:'
        # pylint: disable=line-too-long
        f' https://console.cloud.google.com/monitoring/dashboards/builder/{outlier_dashboard_id}?project={args.project}&f.rlabel.cluster_name.ClusterName={args.cluster}.'
        ' To view the metric data for your workload, select'
        f' {args.workload} from the JobName filter on the dashboard.'
    )

  if debugging_dashboard_id is not None:
    xpk_print(
        'Check stack traces collected in Cloud Logging here:'
        # pylint: disable=line-too-long
        f' https://console.cloud.google.com/monitoring/dashboards/builder/{debugging_dashboard_id}?project={args.project}&f.rlabel.cluster_name.ClusterName={args.cluster}.'
        ' To view the stack traces for your workload, select'
        f' {args.workload} from the JobName filter on the dashboard.'
    )

  if args.use_pathways:
    if args.headless:
      xpk_print(
          ' \n *******  Please connect to your Pathways proxy at'
          f' {args.pathways_proxy_address} , once you see "IFRT proxy server'
          ' started with status OK" on the proxy link below.'
          ' Remember to delete the workload once done! ****** \n'
      )
      pathways_proxy_link = f'https://console.cloud.google.com/kubernetes/job/{zone_to_region(args.zone)}/{args.cluster}/default/{args.workload}-proxy-0/details?project={args.project}'
      xpk_print(
          'Follow the proxy here:'
          # pylint: disable=line-too-long)
          f' {pathways_proxy_link} '
      )
    xpk_print(
        'Follow your Pathways workload and other resources here : '
        f'{get_pathways_unified_query_link(args)}'
    )
  else:
    xpk_print(
        'Follow your workload here:'
        # pylint: disable=line-too-long
        f' https://console.cloud.google.com/kubernetes/service/{zone_to_region(args.zone)}/{args.cluster}/default/{args.workload}/details?project={args.project}'
    )

  xpk_exit(0)


def workload_delete(args) -> None:
  """Function around workload delete.

  Args:
    args: user provided arguments for running the command.

  Returns:
    0 if successful and 1 otherwise.
  """
  xpk_print('Starting Workload delete', flush=True)
  add_zone_and_project(args)
  set_cluster_command_code = set_cluster_command(args)
  if set_cluster_command_code != 0:
    xpk_exit(set_cluster_command_code)

  will_delete = True
  if not args.workload:
    xpk_print('Get the name of the workloads in the cluster.')
    return_code, return_value = get_workload_list(args)

    if return_code != 0:
      xpk_print(f'List Job request returned ERROR {return_code}')
      xpk_exit(return_code)
    # Skip the header
    workloads = [x.split(' ')[0] for x in return_value.splitlines()][1:]
    if workloads and not args.force:
      will_delete = get_user_input(
          f'Planning to delete {len(workloads)} workloads in the cluster'
          f' {args.cluster} including {workloads}. \nDo you wish to delete: y'
          ' (yes) / n (no):\n'
      )
  else:
    workloads = [args.workload]

  if not workloads:
    xpk_print(
        'There are no workloads to delete matching the filter in the cluster.'
    )
  elif not will_delete:
    xpk_print('Skipping delete command.')
  else:
    commands = []
    task_names = []
    for workload in workloads:
      args.workload = workload
      command = f'kubectl delete jobset {workload} -n default'
      task_name = f'WorkloadDelete-{workload}'
      commands.append(command)
      task_names.append(task_name)

    # Not batching deletion for single workload
    if len(workloads) == 1:
      return_code = run_command_with_updates(
          commands[0], 'Delete Workload', args
      )
    else:
      return_code = run_commands(
          commands, 'Delete Workload', task_names, batch=100
      )

    if return_code != 0:
      xpk_print(f'Delete Workload request returned ERROR {return_code}')
      xpk_exit(return_code)
  xpk_exit(0)


def workload_list_awk_command(filter_key) -> str:
  """Function returns the awk command needed from the filter specified.

  Args:
    filter_key: workload list filter to awk against

  Returns:
    awk command to use in filtering workload list.
  """

  return f" | awk -e 'NR == 1 || {filter_key} {{print $0}}'"


def determine_workload_list_filter_by_status(args) -> str:
  """Function to create the filtered view of workload list.

  Args:
    args: user provided arguments for running the command.

  Returns:
    the argument needed to filter by status of jobs in workload list.
  """
  # Argument positions related to columns created by workload list command.
  status_arg = '$7'
  running_vms_arg = '$5'
  status_verbose_arg = '$9'
  if args.filter_by_status == 'EVERYTHING':
    return ''
  elif args.filter_by_status == 'RUNNING':
    # Running includes the status Admitted or Evicted, and when the number of
    # vms running is > 0.
    return workload_list_awk_command(
        f'({status_arg} ~ "Admitted|Evicted" && {running_vms_arg} ~ /^[0-9]+$/'
        f' && {running_vms_arg} > 0)'
    )
  elif args.filter_by_status == 'QUEUED':
    # Queued includes the status Admitted or Evicted, and when the number of
    # vms running is 0.
    return workload_list_awk_command(
        f'({status_arg} ~ "Admitted|Evicted|QuotaReserved" &&'
        f' ({running_vms_arg} ~ "<none>" || {running_vms_arg} == 0))'
    )
  elif args.filter_by_status == 'FINISHED':
    return workload_list_awk_command(f'{status_arg} == "Finished"')
  elif args.filter_by_status == 'FAILED':
    # Failed includes the status Finished, and when the verbose reason is failed.
    return workload_list_awk_command(
        f'({status_arg} == "Finished" && {status_verbose_arg} ~ "failed")'
    )
  elif args.filter_by_status == 'SUCCESSFUL':
    # Failed includes the status Finished, and when the verbose reason is finished/success.
    return workload_list_awk_command(
        f'({status_arg} == "Finished" && {status_verbose_arg} ~ "finished")'
    )
  raise RuntimeError(f'Can not find filter type: {args.filter_by_status}')


def determine_workload_list_filter_by_job(args) -> str:
  """Function to filter view of workload list based on job name.

  Args:
    args: user provided arguments for running the command.

  Returns:
    the argument needed to filter job names from workload list
  """
  # Argument positions related to columns created by workload list command.
  if not args.filter_by_job:
    return ''
  else:
    job_name_arg = '$1'
    return workload_list_awk_command(f'{job_name_arg} ~ "{args.filter_by_job}"')


def get_workload_list(args) -> tuple[int, str]:
  """Function to get the list of the workloads in the cluster.

  Args:
    args: user provided arguments for running the command.

  Returns:
    return_code: 0 if successful and 1 otherwise.
    return_value: workloads in the cluster matching the criteria.
  """
  columns = {
      'Jobset Name': '.metadata.ownerReferences[0].name',
      'Created Time': '.metadata.creationTimestamp',
      'Priority': '.spec.priorityClassName',
      'TPU VMs Needed': '.spec.podSets[0].count',
      'TPU VMs Running/Ran': '.status.admission.podSetAssignments[-1].count',
      'TPU VMs Done': '.status.reclaimablePods[0].count',
      'Status': '.status.conditions[-1].type',
      'Status Message': '.status.conditions[-1].message',
      'Status Time': '.status.conditions[-1].lastTransitionTime',
  }
  s = ','.join([key + ':' + value for key, value in columns.items()])

  workload_list_filter_status_cmd = determine_workload_list_filter_by_status(
      args
  )
  workload_list_filter_job_cmd = determine_workload_list_filter_by_job(args)
  command = (
      f'kubectl get workloads -o=custom-columns="{s}" '
      f'{workload_list_filter_status_cmd} {workload_list_filter_job_cmd}'
  )

  return_code, return_value = run_command_for_value(
      command,
      f'List Jobs with filter-by-status={args.filter_by_status}'
      f' with filter-by-jobs={args.filter_by_job}',
      args,
  )

  return return_code, return_value


def wait_for_job_completion(args) -> int:
  """Function to wait for job completion.

  Args:
    args: user provided arguments for running the command.

  Returns:
    return_code: 0 if successful, 124 if timeout, 125 if unsuccessful job, 1 otherwise
  """
  # Check that the workload exists
  args.workload = args.wait_for_job_completion
  workload_exists = check_if_workload_exists(args)
  if not workload_exists:
    xpk_print(f'Workload named {args.workload} does not exist.')
    return 1

  # Get the full workload name
  get_workload_name_cmd = f'kubectl get workloads | grep jobset-{args.workload}'
  return_code, return_value = run_command_for_value(
      get_workload_name_cmd, 'Get full workload name', args
  )
  if return_code != 0:
    xpk_print(f'Get full workload name request returned ERROR {return_code}')
    return return_code
  full_workload_name = return_value.split(' ')[0]

  # Call kubectl wait on the workload using the full workload name
  timeout_val = args.timeout if args.timeout is not None else -1
  timeout_msg = (
      f'{timeout_val}s' if timeout_val != -1 else 'max timeout (1 week)'
  )
  wait_cmd = (
      "kubectl  wait --for jsonpath='.status.conditions[-1].type'=Finished"
      f' workload {full_workload_name} --timeout={timeout_val}s'
  )
  return_code, return_value = run_command_for_value(
      wait_cmd,
      f'Wait for workload to finish with timeout of {timeout_msg}',
      args,
      print_timer=True,
  )
  if return_code != 0:
    if 'timed out' in return_value:
      xpk_print(
          f'Timed out waiting for your workload after {timeout_msg}, see your'
          ' workload here:'
          # pylint: disable=line-too-long
          f' https://console.cloud.google.com/kubernetes/service/{zone_to_region(args.zone)}/{args.cluster}/default/{args.workload}/details?project={args.project}'
      )
      return 124
    else:
      xpk_print(f'{return_value}')
      xpk_print(f'Wait for workload returned ERROR {return_code}')
      return return_code
  xpk_print(
      'Finished waiting for your workload, see your workload here:'
      # pylint: disable=line-too-long
      f' https://console.cloud.google.com/kubernetes/service/{zone_to_region(args.zone)}/{args.cluster}/default/{args.workload}/details?project={args.project}'
  )
  status_cmd = (
      f'kubectl get jobset {args.workload} -o'
      " jsonpath='{.status.conditions[-1].type}'"
  )
  return_code, return_value = run_command_for_value(
      status_cmd, 'Get jobset status', args
  )
  if return_code != 0:
    xpk_print(f'Get workload status request returned ERROR {return_code}')
    return return_code
  xpk_print(f'Your workload finished with status: {return_value}')
  if return_value != 'Completed':
    xpk_print('Your workload did not complete successfully')
    return 125
  return 0


def workload_list(args) -> None:
  """Function around workload list.

  Args:
    args: user provided arguments for running the command.

  Returns:
    0 if successful and 1 otherwise.
  """
  xpk_print(args)

  xpk_print('Starting workload list', flush=True)
  add_zone_and_project(args)
  set_cluster_command_code = set_cluster_command(args)
  if set_cluster_command_code != 0:
    xpk_exit(set_cluster_command_code)

  if args.wait_for_job_completion:
    return_code = wait_for_job_completion(args)
    if return_code != 0:
      xpk_print(f'Wait for job completion returned ERROR {return_code}')
      xpk_exit(return_code)
    args.filter_by_job = args.wait_for_job_completion

  return_code, return_value = get_workload_list(args)

  if return_code != 0:
    xpk_print(f'List Job request returned ERROR {return_code}')
    xpk_exit(return_code)
  xpk_print(f'Workload List Output:\n{return_value}')
  xpk_exit(0)


def inspector_run_command_helper(
    args, command, command_description, file
) -> int:
  """Runs a command for xpk inspector, and build the output file.

  Args:
    args: user provided arguments for running the command.
    command: the cli command to run.
    command_description: a brief description of the command run.
    file: file to add command output to.

  Returns:
    0 if successful and 1 otherwise.
  """
  prefix = f'Command: {command}\nCommand Description: {command_description}\n'
  postfix = '========================================================'
  return_code, command_output = run_command_for_value(
      command, f'{command_description}', args
  )

  if return_code != 0:
    xpk_print(
        f'{command} returned ERROR {return_code} with output: {command_output}'
    )
    return 1

  inspector_command_output = f'{prefix} \n{command_output} \n{postfix} \n'
  append_temporary_file(inspector_command_output, file)

  if args.print_to_terminal:
    xpk_print(inspector_command_output)
  return 0


def inspector_run_workload_list_helper(args, command_description, file) -> int:
  """Runs a workload list command for xpk inspector, and build the output file.

  Args:
    args: user provided arguments for running the command.
    command_description: a brief description of the command run.
    file: file to add command output to.

  Returns:
    0 if successful and 1 otherwise.
  """
  prefix = f'Command Description: {command_description}\n'
  postfix = '========================================================'
  return_code, command_output = get_workload_list(args)
  if return_code != 0:
    xpk_exit(return_code)
  inspector_command_output = f'{prefix} \n{command_output} \n{postfix} \n'
  append_temporary_file(inspector_command_output, file)
  if args.print_to_terminal:
    xpk_print(inspector_command_output)
  return 0


def inspector_output_link_helper(args, link, link_description, file) -> int:
  """Outputs a link for xpk inspector to the output file.

  Args:
    args: user provided arguments for.
    link: link to output.
    link_description: describes what the link is for.
    file: file to add command output to.

  Returns:
    0 if successful and 1 otherwise.
  """
  inspector_link = (
      f'Link Description: {link_description}\n'
      f'Link: {link}\n'
      '========================================================'
  )
  append_temporary_file(inspector_link, file)
  if args.print_to_terminal:
    xpk_print(inspector_link)
  return 0


def inspector(args) -> None:
  """Function around inspector which investigates failures in the kueue.

  Args:
    args: user provided arguments for running the command.

  Returns:
    0 if successful and 1 otherwise.
  """
  # Future Improvements for inspector:
  # 2. List what is next in Queue.
  # 3. Split inspector into different subcommands to parse info easier.

  final_return_code = 0
  xpk_print(args)

  add_zone_and_project(args)
  set_cluster_command_code = set_cluster_command(args)
  if set_cluster_command_code != 0:
    xpk_exit(set_cluster_command_code)

  inspector_file = write_temporary_file(
      '==================\nXPK inspector OUTPUT:\n==================\n'
  )
  command_and_descriptions = [
      ('gcloud version', 'Local Setup: gcloud version'),
      (
          (
              'gcloud config get project; gcloud config get compute/zone;'
              ' gcloud config get compute/region'
          ),
          'Local Setup: Project / Zone / Region',
      ),
      (
          (
              'gcloud beta container clusters list --project'
              f' {args.project} --region {zone_to_region(args.zone)} | grep -e'
              f' NAME -e {args.cluster}'
          ),
          'GKE: Cluster Details',
      ),
      (
          (
              'kubectl get configmap'
              f' {args.cluster}-{_CLUSTER_METADATA_CONFIGMAP} -o yaml'
          ),
          'GKE: Cluster Metadata ConfigMap Details',
      ),
      (
          (
              'kubectl get configmap'
              f' {args.cluster}-{_CLUSTER_RESOURCES_CONFIGMAP} -o yaml'
          ),
          'GKE: Cluster Resources ConfigMap Details',
      ),
      (
          (
              f'gcloud beta container node-pools list --cluster {args.cluster} '
              f' --project={args.project} --region={zone_to_region(args.zone)}'
          ),
          'GKE: Node pool Details',
      ),
      (
          (
              "kubectl get node -o custom-columns='NODE_NAME:metadata.name,"
              ' READY_STATUS:.status.conditions[?(@.type=="Ready")].status,'
              " NODEPOOL:metadata.labels.cloud\\.google\\.com/gke-nodepool'"
          ),
          'Kubectl: All Nodes',
      ),
      (
          (
              'kubectl get node -o'
              " custom-columns=':metadata.labels.cloud\\.google\\.com/gke-nodepool'"
              ' | sort | uniq -c'
          ),
          'Kubectl: Number of Nodes per Node Pool',
      ),
      (
          (
              "kubectl get node -o custom-columns='NODE_NAME:metadata.name,"
              ' READY_STATUS:.status.conditions[?(@.type=="Ready")].status,'
              " NODEPOOL:metadata.labels.cloud\\.google\\.com/gke-nodepool' |"
              " grep -w True | awk {'print $3'} | sort | uniq -c"
          ),
          'Kubectl: Healthy Node Count Per Node Pool',
      ),
      (
          f'kubectl describe ClusterQueue {_CLUSTER_QUEUE_NAME}',
          'Kueue: ClusterQueue Details',
      ),
      (
          f'kubectl describe LocalQueue {_LOCAL_QUEUE_NAME}',
          'Kueue: LocalQueue Details',
      ),
      ('kubectl describe ResourceFlavor', 'Kueue: ResourceFlavor Details'),
      (
          (
              'kubectl describe Deployment kueue-controller-manager -n'
              ' kueue-system'
          ),
          'Kueue: Kueue Deployment Details',
      ),
      (
          (
              'kubectl describe Deployment jobset-controller-manager -n'
              ' jobset-system'
          ),
          'Jobset: Deployment Details',
      ),
      (
          (
              'kubectl logs deployment/kueue-controller-manager -n kueue-system'
              ' --tail=100 --prefix=True'
          ),
          'Kueue Manager Logs',
      ),
      (
          (
              'kubectl logs deployment/jobset-controller-manager -n'
              ' jobset-system --tail=100 --prefix=True'
          ),
          'Jobset Manager Logs',
      ),
  ]

  for command, description in command_and_descriptions:
    return_code = inspector_run_command_helper(
        args, command, description, inspector_file
    )
    if return_code != 0:
      final_return_code = return_code
      xpk_print(
          f'inspector failed in command: {command} description:'
          f' {description} return code: {return_code}'
      )

  # Workload list views:
  filter_by_statuses = ['EVERYTHING', 'QUEUED', 'RUNNING']
  for filter_by_status in filter_by_statuses:
    args.filter_by_job = None
    args.filter_by_status = filter_by_status
    command_description = (
        f'xpk workload list --filter-by-status={args.filter_by_status}'
        f' --filter-by-job={args.filter_by_job} --project={args.project} --zone={args.zone}'
        f' --cluster={args.cluster}'
    )
    return_code = inspector_run_workload_list_helper(
        args, command_description, inspector_file
    )
    if return_code != 0:
      final_return_code = return_code
      xpk_print(
          f'inspector failed in description: {command_description} return code:'
          f' {return_code}'
      )

  # If a workload argument is provided, list out workload specific details.
  if args.workload:
    xpk_print(args.workload)
    args.filter_by_job = args.workload
    args.filter_by_status = 'EVERYTHING'
    command_description = (
        f'xpk workload list --filter-by-status={args.filter_by_status}'
        f' --filter-by-job={args.filter_by_job} --project={args.project} --zone={args.zone}'
        f' --cluster={args.cluster}'
    )
    return_code = inspector_run_workload_list_helper(
        args, command_description, inspector_file
    )
    if return_code != 0:
      final_return_code = return_code
      xpk_print(
          f'inspector failed in description: {command_description} return code:'
          f' {return_code}'
      )

    command = f'kubectl describe jobsets {args.workload}'
    command_description = f'Jobset config for {args.workload}'
    return_code = inspector_run_command_helper(
        args, command, command_description, inspector_file
    )
    if return_code != 0:
      final_return_code = return_code
      xpk_print(
          f'inspector failed in command: {command} description:'
          f' {command_description} return code: {return_code}'
      )

    command = f'kubectl describe workloads jobset-{args.workload}'
    command_description = f'Workload config for {args.workload}'
    return_code = inspector_run_command_helper(
        args, command, command_description, inspector_file
    )
    if return_code != 0:
      final_return_code = return_code
      xpk_print(
          f'inspector failed in command: {command} description:'
          f' {command_description} return code: {return_code}'
      )

  # Cloud Console Links:
  workload_links = []
  if args.workload:
    workload_links = [(
        f'Cloud Console for the workload {args.workload}',
        # pylint: disable=line-too-long
        f'https://console.cloud.google.com/kubernetes/service/{zone_to_region(args.zone)}/{args.cluster}/default/{args.workload}/details?project={args.project}',
    )]

  links = [
      (
          'Cloud Console for the GKE Cluster',
          # pylint: disable=line-too-long
          f'https://console.cloud.google.com/kubernetes/clusters/details/{zone_to_region(args.zone)}/{args.cluster}/details?project={args.project}',
      ),
      (
          'Cloud Console for all workloads in GKE Cluster',
          # pylint: disable=line-too-long
          f'https://console.cloud.google.com/kubernetes/workload/overview?project={args.project}&pageState=((gke%2F{zone_to_region(args.zone)}%2F{args.cluster}))',
      ),
      (
          'Cloud Console for IAM Permissions',
          f'https://console.cloud.google.com/iam-admin/iam?project={args.project}',
      ),
      (
          'Cloud Console for Quotas',
          f'https://console.cloud.google.com/iam-admin/quotas?project={args.project}',
      ),
  ]
  links.extend(workload_links)

  for description, workload_link in links:
    return_code = inspector_output_link_helper(
        args, workload_link, description, inspector_file
    )
    if return_code != 0:
      final_return_code = return_code
      xpk_print(
          f'inspector failed in link: {workload_link} description:'
          f' {description} return code: {return_code}'
      )

  # Summarize inspector:
  xpk_print(f'Find xpk inspector output file: {inspector_file.name}')

  if final_return_code != 0:
    xpk_print(
        'Something was unable to run in xpk inspector, please look through the'
        ' output as it may clue to the failure reason. Return Code:'
        f' {final_return_code}'
    )
  xpk_exit(final_return_code)


def add_shared_arguments(custom_parser):
  """Add shared arguments to the parser.

  Args:
    custom_parser: parser to add shared arguments to.
  """
  custom_parser.add_argument(
      '--project',
      type=str,
      default=None,
      help='GCE project name, defaults to "gcloud config project."',
  )
  custom_parser.add_argument(
      '--zone',
      type=str,
      default=None,
      help=(
          'GCE zone, e.g. us-central2-b, defaults to "gcloud config '
          'compute/zone." Only one of --zone or --region is allowed in a '
          'command.'
      ),
  )
  custom_parser.add_argument(
      '--dry-run',
      type=bool,
      action=argparse.BooleanOptionalAction,
      default=False,
      help=(
          'If given `--dry-run`, xpk will print the commands it wants to run'
          ' but not run them. This is imperfect in cases where xpk might'
          ' branch based on the output of commands'
      ),
  )


def add_shared_cluster_create_required_arguments(args_parsers):
  """Add shared required arguments in cluster create and Pathways cluster create.

  Args:
      List of cluster create required arguments parsers
  """
  for custom_parser in args_parsers:
    custom_parser.add_argument(
        '--cluster',
        type=str,
        default=None,
        help=(
            'The name of the cluster. Will be used as the prefix for internal'
            ' objects in the cluster.'
        ),
        required=True,
    )


def add_shared_cluster_create_optional_arguments(args_parsers):
  """Add shared optional arguments in cluster create and Pathways cluster create.

  Args:
      List of cluster create optional arguments parsers
  """
  for custom_parser in args_parsers:
    add_shared_arguments(custom_parser)
    custom_parser.add_argument(
        '--host-maintenance-interval',
        type=str,
        choices=['AS_NEEDED', 'PERIODIC'],
        default='AS_NEEDED',
        help='The maintenance policy of the cluster and respective clusters.',
    )
    custom_parser.add_argument(
        '--gke-version',
        type=str,
        help=(
            'The GKE version of the cluster and respective clusters. The'
            ' default is determined dynamically based on RAPID channel'
            ' recommended version.'
        ),
    )
    custom_parser.add_argument(
        '--num-slices',
        type=int,
        default=1,
        help='The number of slices to run the job on, defaults to 1.',
        required=False,
    )
    custom_parser.add_argument(
        '--pathways-gce-machine-type',
        type=str,
        default='n1-standard-32',
        help='The CPU type for Pathways CPU nodepools',
    )
    custom_parser.add_argument(
        '--default-pool-cpu-machine-type',
        type=str,
        default='e2-standard-16',
        help=(
            'Set the machine type within the default cpu node pool. For'
            ' regional clusters, all zones must support the machine type.'
        ),
    )
    custom_parser.add_argument(
        '--cluster-cpu-machine-type',
        type=str,
        default='',
        help=(
            'Getting deprecated soon! Please use'
            ' --default-pool-cpu-machine-typeinstead, to denote the machine'
            ' type of the default cpu node pool. Set the machine type of other'
            ' cpu nodepools using --device-type.'
        ),
    )
    custom_parser.add_argument(
        '--default-pool-cpu-num-nodes',
        type=int,
        default=6,
        help=(
            'Set the number of nodes within the default cpu node pool. This is'
            ' set to 6 by default. Autoscaling is enabled to scale this value'
            ' over time.'
        ),
    )
    custom_parser.add_argument(
        '--custom-cluster-arguments',
        type=str,
        default='',
        help=(
            'Users can add their own arguments to customize their cluster'
            ' create command. Do note, these will not override already used'
            ' cluster creation arguments. e.g.'
            " --custom-cluster-arguments='--network=mtu9k --subnetwork=mtu9k'"
        ),
    )
    custom_parser.add_argument(
        '--custom-nodepool-arguments',
        type=str,
        default='',
        help=(
            'Users can add their own arguments to customize their node pool '
            ' create command. Do note, these will not override already used'
            ' node pool creation arguments. e.g.'
            ' --custom-nodepool-arguments="--disk-size=300"'
        ),
    )
    custom_parser.add_argument(
        '--force',
        action='store_true',
        help=(
            'Forces node pool creation and delete commands to run without'
            ' additional approval.'
        ),
    )
    custom_parser.add_argument(
        '--custom-tpu-nodepool-arguments',
        type=str,
        default='',
        help=(
            'DEPRECATING SOON! Please use --custom-nodepool-arguments to'
            ' customize node pool create command. Do note, these will not'
            ' override already used node pool creation arguments. Example usage'
            ' --custom-tpu-nodepool-arguments="--enable-ip-alias"'
        ),
    )


def add_shared_cluster_create_tensorboard_arguments(args_parsers):
  """Add shared tensorboard arguments in cluster create and Pathways cluster create.
  Note that this feature enables non-Pathways workloads to use tensorboard arguments
  on a Pathways cluster.
  Args:
      List of cluster create tensorboard arguments parsers
  """
  for custom_parser in args_parsers:
    custom_parser.add_argument(
        '--create-vertex-tensorboard',
        action='store_true',
        help='Set this flag to create a Tensorboard instance in Vertex AI.',
    )
    custom_parser.add_argument(
        '--tensorboard-region',
        type=str,
        default='us-central1',
        help=(
            'The region to create Vertex Tensorboard instance in. Visit'
            ' https://cloud.google.com/vertex-ai/docs/general/locations#available-regions'
            ' to view regions supported by Vertex AI. By default, Tensorboard'
            ' instance will be created in us-central1.'
        ),
    )
    custom_parser.add_argument(
        '--tensorboard-name',
        type=str,
        required=False,
        help=(
            'The name of Vertex Tensorboard instance to create. '
            'If not specified, a Tensorboard instance with the name '
            f'<cluster>-{_DEFAULT_VERTEX_TENSORBOARD_NAME} will be created.'
        ),
    )


def add_shared_cluster_create_capacity_arguments(args_parsers):
  """Add shared capacity arguments in cluster create and Pathways cluster create.

  Args:
      List of cluster create capacity arguments parsers
  """
  for custom_parser in args_parsers:
    custom_parser.add_argument(
        '--on-demand',
        action='store_true',
        help=(
            'Sets node pool creation to use on-demand resources. '
            ' See `--reservation` or `--spot` for other capacity types.'
        ),
    )
    custom_parser.add_argument(
        '--reservation',
        type=str,
        help=(
            'The reservation to be used for acquiring resources in the'
            ' cluster. This will attempt to find the provided reservation.'
            ' See `--spot` or `--on-demand` for other capacity types.'
        ),
    )
    custom_parser.add_argument(
        '--spot',
        action='store_true',
        help=(
            'Sets node pool creation to use spot resources.'
            ' See `--reservation` or `--on-demand` for other capacity types.'
        ),
    )


def add_shared_workload_create_required_arguments(args_parsers):
  """Add shared required arguments in workload create and Pathways workload create.

  Args:
      List of workload create required arguments parsers
  """
  for custom_parser in args_parsers:
    custom_parser.add_argument(
        '--workload',
        type=workload_name_type,
        default=None,
        help='The name of the workload to run.',
        required=True,
    )
    custom_parser.add_argument(
        '--cluster',
        type=str,
        default=None,
        help='The name of the cluster to run the job on.',
        required=True,
    )


def add_shared_workload_create_optional_arguments(args_parsers):
  """Add shared optional arguments in workload create and Pathways workload create.

  Args:
      List of workload create optional arguments parsers
  """
  for custom_parser in args_parsers:
    add_shared_arguments(custom_parser)
    custom_parser.add_argument(
        '--docker-name',
        type=str,
        default='jax-tpu',
        help=(
            'The name of the docker-image to use, default and typically'
            ' `jax-tpu`.'
        ),
    )
    custom_parser.add_argument(
        '--num-slices',
        type=int,
        default=1,
        help='The number of slices to use, default=1.',
    )
    custom_parser.add_argument(
        '--priority',
        type=str,
        default='medium',
        choices=['very-low', 'low', 'medium', 'high', 'very-high'],
        help=(
            'A priority, one of `very-low`, `low`, `medium`, `high` or'
            ' `very-high`. Defaults to `medium`.'
        ),
    )
    custom_parser.add_argument(
        '--max-restarts',
        type=str,
        default='0',
        help=(
            'Maximum number of times the JobSet will be restarted upon failure.'
            ' Defaults to 0.'
        ),
    )
    custom_parser.add_argument(
        '-tgps',
        '--termination-grace-period-seconds',
        type=str,
        default='30',
        help=(
            'Maximum wait time for a workload Pod to wrap up after a disruption'
            ' event or deletion request.Defaults to 30 seconds.'
        ),
    )
    custom_parser.add_argument(
        '--enable-debug-logs',
        action='store_true',
        help=(
            'Set this flag to get verbose logging to investigate the issue in'
            ' the workload.'
        ),
    )
    custom_parser.add_argument(
        '--headless',
        action='store_true',
        help=(
            'Please provide this argument to create Pathways workloads in'
            ' headless mode. This arg can only be used in `xpk workload'
            ' create-pathways`(preferred) or `xpk workload create'
            ' --use-pathways.` (--use-pathways will be deprecated soon).'
        ),
    )
    custom_parser.add_argument(
        '--proxy-server-image',
        type=str,
        default=(
            'us-docker.pkg.dev/cloud-tpu-v2-images/pathways/proxy_server:latest'
        ),
        help=(
            'Please provide the proxy server image for Pathways. This arg can'
            ' only be used in `xpk workload create-pathways`(preferred) or `xpk'
            ' workload create --use-pathways.` (--use-pathways will be'
            ' deprecated soon).'
        ),
    )
    custom_parser.add_argument(
        '--server-image',
        type=str,
        default='us-docker.pkg.dev/cloud-tpu-v2-images/pathways/server:latest',
        help=(
            'Please provide the server image for Pathways. This arg can only be'
            ' used in `xpk workload create-pathways`(preferred) or `xpk'
            ' workload create --use-pathways.` (--use-pathways will be'
            ' deprecated soon).'
        ),
    )
    custom_parser.add_argument(
        '--pathways-gcs-location',
        type=str,
        default='gs://cloud-pathways-staging/tmp',
        help=(
            'Please provide the GCS location to store Pathways artifacts. This'
            ' arg can only be used in `xpk workload create-pathways`(preferred)'
            ' or `xpk workload create --use-pathways.` (--use-pathways will be'
            ' deprecated soon).'
        ),
    )


def add_shared_workload_create_env_arguments(args_parsers):
  """Add shared workload create environment arguments in workload create and Pathways workload create.

  Args:
      List of workload create environment arguments parsers
  """
  for custom_parser in args_parsers:
    workload_env_arguments = custom_parser.add_mutually_exclusive_group()
    workload_env_arguments.add_argument(
        '--env-file',
        type=str,
        default=None,
        help=(
            'Environment file to be applied to the container.  This file should'
            ' use the syntax <variable>=value (which sets the variable to the'
            ' given value) or <variable> (which takes the value from the local'
            ' environment), and # for comments.'
        ),
    )
    workload_env_arguments.add_argument(
        '--env',
        action='append',
        type=str,
        help=(
            'Environment variable to set in the container environment. '
            'The format is <variable>=value'
        ),
    )


def add_shared_workload_base_docker_image_arguments(args_parsers):
  """Add shared base docker image arguments in workload create and Pathways workload create.

  Args:
      List of workload create base docker image arguments parsers
  """
  for custom_parser in args_parsers:
    custom_parser.add_argument(
        '--base-docker-image',
        type=str,
        default=default_docker_image,
        help=(
            f'The base docker-image to use, default {default_docker_image}. If'
            ' using a custom docker image it is typically addressed as'
            ' gcr.io/${PROJECT}/${NAME}:latest. This docker image will be'
            ' used as a base image by default and the `--script-dir` by'
            ' default will be added to the image.'
        ),
    )
    custom_parser.add_argument(
        '--script-dir',
        type=directory_path_type,
        default=default_script_dir,
        help=(
            'The local location of the directory to copy to the docker image'
            ' and run the main command from. Defaults to current working'
            ' directory.'
        ),
    )


def add_shared_workload_docker_image_arguments(args_parsers):
  """Add shared docker image arguments in workload create and Pathways workload create.

  Args:
      List of workload create docker image arguments parsers
  """
  for custom_parser in args_parsers:
    custom_parser.add_argument(
        '--docker-image',
        type=str,
        help=(
            'The version of the docker-image to use. By default, '
            ' `--base-docker-image` is used. Set this argument if the user'
            ' wants the docker image to be used directly by the xpk workload. a'
            ' custom docker image it is typically addressed as'
            ' gcr.io/${PROJECT}/${NAME}:latest. This docker image will be used'
            ' directly by the xpk workload.'
        ),
    )


def add_shared_workload_create_tensorboard_arguments(args_parsers):
  """Add shared tensorboard arguments in workload create and Pathways workload create.

  Args:
      List of workload create optional arguments parsers
  """
  for custom_parser in args_parsers:
    custom_parser.add_argument(
        '--use-vertex-tensorboard',
        action='store_true',
        help='Set this flag to view workload data on Vertex Tensorboard.',
    )
    custom_parser.add_argument(
        '--experiment-name',
        type=str,
        required=False,
        help=(
            'The name of Vertex Experiment to create. '
            'If not specified, a Vertex Experiment with the name '
            '<cluster>-<workload> will be created.'
        ),
    )


############### Define flags ###############
# Create top level parser for xpk command.
parser = argparse.ArgumentParser(description='xpk command', prog='xpk')

xpk_subcommands = parser.add_subparsers(
    title='xpk subcommands', dest='xpk_subcommands', help='Top level commands'
)
parser.set_defaults(func=default_subcommand_function)


def workload_name_type(value, pat=re.compile(r'[a-z]([-a-z0-9]*[a-z0-9])?')):
  """Validate that the workload name matches the expected pattern."""
  match = pat.fullmatch(value)
  if not match or len(match.group(0)) > 40:
    raise argparse.ArgumentTypeError(
        'Workload name must be less than 40 characters and match the pattern'
        f' `{pat.pattern}`'
        f' Name is currently {value}'
    )
  return value


def directory_path_type(value):
  if not os.path.isdir(value):
    raise argparse.ArgumentTypeError(
        f'Directory path is invalid. User provided path was {value}'
    )
  return value


#### "cluster" command parser. ####
cluster_parser = xpk_subcommands.add_parser(
    'cluster',
    help='Commands around creating, deleting, and viewing clusters.',
)
cluster_parser.set_defaults(func=default_subcommand_function)
cluster_subcommands = cluster_parser.add_subparsers(
    title='cluster subcommands',
    dest='xpk_cluster_subcommands',
    help=(
        'These are commands related to cluster management. Look at help for'
        ' specific subcommands for more details.'
    ),
)

### "cluster create" command parser ###
cluster_create_parser = cluster_subcommands.add_parser(
    'create', help='Create cloud clusters.'
)
cluster_create_required_arguments = cluster_create_parser.add_argument_group(
    'Required Arguments',
    'Arguments required for cluster create.',
)
cluster_create_optional_arguments = cluster_create_parser.add_argument_group(
    'Optional Arguments', 'Arguments optional for cluster create.'
)
cluster_create_capacity_arguments = cluster_create_parser.add_argument_group(
    'Capacity Arguments', 'Arguments related to capacity for cluster create.'
)
cluster_create_tensorboard_arguments = cluster_create_parser.add_argument_group(
    'Optional Vertex AI Tensorboard Arguments',
    'Arguments for creating Vertex AI Tensorboard in cluster create.',
)

### Required arguments specific to "cluster create"

cluster_device_group = (
    cluster_create_required_arguments.add_mutually_exclusive_group(
        required=True
    )
)
cluster_device_group.add_argument(
    '--tpu-type',
    type=str,
    default=None,
    help='The tpu type to use, v5litepod-16, etc.',
)
cluster_device_group.add_argument(
    '--device-type',
    type=str,
    default=None,
    help=(
        'The device type to use (can be tpu or gpu or cpu), v5litepod-16,'
        ' h100-80gb-8, n2-standard-32-4 etc.'
    ),
)

### Optional arguments specific to "cluster create"
cluster_create_optional_arguments.add_argument(
    '--num-nodes',
    type=int,
    default=2,
    help='The number of nodes for a cluster, defaults to 2.',
    required=False,
)
cluster_create_optional_arguments.add_argument(
    '--enable-pathways',
    action='store_true',
    help=(
        'DEPRECATING SOON!!! Please use `xpk cluster create-pathways`.'
        ' Enable cluster to accept Pathways workloads.'
    ),
)

### Autoprovisioning arguments specific to "cluster create"
cluster_create_autoprovisioning_arguments = (
    cluster_create_parser.add_argument_group(
        'Optional Autoprovisioning Arguments',
        'Arguments optional for enabling autoprovisioning.',
    )
)
cluster_create_autoprovisioning_arguments.add_argument(
    '--enable-autoprovisioning',
    action='store_true',
    help='Enable GKE features for autoprovisioning node pools in GKE clusters.',
)
cluster_create_autoprovisioning_arguments.add_argument(
    '--autoprovisioning-min-chips',
    type=int,
    help=(
        'Optionally set the minimum autoprovisioning accelerator resources in'
        ' units of chips.By default, autoprovisioning will use the number of'
        ' resources in the cluster as the minimum, and maximum.'
    ),
)
cluster_create_autoprovisioning_arguments.add_argument(
    '--autoprovisioning-max-chips',
    type=int,
    help=(
        'Optionally set the maximum autoprovisioning accelerator resources in'
        ' units of chips.By default, autoprovisioning will use the number of'
        ' resources in the cluster as the minimum, and maximum.'
    ),
)


### "cluster create-pathways" command parser ###

cluster_create_pathways_parser = cluster_subcommands.add_parser(
    'create-pathways',
    help='Create Pathways-on-Cloud clusters.',
)
cluster_create_pathways_required_arguments = (
    cluster_create_pathways_parser.add_argument_group(
        'Required Arguments',
        'Arguments required for cluster create-pathways.',
    )
)
cluster_create_pathways_optional_arguments = (
    cluster_create_pathways_parser.add_argument_group(
        'Optional Arguments', 'Arguments optional for cluster create-pathways.'
    )
)
cluster_create_pathways_capacity_arguments = (
    cluster_create_pathways_parser.add_argument_group(
        'Capacity Arguments',
        'Arguments related to capacity for cluster create-pathways.',
    )
)
cluster_create_pathways_tensorboard_arguments = (
    cluster_create_pathways_parser.add_argument_group(
        'Optional Vertex AI Tensorboard Arguments',
        'Arguments for creating Vertex AI Tensorboard in cluster create.',
    )
)

### Pathways required arguments specific to "cluster create"
cluster_create_pathways_required_arguments.add_argument(
    '--tpu-type',
    type=str,
    default=None,
    help='The tpu type to use, v5litepod-16, etc.',
)


add_shared_cluster_create_required_arguments([
    cluster_create_required_arguments,
    cluster_create_pathways_required_arguments,
])
add_shared_cluster_create_optional_arguments([
    cluster_create_optional_arguments,
    cluster_create_pathways_optional_arguments,
])
add_shared_cluster_create_capacity_arguments([
    cluster_create_capacity_arguments,
    cluster_create_pathways_capacity_arguments,
])
add_shared_cluster_create_tensorboard_arguments([
    cluster_create_tensorboard_arguments,
    cluster_create_pathways_tensorboard_arguments,
])

cluster_create_parser.set_defaults(func=cluster_create)
cluster_create_pathways_parser.set_defaults(func=cluster_create_pathways)


### "cluster delete" command parser ###
cluster_delete_parser = cluster_subcommands.add_parser(
    'delete',
    help='Delete cloud clusters.',
)
cluster_delete_required_arguments = cluster_delete_parser.add_argument_group(
    'Required Arguments',
    'Arguments required for cluster delete.',
)
cluster_delete_optional_arguments = cluster_delete_parser.add_argument_group(
    'Optional Arguments', 'Arguments optional for cluster delete.'
)

### Required arguments
cluster_delete_required_arguments.add_argument(
    '--cluster',
    type=str,
    default=None,
    help='The name of the cluster to be deleted.',
    required=True,
)

### Optional Arguments
add_shared_arguments(cluster_delete_optional_arguments)
cluster_delete_parser.set_defaults(func=cluster_delete)

### "cluster cacheimage" command parser ###
cluster_cacheimage_parser = cluster_subcommands.add_parser(
    'cacheimage',
    help='Cache image.',
)
cluster_cacheimage_required_arguments = (
    cluster_cacheimage_parser.add_argument_group(
        'Required Arguments',
        'Arguments required for cluster cacheimage.',
    )
)
cluster_cacheimage_optional_arguments = (
    cluster_cacheimage_parser.add_argument_group(
        'Optional Arguments', 'Arguments optional for cluster cacheimage.'
    )
)
cluster_cacheimage_group = (
    cluster_cacheimage_parser.add_mutually_exclusive_group(required=True)
)

### Device Type Argument
cluster_cacheimage_group.add_argument(
    '--tpu-type',
    type=str,
    default=None,
    help='The tpu type to cache images on, v5litepod-16, etc.',
)
cluster_cacheimage_group.add_argument(
    '--device-type',
    type=str,
    default=None,
    help=(
        'The device type to cache images on (can be tpu or gpu), v5litepod-16,'
        ' h100-80gb-8, etc.'
    ),
)

### Required arguments
cluster_cacheimage_required_arguments.add_argument(
    '--cluster',
    type=str,
    default=None,
    help='The name of the cluster to cache the image.',
    required=True,
)
cluster_cacheimage_required_arguments.add_argument(
    '--docker-image',
    type=str,
    default=None,
    help='The docker-image to cache.',
    required=True,
)

### Optional Arguments
add_shared_arguments(cluster_cacheimage_optional_arguments)
cluster_cacheimage_optional_arguments.add_argument(
    '--cache-key',
    type=str,
    default='containerimage',
    help='The key to cache the docker image under.',
    required=False,
)
cluster_cacheimage_parser.set_defaults(func=cluster_cacheimage)

### "cluster describe" command parser ###
cluster_describe_parser = cluster_subcommands.add_parser(
    'describe',
    help='Describe a cluster.',
)
cluster_describe_required_arguments = (
    cluster_describe_parser.add_argument_group(
        'Required Arguments',
        'Arguments required for cluster describe.',
    )
)
cluster_describe_optional_arguments = (
    cluster_describe_parser.add_argument_group(
        'Optional Arguments', 'Arguments optional for cluster describe.'
    )
)

### Required arguments
cluster_describe_required_arguments.add_argument(
    '--cluster',
    type=str,
    default=None,
    help='The name of the cluster to be describe.',
    required=True,
)
### Optional Arguments
add_shared_arguments(cluster_describe_optional_arguments)


cluster_describe_parser.set_defaults(func=cluster_describe)

# "cluster list" command parser.
cluster_list_parser = cluster_subcommands.add_parser(
    'list', help='List cloud clusters.'
)
cluster_list_optional_arguments = cluster_list_parser.add_argument_group(
    'Optional Arguments', 'Arguments optional for cluster list.'
)
### Optional Arguments
add_shared_arguments(cluster_list_optional_arguments)


cluster_list_parser.set_defaults(func=cluster_list)

#### "workload" command parser. ####
workload_parser = xpk_subcommands.add_parser(
    'workload', help='commands around workload management'
)

workload_parser.set_defaults(func=default_subcommand_function)
workload_subcommands = workload_parser.add_subparsers(
    title='workload subcommands',
    dest='xpk_workload_subcommands',
    help=(
        '`create`, `create-pathways`, `list` and `delete` workloads on clusters'
    ),
)

# "workload create" command parser.
workload_create_parser = workload_subcommands.add_parser(
    'create', help='Create a new job.'
)
workload_create_parser_required_arguments = (
    workload_create_parser.add_argument_group(
        'Workload Built-in Arguments',
        'Configure xpk to create a Workload for you.',
    )
)
workload_create_parser_optional_arguments = (
    workload_create_parser.add_argument_group(
        'Optional Arguments', 'Arguments optional for `workload create`.'
    )
)
workload_base_docker_image_arguments = workload_create_parser.add_argument_group(
    'Base Docker Image Arguments',
    'User supplies a base image or by default the image is set by xpk.'
    ' Xpk will add the `script_dir` to the base image creating an anonymous'
    ' docker image. These arguments are exclusive to `--docker-image`.',
)
workload_docker_image_arguments = workload_create_parser.add_argument_group(
    'Docker Image Arguments',
    '`--base-docker-image` is used by default. Set this argument if the'
    ' user wants the docker image to be used directly by the xpk workload.',
)
workload_create_autoprovisioning_arguments = (
    workload_create_parser.add_argument_group(
        'Optional Autoprovisioning Arguments',
        'Arguments for configuring autoprovisioning.',
    )
)
workload_pathways_workload_arguments = workload_create_parser.add_argument_group(
    'Pathways Image Arguments',
    'If --use-pathways is provided, user wants to set up a'
    'Pathways workload on xpk.',
)
workload_vertex_tensorboard_arguments = (
    workload_create_parser.add_argument_group(
        'Vertex Tensorboard Arguments',
        'Arguments for creating Vertex AI Experiment in workload create.',
    )
)

### "workload create" Required arguments
workload_create_parser_required_arguments.add_argument(
    '--command',
    type=str,
    default=None,
    help=(
        'Main command to run on each VM. This script runs within the docker '
        'container. Typically this looks like "--command=\'python3 train.py\'" '
        'but if your docker container is missing the dependencies, it might '
        'look more like "--command=\'bash setup.sh && python3 train.py\'".'
    ),
    required=True,
)
workload_device_group = (
    workload_create_parser_required_arguments.add_mutually_exclusive_group(
        required=True
    )
)
workload_device_group.add_argument(
    '--tpu-type',
    type=str,
    default=None,
    help='The tpu type to use, v5litepod-16, etc.',
)
workload_device_group.add_argument(
    '--device-type',
    type=str,
    default=None,
    help=(
        'The device type to use (can be tpu or gpu or cpu), v5litepod-16,'
        ' h100-80gb-8, n2-standard-32-4 etc.'
    ),
)

workload_create_parser_optional_arguments.add_argument(
    '--num-nodes',
    type=int,
    default=1,
    help='The number of nodes to use, default=1.',
)
workload_create_parser_optional_arguments.add_argument(
    '--scheduler',
    type=str,
    default='default-scheduler',
    help=(
        'Which scheduler you want to use. Defaults to `default-scheduler`.'
        'If your cluster is configured for high throughput scheduling you might'
        'want to use `gke.io/high-throughput-scheduler`.'
    ),
)
workload_create_parser_optional_arguments.add_argument(
    '--debug-dump-gcs',
    type=str,
    default=None,
    help=(
        'GCS bucket or a directory within a bucket, e.g gs://bucket/subdir, '
        'where debugging information such as HLO dumps are uploaded'
    ),
)
workload_create_parser_optional_arguments.add_argument(
    '--deploy-stacktrace-sidecar',
    action='store_true',
    help=(
        'Add this argument to deploy a sidecar container that will '
        'read the stack traces collected in /tmp/debugging directory '
        'and forward them to Cloud Logging for TPU workloads.'
    ),
)
workload_create_parser_optional_arguments.add_argument(
    '--restart-on-user-code-failure',
    action='store_true',
    help=(
        'Adding this argument will return user failures back to the jobset'
        ' manager allowing restarts on user code when --max-restarts is set'
        ' greater than 0. By default, this is not enabled, and workloads will'
        ' not restart from user code failures.'
    ),
)

# Autoprovisioning workload arguments
workload_create_autoprovisioning_arguments.add_argument(
    '--on-demand',
    action='store_true',
    help=(
        'Sets autoprovisioning to use on-demand resources for the workload'
        ' request. See `--reservation` or `--spot` for other capacity types.'
    ),
)
workload_create_autoprovisioning_arguments.add_argument(
    '--reservation',
    type=str,
    help=(
        'Sets autoprovisioning to use reservation resources for the workload'
        ' request. This will attempt to find the provided reservation. See'
        ' `--spot` or `--on-demand` for other capacity types.'
    ),
)
workload_create_autoprovisioning_arguments.add_argument(
    '--spot',
    action='store_true',
    help=(
        'Sets autoprovisioning to use spot resources.'
        ' See `--reservation` or `--on-demand` for other capacity types.'
    ),
)

# Pathways workload arguments
workload_pathways_workload_arguments.add_argument(
    '--use-pathways',
    action='store_true',
    help=(
        'DECRATING SOON!!! Please use `xpk workload create-pathways` instead.'
        ' Provide this argument to create Pathways workloads.'
    ),
)


# "workload create-pathways" command parser.
workload_create_pathways_parser = workload_subcommands.add_parser(
    'create-pathways', help='Create a new job.'
)
workload_create_pathways_parser_required_arguments = (
    workload_create_pathways_parser.add_argument_group(
        'Workload create-pathways Built-in Arguments',
        'Configure xpk to create a Pathways Workload for you.',
    )
)
workload_create_pathways_parser_optional_arguments = (
    workload_create_pathways_parser.add_argument_group(
        'Optional Arguments',
        'Arguments optional for `workload create-pathways`.',
    )
)
workload_create_pathways_base_docker_image_arguments = workload_create_pathways_parser.add_argument_group(
    'Base Docker Image Arguments',
    'User supplies a base image or by default the image is set by xpk.'
    ' Xpk will add the `script_dir` to the base image creating an anonymous'
    ' docker image. These arguments are exclusive to `--docker-image`.',
)
workload_create_pathways_docker_image_arguments = workload_create_pathways_parser.add_argument_group(
    'Docker Image Arguments',
    '`--base-docker-image` is used by default. Set this argument if the'
    ' user wants the docker image to be used directly by the xpk workload.',
)
workload_create_pathways_vertex_tensorboard_arguments = (
    workload_create_pathways_parser.add_argument_group(
        'Vertex Tensorboard Arguments',
        'Arguments for creating Vertex AI Experiment in workload create.',
    )
)

### "workload create-pathways" Required arguments, specific to Pathways
workload_create_pathways_parser_required_arguments.add_argument(
    '--tpu-type',
    type=str,
    default=None,
    help='The tpu type to use, v5litepod-16, etc.',
)

workload_create_pathways_parser_optional_arguments.add_argument(
    '--command',
    type=str,
    default=None,
    help=(
        'Main command to run on each VM. This script runs within the docker '
        'container. Typically this looks like "--command=\'python3 train.py\'" '
        'but if your docker container is missing the dependencies, it might '
        'look more like "--command=\'bash setup.sh && python3 train.py\'".'
    ),
    required=False,
)

add_shared_workload_create_required_arguments([
    workload_create_parser_required_arguments,
    workload_create_pathways_parser_required_arguments,
])
add_shared_workload_create_optional_arguments([
    workload_create_parser_optional_arguments,
    workload_create_pathways_parser_optional_arguments,
])
add_shared_workload_create_env_arguments([
    workload_create_parser_optional_arguments,
    workload_create_pathways_parser_optional_arguments,
])
add_shared_workload_base_docker_image_arguments([
    workload_base_docker_image_arguments,
    workload_create_pathways_base_docker_image_arguments,
])
add_shared_workload_docker_image_arguments([
    workload_docker_image_arguments,
    workload_create_pathways_docker_image_arguments,
])
add_shared_workload_create_tensorboard_arguments([
    workload_vertex_tensorboard_arguments,
    workload_create_pathways_vertex_tensorboard_arguments,
])

# Set defaults for both workload create and workload create-pathways after adding all shared args.
workload_create_parser.set_defaults(func=workload_create)
workload_create_pathways_parser.set_defaults(func=workload_create_pathways)

# "workload delete" command parser.
workload_delete_parser = workload_subcommands.add_parser(
    'delete', help='Delete job.'
)
workload_delete_parser_required_arguments = (
    workload_delete_parser.add_argument_group(
        'Required Arguments',
        'Arguments required for `job delete`.',
    )
)
workload_delete_parser_optional_arguments = (
    workload_delete_parser.add_argument_group(
        'Optional Arguments', 'Arguments optional for `job delete`.'
    )
)
add_shared_arguments(workload_delete_parser_optional_arguments)

### "workload delete" Required arguments
workload_delete_parser_required_arguments.add_argument(
    '--cluster',
    type=str,
    default=None,
    help='The name of the cluster to delete the job on.',
    required=True,
)
### "workload delete" Optional arguments
workload_delete_parser_optional_arguments.add_argument(
    '--workload',
    type=workload_name_type,
    default=None,
    help=(
        'The name of the workload to delete. If the workload is not specified, '
        'all workloads will be deleted from the cluster.'
    ),
)
workload_delete_parser_optional_arguments.add_argument(
    '--filter-by-job',
    type=str,
    help=(
        'Filters the arguments based on job name. Provide a regex expressionto'
        ' parse jobs that match the pattern or provide a job name to delete a'
        ' single job.'
    ),
)
workload_delete_parser_optional_arguments.add_argument(
    '--filter-by-status',
    type=str,
    default='EVERYTHING',
    choices=[
        'EVERYTHING',
        'FINISHED',
        'RUNNING',
        'QUEUED',
        'FAILED',
        'SUCCESSFUL',
    ],
    help=(
        'Filters the arguments based on status. Selected filters are listed'
        ' above. FAILED and SUCCESSFUL are sub-states of FINISHED.'
    ),
    required=False,
)
workload_delete_parser_optional_arguments.add_argument(
    '--force',
    action='store_true',
    help='Forces workload deletion command to run without additional approval.',
)

workload_delete_parser.set_defaults(func=workload_delete)

# "workload list" command parser.
workload_list_parser = workload_subcommands.add_parser(
    'list', help='List jobs.'
)

workload_list_parser.add_argument(
    '--cluster',
    type=str,
    default=None,
    help='The name of the cluster to list jobs on.',
    required=True,
)

workload_list_parser.add_argument(
    '--filter-by-status',
    type=str,
    default='EVERYTHING',
    choices=[
        'EVERYTHING',
        'FINISHED',
        'RUNNING',
        'QUEUED',
        'FAILED',
        'SUCCESSFUL',
    ],
    help=(
        'Filters the arguments based on status. Selected filters are listed'
        ' above. FAILED and SUCCESSFUL are sub-states of FINISHED.'
    ),
    required=False,
)

workload_list_parser.add_argument(
    '--filter-by-job',
    type=str,
    help=(
        'Filters the arguments based on job name. Provide a regex expressionto'
        ' parse jobs that match the pattern or provide a job name to view a'
        ' single job.'
    ),
    required=False,
)

workload_list_wait_for_job_completion_arguments = (
    workload_list_parser.add_argument_group(
        'Wait for Job Completion Arguments',
        'Arguments for waiting on the completion of a job.',
    )
)

workload_list_wait_for_job_completion_arguments.add_argument(
    '--wait-for-job-completion',
    type=str,
    default=None,
    help='The name of the job to wait on.',
    required=False,
)

workload_list_wait_for_job_completion_arguments.add_argument(
    '--timeout',
    type=int,
    default=None,
    help=(
        'Amount of time to wait for job in seconds. Default is the max wait'
        ' time, 1 week.'
    ),
    required=False,
)

add_shared_arguments(workload_list_parser)

workload_list_parser.set_defaults(func=workload_list)


#### "inspector" command parser. ####
inspector_parser = xpk_subcommands.add_parser(
    'inspector',
    help='commands around investigating workload, and Kueue failures.',
)

inspector_parser.set_defaults(func=default_subcommand_function)
inspector_subcommands = inspector_parser.add_subparsers(
    title='inspector subcommands',
    dest='xpk_inspector_subcommands',
    help='Investigate workload, and Kueue failures.',
)

inspector_parser_required_arguments = inspector_parser.add_argument_group(
    'inspector Built-in Arguments', 'Arguments required for `inspector`.'
)
inspector_parser_optional_arguments = inspector_parser.add_argument_group(
    'Optional Arguments', 'Arguments optional for `inspector`.'
)

### "inspector" Required arguments

inspector_parser_required_arguments.add_argument(
    '--cluster',
    type=str,
    default=None,
    help='The name of the cluster to investigate.',
    required=True,
)

### "inspector" Optional Arguments
add_shared_arguments(inspector_parser_optional_arguments)

inspector_parser_optional_arguments.add_argument(
    '--workload',
    type=workload_name_type,
    default=None,
    help='The name of the workload to investigate.',
)

inspector_parser_optional_arguments.add_argument(
    '--print-to-terminal',
    action='store_true',
    help=(
        'Prints inspector output to terminal. A user can always look at the'
        ' returned file.'
    ),
)

inspector_parser.set_defaults(func=inspector)

xpk_print('Starting xpk', flush=True)
main_args = parser.parse_args()
main_args.func(main_args)


################### Main ###################
def main() -> None:
  xpk_print('XPK Done.', flush=True)


if __name__ == '__main__':
  main()<|MERGE_RESOLUTION|>--- conflicted
+++ resolved
@@ -5726,7 +5726,6 @@
   return node_selector_args, return_code
 
 
-<<<<<<< HEAD
 def get_gpu_volume(system: SystemCharacteristics) -> str:
   """Get gpu volume based on user provided arguments.
 
@@ -5822,7 +5821,8 @@
     gpu_tcp_volume = """- name: tcpd-socket
                   mountPath: /tmp"""
   return gpu_tcp_volume
-=======
+
+
 def workload_create_pathways(args) -> None:
   """Run jobset apply command for a file, specifically for Pathways.
 
@@ -5834,7 +5834,6 @@
   """
   args.use_pathways = True
   workload_create(args)
->>>>>>> 01ac4d43
 
 
 def workload_create(args) -> None:
