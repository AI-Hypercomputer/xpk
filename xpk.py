--- conflicted
+++ resolved
@@ -5559,15 +5559,9 @@
             system.accelerator_type, system
         ),
         machine_label=create_machine_label(system.accelerator_type, system),
-<<<<<<< HEAD
-        pathways_rm_args = get_pathways_rm_args(args, system),
-        pathways_worker_args = get_pathways_worker_args(args),
-        pathways_proxy_args = get_pathways_proxy_args(args),
-=======
-        pathways_rm_args=get_pathways_rm_args(args),
+        pathways_rm_args=get_pathways_rm_args(args, system),
         pathways_worker_args=get_pathways_worker_args(args),
         pathways_proxy_args=get_pathways_proxy_args(args),
->>>>>>> c401a265
         resource_type=resource_type,
         local_queue_name=_LOCAL_QUEUE_NAME,
         autoprovisioning_args=autoprovisioning_args,
