--- conflicted
+++ resolved
@@ -69,13 +69,10 @@
 xpk_current_version = "0.3.0"
 _CLUSTER_QUEUE_NAME='cluster-queue'
 _LOCAL_QUEUE_NAME='multislice-queue'
-<<<<<<< HEAD
 h100_device_type = 'h100-80gb-8'
-=======
 _CLUSTER_RESOURCES_CONFIGMAP = 'resources-configmap'
 _CLUSTER_METADATA_CONFIGMAP = 'metadata-configmap'
 
->>>>>>> afc4196f
 
 workload_create_yaml = """apiVersion: jobset.x-k8s.io/v1alpha2
 kind: JobSet
@@ -124,9 +121,155 @@
                 name: dshm-2
 """
 
-<<<<<<< HEAD
 gpu_workload_create_yaml = """apiVersion: jobset.x-k8s.io/v1alpha2
-=======
+kind: JobSet
+metadata:
+  name: {args.workload}
+  labels:
+    kueue.x-k8s.io/queue-name: multislice-queue  # Name of the LocalQueue
+    xpk.google.com/workload: {args.workload}
+spec:
+  failurePolicy:
+    maxRestarts: {args.max_restarts}
+  replicatedJobs:
+    - name: slice-job
+      replicas: 1
+      template:
+        spec:
+          parallelism: {args.num_nodes}
+          completions: {args.num_nodes}
+          backoffLimit: 0   # When any pod fails, the job is failed
+          template:
+            metadata:
+              labels:
+                xpk.google.com/workload: {args.workload}
+            spec:
+              schedulerName: {args.scheduler}
+              restartPolicy: Never
+              affinity:
+                nodeAffinity:
+                  requiredDuringSchedulingIgnoredDuringExecution:
+                    nodeSelectorTerms:
+                    - matchExpressions:
+                      - key: cloud.google.com/gke-accelerator
+                        operator: Exists
+                      - key: cloud.google.com/gke-nodepool
+                        operator: In
+                        values: [{node_pool_name}]
+              nodeSelector:
+                {accelerator_label}
+                {machine_label}
+              priorityClassName: {args.priority}
+              hostNetwork: true
+              dnsPolicy: ClusterFirstWithHostNet
+              terminationGracePeriodSeconds: {args.termination_grace_period_seconds}
+              tolerations:
+              - operator: "Exists"
+                key: nvidia.com/gpu
+              volumes:
+              - name: nvidia-install-dir-host
+                hostPath:
+                  path: /home/kubernetes/bin/nvidia/lib64
+              - name: tcpd-socket
+                hostPath:
+                  path: /run/tcpx
+              - name: shared-memory
+                emptyDir:
+                  medium: "Memory"
+                  sizeLimit: 200Gi
+              - name: workload-terminated-volume
+                emptyDir:
+              - name: tcpx-nccl-plugin-volume
+                emptyDir:
+              initContainers:
+              - name: tcpx-nccl-plugin-installer
+                image: us-docker.pkg.dev/gce-ai-infra/gpudirect-tcpx/nccl-plugin-gpudirecttcpx-dev:v3.1.6_2023_10_06
+                imagePullPolicy: Always
+                restartPolicy: Always
+                volumeMounts:
+                - name: tcpx-nccl-plugin-volume
+                  mountPath: /var/lib/tcpx
+                resources:
+                  requests:
+                    cpu: 150m
+              containers:
+              - name: tcpd-daemon
+                image: us-docker.pkg.dev/gce-ai-infra/gpudirect-tcpx/tcpgpudmarxd-dev:v2.0.9
+                imagePullPolicy: Always
+                command:
+                - "bash"
+                - "-c"
+                - |
+                  /tcpgpudmarxd/build/app/tcpgpudmarxd --gpu_nic_preset a3vm --gpu_shmem_type fd --setup_param "--verbose 128 2 0" &
+                  while [ ! -e "/usr/share/workload/workload_terminated" ]; do sleep 10; echo "sleeping"; done
+                securityContext:
+                  privileged: true
+                volumeMounts:
+                - name: nvidia-install-dir-host
+                  mountPath: /usr/local/nvidia/lib64
+                - name: tcpd-socket
+                  mountPath: /tmp
+                - name: workload-terminated-volume
+                  mountPath: /usr/share/workload
+                env:
+                - name: LD_LIBRARY_PATH
+                  value: /usr/local/nvidia/lib64
+              - name: maxtext-tcpx
+                image: {docker_image}
+                imagePullPolicy: Always
+                securityContext:
+                  privileged: true
+                ports:
+                    - containerPort: 6002
+                env:
+                  - name: REPLICATED_JOB_NAME
+                    valueFrom:
+                      fieldRef:
+                        fieldPath: metadata.annotations['jobset.sigs.k8s.io/replicatedjob-name']
+                  - name: JOBSET_NAME
+                    valueFrom:
+                      fieldRef:
+                        fieldPath: metadata.annotations['jobset.sigs.k8s.io/jobset-name']
+                  - name: JAX_COORDINATOR_ADDRESS
+                    value: "$(JOBSET_NAME)-$(REPLICATED_JOB_NAME)-0-0.$(JOBSET_NAME)"
+                  - name: NNODES
+                    value: "{args.num_nodes}"
+                  - name: NODE_RANK
+                    valueFrom:
+                      fieldRef:
+                        fieldPath: metadata.annotations['batch.kubernetes.io/job-completion-index']
+                  - name: USE_GPUDIRECT
+                    value: "tcpx"
+                  - name: GPUS_PER_NODE
+                    value: "{chips_per_vm}"
+                  - name: JAX_COORDINATOR_PORT
+                    value: "6002"
+                  - name: LD_LIBRARY_PATH
+                    value: /usr/local/nvidia/lib64
+                  - name: COMMAND
+                    value: "{command}"
+                  {args.env}
+                command:
+                  - "bash"
+                  - "-c"
+                  - |
+                    echo XPK Start: $(date) ; _sigterm() ( kill -SIGTERM $!;); trap _sigterm SIGTERM; (cd /deps && bash gpu_multi_process_run.sh) & PID=$!; while kill -0 $PID 2>/dev/null; do sleep 5; done; EXIT_CODE=$? ; echo XPK End: $(date); echo EXIT_CODE=$EXIT_CODE; echo Main app is done > /usr/share/workload/workload_terminated
+                volumeMounts:
+                  - name: nvidia-install-dir-host
+                    mountPath: /usr/local/nvidia/lib64
+                  - name: tcpx-nccl-plugin-volume
+                    mountPath: /usr/local/tcpx
+                  - name: tcpd-socket
+                    mountPath: /tmp
+                  - name: shared-memory
+                    mountPath: /dev/shm
+                  - name: workload-terminated-volume
+                    mountPath: /usr/share/workload
+                resources:
+                  limits:
+                    nvidia.com/gpu: {chips_per_vm}
+"""
+
 pw_workload_create_yaml = """apiVersion: jobset.x-k8s.io/v1alpha2
 kind: JobSet
 metadata:
@@ -281,157 +424,6 @@
                 type: DirectoryOrCreate
               name: shared-tmp
 """
-
-workload_delete_yaml = """apiVersion: jobset.x-k8s.io/v1alpha2
->>>>>>> afc4196f
-kind: JobSet
-metadata:
-  name: {args.workload}
-  labels:
-    kueue.x-k8s.io/queue-name: multislice-queue  # Name of the LocalQueue
-    xpk.google.com/workload: {args.workload}
-spec:
-  failurePolicy:
-    maxRestarts: {args.max_restarts}
-  replicatedJobs:
-    - name: slice-job
-      replicas: 1
-      template:
-        spec:
-          parallelism: {args.num_nodes}
-          completions: {args.num_nodes}
-          backoffLimit: 0   # When any pod fails, the job is failed
-          template:
-            metadata:
-              labels:
-                xpk.google.com/workload: {args.workload}
-            spec:
-              schedulerName: {args.scheduler}
-              restartPolicy: Never
-              affinity:
-                nodeAffinity:
-                  requiredDuringSchedulingIgnoredDuringExecution:
-                    nodeSelectorTerms:
-                    - matchExpressions:
-                      - key: cloud.google.com/gke-accelerator
-                        operator: Exists
-                      - key: cloud.google.com/gke-nodepool
-                        operator: In
-                        values: [{node_pool_name}]
-              nodeSelector:
-                {accelerator_label}
-                {machine_label}
-              priorityClassName: {args.priority}
-              hostNetwork: true
-              dnsPolicy: ClusterFirstWithHostNet
-              terminationGracePeriodSeconds: {args.termination_grace_period_seconds}
-              tolerations:
-              - operator: "Exists"
-                key: nvidia.com/gpu
-              volumes:
-              - name: nvidia-install-dir-host
-                hostPath:
-                  path: /home/kubernetes/bin/nvidia/lib64
-              - name: tcpd-socket
-                hostPath:
-                  path: /run/tcpx
-              - name: shared-memory
-                emptyDir:
-                  medium: "Memory"
-                  sizeLimit: 200Gi
-              - name: workload-terminated-volume
-                emptyDir:
-              - name: tcpx-nccl-plugin-volume
-                emptyDir:
-              initContainers:
-              - name: tcpx-nccl-plugin-installer
-                image: us-docker.pkg.dev/gce-ai-infra/gpudirect-tcpx/nccl-plugin-gpudirecttcpx-dev:v3.1.6_2023_10_06
-                imagePullPolicy: Always
-                restartPolicy: Always
-                volumeMounts:
-                - name: tcpx-nccl-plugin-volume
-                  mountPath: /var/lib/tcpx
-                resources:
-                  requests:
-                    cpu: 150m
-              containers:
-              - name: tcpd-daemon
-                image: us-docker.pkg.dev/gce-ai-infra/gpudirect-tcpx/tcpgpudmarxd-dev:v2.0.9
-                imagePullPolicy: Always
-                command:
-                - "bash"
-                - "-c"
-                - |
-                  /tcpgpudmarxd/build/app/tcpgpudmarxd --gpu_nic_preset a3vm --gpu_shmem_type fd --setup_param "--verbose 128 2 0" &
-                  while [ ! -e "/usr/share/workload/workload_terminated" ]; do sleep 10; echo "sleeping"; done
-                securityContext:
-                  privileged: true
-                volumeMounts:
-                - name: nvidia-install-dir-host
-                  mountPath: /usr/local/nvidia/lib64
-                - name: tcpd-socket
-                  mountPath: /tmp
-                - name: workload-terminated-volume
-                  mountPath: /usr/share/workload
-                env:
-                - name: LD_LIBRARY_PATH
-                  value: /usr/local/nvidia/lib64
-              - name: maxtext-tcpx
-                image: {docker_image}
-                imagePullPolicy: Always
-                securityContext:
-                  privileged: true
-                ports:
-                    - containerPort: 6002
-                env:
-                  - name: REPLICATED_JOB_NAME
-                    valueFrom:
-                      fieldRef:
-                        fieldPath: metadata.annotations['jobset.sigs.k8s.io/replicatedjob-name']
-                  - name: JOBSET_NAME
-                    valueFrom:
-                      fieldRef:
-                        fieldPath: metadata.annotations['jobset.sigs.k8s.io/jobset-name']
-                  - name: JAX_COORDINATOR_ADDRESS
-                    value: "$(JOBSET_NAME)-$(REPLICATED_JOB_NAME)-0-0.$(JOBSET_NAME)"
-                  - name: NNODES
-                    value: "{args.num_nodes}"
-                  - name: NODE_RANK
-                    valueFrom:
-                      fieldRef:
-                        fieldPath: metadata.annotations['batch.kubernetes.io/job-completion-index']
-                  - name: USE_GPUDIRECT
-                    value: "tcpx"
-                  - name: GPUS_PER_NODE
-                    value: "{chips_per_vm}"
-                  - name: JAX_COORDINATOR_PORT
-                    value: "6002"
-                  - name: LD_LIBRARY_PATH
-                    value: /usr/local/nvidia/lib64
-                  - name: COMMAND
-                    value: "{command}"
-                  {args.env}
-                command:
-                  - "bash"
-                  - "-c"
-                  - |
-                    echo XPK Start: $(date) ; _sigterm() ( kill -SIGTERM $!;); trap _sigterm SIGTERM; (cd /deps && bash gpu_multi_process_run.sh) & PID=$!; while kill -0 $PID 2>/dev/null; do sleep 5; done; EXIT_CODE=$? ; echo XPK End: $(date); echo EXIT_CODE=$EXIT_CODE; echo Main app is done > /usr/share/workload/workload_terminated
-                volumeMounts:
-                  - name: nvidia-install-dir-host
-                    mountPath: /usr/local/nvidia/lib64
-                  - name: tcpx-nccl-plugin-volume
-                    mountPath: /usr/local/tcpx
-                  - name: tcpd-socket
-                    mountPath: /tmp
-                  - name: shared-memory
-                    mountPath: /dev/shm
-                  - name: workload-terminated-volume
-                    mountPath: /usr/share/workload
-                resources:
-                  limits:
-                    nvidia.com/gpu: {chips_per_vm}
-"""
-
 script_dir_dockerfile = """FROM {base_docker_image}
 
 # Set the working directory in the container
@@ -463,17 +455,7 @@
       withinClusterQueue: LowerPriority
   namespaceSelector: {{}} # match all.
   resourceGroups:
-<<<<<<< HEAD
   {covered_resources_config}
-=======
-  - coveredResources: ["{resource_type}"]
-    flavors:
-    - name: {cluster_hardware_name}
-      resources:
-      - name: "{resource_type}"
-        nominalQuota: {total_chips}  # Number of slices * number of chips in each slice
-  {pw_resources_kueue}
->>>>>>> afc4196f
 ---
 apiVersion: kueue.x-k8s.io/v1beta1
 kind: LocalQueue
@@ -1559,7 +1541,6 @@
       f' --cluster-version={args.gke_version}'
       f' --machine-type={machine_type}'
   )
-<<<<<<< HEAD
   device_type = args.tpu_type if args.tpu_type else args.device_type
   if device_type == h100_device_type:
     command += (' --enable-dataplane-v2 --enable-ip-alias'
@@ -1575,12 +1556,10 @@
         ' --total-min-nodes 1 --total-max-nodes 1000 --num-nodes 6'
         f' {args.custom_cluster_arguments}'
     )
-=======
-
-  if args.enable_pathways:
-    command += (' --enable-ip-alias ')
-    command += (f' --create-subnetwork name={args.cluster}-subnetwork')
->>>>>>> afc4196f
+
+    if args.enable_pathways:
+      command += (' --enable-ip-alias ')
+      command += (f' --create-subnetwork name={args.cluster}-subnetwork')
 
   return_code = run_command_with_updates(command, 'GKE Cluster Create', args)
   if return_code != 0:
@@ -1590,7 +1569,6 @@
   return 0
 
 
-<<<<<<< HEAD
 def set_up_cluster_network_for_a3(args) -> int:
   """Set up GKE Cluster networks, subnets and firewall rules for A3.
   Note: there are 4 NICs for GPU-GPU bw and 1 NIC for host in a A3 node
@@ -1738,11 +1716,7 @@
 
   return 0
 
-
-def create_cluster_configmap(args, system) -> int:
-=======
 def create_cluster_configmaps(args, system):
->>>>>>> afc4196f
   """Run the Create GKE Cluster ConfigMap request.
 
   Args:
@@ -1752,11 +1726,7 @@
   Returns:
     0 if successful and 1 otherwise.
   """
-  configmap_yml = {}
-
-  # ConfigMap to store resources available in the cluster
   device_type = args.tpu_type if args.tpu_type else args.device_type
-<<<<<<< HEAD
   if device_type == h100_device_type:
     data = f'{device_type}: "{1 * int(args.num_nodes)}"'
   else: 
@@ -1765,7 +1735,10 @@
                                            data=data)
   tmp = write_temporary_file(yml_string)
   command = f'kubectl apply -f {str(tmp.file.name)}'
-=======
+  configmap_yml = {}
+
+  # ConfigMap to store resources available in the cluster
+  device_type = args.tpu_type if args.tpu_type else args.device_type
   resources_data = f'{device_type}: "{int(args.num_slices) * system.vms_per_slice}"'
   resources_configmap_name = f'{args.cluster}-{_CLUSTER_RESOURCES_CONFIGMAP}'
   resources_yml = cluster_configmap_yaml.format(args=args,
@@ -1789,7 +1762,6 @@
     commands.append(command)
     task_name = f'ConfigMapCreate-{configmap_name}'
     task_names.append(task_name)
->>>>>>> afc4196f
 
   return_code = run_commands(commands, 'GKE Cluster Create ConfigMap(s)', task_names)
   if return_code != 0:
@@ -2079,14 +2051,11 @@
   Returns:
     0 if successful and 1 otherwise.
   """
-<<<<<<< HEAD
-=======
   device_type = args.tpu_type if args.tpu_type else args.device_type
   xpk_print(
       f'Creating {args.num_slices} node pool or pools of {device_type}\n'
       f'We assume that the underlying system is: {system}'
   )
->>>>>>> afc4196f
   existing_node_pool_names, return_code = get_all_nodepools_programmatic(args)
   if return_code > 0:
     xpk_print('Listing all node pools failed!')
@@ -2384,7 +2353,33 @@
   return ""
 
 
-<<<<<<< HEAD
+def add_pw_resources_to_kueue(args):
+  """Add resource flavors required for Pathways, to the cluster queue.
+  """
+  resources_yaml="""- coveredResources: ["cpu", "memory"]
+    flavors:
+    - name: cpu-rm
+      resources:
+      - name: "cpu"
+        nominalQuota: 80
+      - name: "memory"
+        nominalQuota: 160G
+    - name: cpu-proxy
+      resources:
+      - name: "cpu"
+        nominalQuota: 480
+      - name: "memory"
+        nominalQuota: 2000G
+    - name: cpu-user
+      resources:
+      - name: "cpu"
+        nominalQuota: 480
+      - name: "memory"
+        nominalQuota: 2000G"""
+  if args.enable_pathways:
+    return resources_yaml
+  return ""
+
 def get_kueue_covered_resources_config(args, cluster_hardware_name, resource_type, total_chips) -> str:
   """Gets Kueue covered resources configuration.
 
@@ -2422,41 +2417,17 @@
     - name: {cluster_hardware_name}
       resources:
       - name: "{resource_type}"
-        nominalQuota: {total_chips}'''
+        nominalQuota: {total_chips}
+  {pw_resources_kueue}
+  '''
+
     config_string = config_format.format(
       cluster_hardware_name=cluster_hardware_name,
       resource_type=resource_type,
       total_chips=total_chips)
   return config_string
 
-=======
-def add_pw_resources_to_kueue(args):
-  """Add resource flavors required for Pathways, to the cluster queue.
-  """
-  resources_yaml="""- coveredResources: ["cpu", "memory"]
-    flavors:
-    - name: cpu-rm
-      resources:
-      - name: "cpu"
-        nominalQuota: 80
-      - name: "memory"
-        nominalQuota: 160G
-    - name: cpu-proxy
-      resources:
-      - name: "cpu"
-        nominalQuota: 480
-      - name: "memory"
-        nominalQuota: 2000G
-    - name: cpu-user
-      resources:
-      - name: "cpu"
-        nominalQuota: 480
-      - name: "memory"
-        nominalQuota: 2000G"""
-  if args.enable_pathways:
-    return resources_yaml
-  return ""
->>>>>>> afc4196f
+
 
 # TODO(vbarr): Remove this function when jobsets gets enabled by default on
 # GKE clusters.
@@ -3547,6 +3518,13 @@
 
   debugging_dashboard_id = None
   resource_type = AcceleratorTypeToAcceleratorCharacteristics[system.accelerator_type].resource_type
+  if system.accelerator_type == AcceleratorType['TPU'] and args.deploy_stacktrace_sidecar:
+    xpk_print('Sidecar container to display stack traces for TPU workloads will also be deployed.')
+    container = get_main_and_sidecar_container(args, system, docker_image)
+    # Get GKE debugging dashboard only when sidecar container is deployed for TPU workloads
+    debugging_dashboard_id = get_gke_debugging_dashboard(args)
+  elif system.accelerator_type == AcceleratorType['CPU']:
+    container = get_main_container(args, system, docker_image, resource_type)
 
   if system.device_type == h100_device_type:
     yml_string = gpu_workload_create_yaml.format(args=args,
@@ -3556,30 +3534,7 @@
                                                  machine_label=create_machine_label(system.accelerator_type, system),
                                                  node_pool_name=f'{args.cluster}-np-0',
                                                  chips_per_vm=system.chips_per_vm)
-  else:
-    if system.accelerator_type == AcceleratorType['TPU'] and args.deploy_stacktrace_sidecar:
-      xpk_print('Sidecar container to display stack traces for TPU workloads will also be deployed.')
-      container = get_main_and_sidecar_container(args, system, docker_image)
-      # Get GKE debugging dashboard only when sidecar container is deployed for TPU workloads
-      debugging_dashboard_id = get_gke_debugging_dashboard(args)
-    else:
-      container = get_main_container(args, system, docker_image, resource_type)
-
-<<<<<<< HEAD
-    yml_string = workload_create_yaml.format(args=args,
-                                           system=system,
-                                           container=container,
-                                           affinity=get_cpu_affinity(system.accelerator_type),
-                                           env=get_cpu_env(args.num_slices,system),
-                                           accelerator_label=create_accelerator_label(system.accelerator_type, system),
-                                           machine_label=create_machine_label(system.accelerator_type, system),
-                                           local_queue_name=_LOCAL_QUEUE_NAME)
-
-  tmp = write_temporary_file(yml_string)
-  command = f'kubectl apply -f {str(tmp.file.name)}'
-  return_code = run_command_with_updates(command, 'Creating Workload', args)
-=======
-  if args.use_pathways:
+  elif args.use_pathways:
     # Ensure the cluster and CPU nodepools were created with --enable-pathways
     all_node_pools = get_all_nodepools_programmatic(args)
     desired_pw_cpu_node_pools = {'cpu-user-np', 'cpu-rm-np', 'cpu-proxy-np'}
@@ -3609,7 +3564,6 @@
     tmp = write_temporary_file(yml_string)
     command = f'kubectl apply -f {str(tmp.file.name)}'
     return_code = run_command_with_updates(command, 'Creating a Pathways Workload', args)
-
   else:
     yml_string = workload_create_yaml.format(args=args,
                                       system=system,
@@ -3622,7 +3576,39 @@
     tmp = write_temporary_file(yml_string)
     command = f'kubectl apply -f {str(tmp.file.name)}'
     return_code = run_command_with_updates(command, 'Creating Workload', args)
->>>>>>> afc4196f
+  
+  if args.use_pathways:
+    # Ensure the cluster and CPU nodepools were created with --enable-pathways
+    all_node_pools = get_all_nodepools_programmatic(args)
+    desired_pw_cpu_node_pools = {'cpu-user-np', 'cpu-rm-np', 'cpu-proxy-np'}
+    if not desired_pw_cpu_node_pools.issubset(set(all_node_pools[0])):
+      xpk_print(
+          'Cluster needs to be created with --enable-pathways to run Pathways workloads.'
+      )
+      xpk_exit(1)
+
+    # Ensure device type is TPUs - currently Pathways supports TPUs only.
+    if system.accelerator_type != AcceleratorType['TPU']:
+      xpk_print(
+          'Currently, Pathways workloads can only be run on TPUs.'
+      )
+      xpk_exit(1)
+
+    yml_string = pw_workload_create_yaml.format(args=args,
+                                        system=system,
+                                        container=container,
+                                        accelerator_label=create_accelerator_label(system.accelerator_type, system),
+                                        machine_label=create_machine_label(system.accelerator_type, system),
+                                        pathways_rm_args = get_pathways_rm_args(args),
+                                        pathways_worker_args = get_pathways_worker_args(args),
+                                        pathways_proxy_args = get_pathways_proxy_args(args),
+                                        resource_type=resource_type,
+                                        local_queue_name=_LOCAL_QUEUE_NAME)
+    tmp = write_temporary_file(yml_string)
+    command = f'kubectl apply -f {str(tmp.file.name)}'
+    return_code = run_command_with_updates(command, 'Creating a Pathways Workload', args)
+
+
 
   if return_code != 0:
     xpk_print(f'Create Workload request returned ERROR {return_code}')
