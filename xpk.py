"""
 Copyright 2023 Google LLC

 Licensed under the Apache License, Version 2.0 (the "License");
 you may not use this file except in compliance with the License.
 You may obtain a copy of the License at

      https://www.apache.org/licenses/LICENSE-2.0

 Unless required by applicable law or agreed to in writing, software
 distributed under the License is distributed on an "AS IS" BASIS,
 WITHOUT WARRANTIES OR CONDITIONS OF ANY KIND, either express or implied.
 See the License for the specific language governing permissions and
 limitations under the License.
"""

r"""xpk (Accelerated Processing Kit).

Next Steps:
- Cluster describe is broken by Cacheimage since that counts as a workload.
- Cluster describe: count by jobset.
- If any instance goes down, bring down the whole job.
- How to more gracefully handle job failures, distinguishing between software
  and infra?
- Look into --docker-name and --docker-image.
  Shouldn't one string be adequate to express what we want?
- Apply learnings from about private, region, coredns, etc:
- Enable special preheater
- Make Argparse logic this a function?
  - Obvious logic that starts in main instead of here in code but args will
    not be a universal argument.
"""

import argparse
import datetime
import os
import random
import re
import string
import subprocess
import sys
import tempfile
import time
from dataclasses import dataclass

################### Compatibility Check ###################
# Check that the user runs the below version or greater.

major_version_supported = 3
minor_version_supported = 10

user_major_version = sys.version_info[0]
user_minor_version = sys.version_info[1]
if (
    user_major_version < major_version_supported
    or user_minor_version < minor_version_supported
):
  raise RuntimeError('xpk must be run with Python'
      f' {major_version_supported}.{minor_version_supported} or greater.'
      f' User currently is running {user_major_version}.{user_minor_version}'
  )


################### Internally used constants ##############

default_docker_image = 'python:3.10'
default_script_dir = os.getcwd()
default_gke_version="1.29.1-gke.1589017"
xpk_current_version = "0.3.0"
_CLUSTER_QUEUE_NAME='cluster-queue'
_LOCAL_QUEUE_NAME='multislice-queue'
_CLUSTER_RESOURCES_CONFIGMAP = 'resources-configmap'
_CLUSTER_METADATA_CONFIGMAP = 'metadata-configmap'
_XPK_SERVICE_ACCOUNT = 'xpk-sa'
# Set to True to attach a service account to cluster & node pools
_SERVICE_ACCOUNT_FEATURE_FLAG = xpk_current_version >= "0.4.0"


workload_create_yaml = """apiVersion: jobset.x-k8s.io/v1alpha2
kind: JobSet
metadata:
  name: {args.workload}
  labels:
    kueue.x-k8s.io/queue-name: {local_queue_name}  # Name of the LocalQueue
    xpk.google.com/workload: {args.workload}
  annotations:
    alpha.jobset.sigs.k8s.io/exclusive-topology: cloud.google.com/gke-nodepool # 1:1 job replica to node pool assignment
spec:
  failurePolicy:
    maxRestarts: {args.max_restarts}
  replicatedJobs:
    - name: slice-job
      replicas: {args.num_slices}
      template:
        spec:
          parallelism: {system.vms_per_slice}    # Equal to the number of VMs per slice
          completions: {system.vms_per_slice}    # Same as the above.
          backoffLimit: 0   # When any pod fails, the job is failed
          template:
            metadata:
              labels:
                xpk.google.com/workload: {args.workload}
            spec:
              schedulerName: {args.scheduler}
              restartPolicy: Never
              {affinity}
              nodeSelector:
                {accelerator_label}
                {machine_label}
              priorityClassName: {args.priority}
              hostNetwork: true
              dnsPolicy: ClusterFirstWithHostNet
              terminationGracePeriodSeconds: {args.termination_grace_period_seconds}
              containers:
              {container}
                {env}
                volumeMounts:
                - mountPath: /dev/shm
                  name: dshm-2
              volumes:
              - emptyDir:
                  medium: Memory
                name: dshm-2
"""

pw_workload_create_yaml = """apiVersion: jobset.x-k8s.io/v1alpha2
kind: JobSet
metadata:
  name: {args.workload}
  labels:
    kueue.x-k8s.io/queue-name: {local_queue_name}  # Name of the LocalQueue
    xpk.google.com/workload: {args.workload}
spec:
  failurePolicy:
    maxRestarts: {args.max_restarts}
  successPolicy:
    operator: "All"
    targetReplicatedJobs: 
    - "main"
  replicatedJobs:
  - name: worker
    replicas: {args.num_slices}
    template:
      metadata:
        annotations:
          alpha.jobset.sigs.k8s.io/exclusive-topology: cloud.google.com/gke-nodepool
        labels:
          xpk.google.com/workload: {args.workload}
      spec:
        backoffLimit: 0
        completions: {system.vms_per_slice}
        parallelism: {system.vms_per_slice}
        template:
          spec:
            containers:
            - args:
              {pathways_worker_args}
              image: {args.server_image}
              imagePullPolicy: Always
              name: pathways-worker
              ports:
              - containerPort: 38677
              - containerPort: 8471
              - containerPort: 8080
              resources:
                limits:
                  {resource_type}: {system.chips_per_vm}
              securityContext:
                privileged: true
              volumeMounts:
              - mountPath: /tmp
                name: shared-tmp
            nodeSelector:
              {accelerator_label}
              {machine_label}
            priorityClassName: {args.priority}
            volumes:
            - hostPath:
                path: /tmp
                type: DirectoryOrCreate
              name: shared-tmp
  - name: rm
    replicas: 1
    template:
      metadata:
        labels:
          xpk.google.com/workload: {args.workload}
      spec:
        backoffLimit: 0
        completions: 1
        parallelism: 1
        template:
          spec:
            containers:
            - args:
              {pathways_rm_args}
              env:
              - name: REPLICATED_JOB_NAME
                valueFrom:
                  fieldRef:
                    fieldPath: metadata.annotations['jobset.sigs.k8s.io/replicatedjob-name']
              - name: JOBSET_NAME
                valueFrom:
                  fieldRef:
                    fieldPath: metadata.annotations['jobset.sigs.k8s.io/jobset-name']
              - name: HOST_ADDRESS
                value: $(JOBSET_NAME)-$(REPLICATED_JOB_NAME)-0-0.$(JOBSET_NAME)
              - name: TPU_SKIP_MDS_QUERY
                value: "true"
              image: {args.server_image}
              imagePullPolicy: Always
              name: pathways-rm
              ports:
              - containerPort: 38677
              resources:
                limits:
                  cpu: "4"
                  memory: 8G
              securityContext:
                privileged: true
              volumeMounts:
              - mountPath: /tmp
                name: shared-tmp
            nodeSelector:
              cloud.google.com/gke-nodepool: cpu-rm-np
            volumes:
            - hostPath:
                path: /tmp
                type: DirectoryOrCreate
              name: shared-tmp
  - name: proxy
    replicas: 1
    template:
      metadata:
        labels:
          xpk.google.com/workload: {args.workload}
      spec:
        backoffLimit: 0
        completions: 1
        parallelism: 1
        template:
          spec:
            containers:
            - args:
              {pathways_proxy_args}
              image: {args.proxy_server_image}
              imagePullPolicy: Always
              name: pathways-proxy
              ports:
              - containerPort: 38676
              resources:
                limits:
                  cpu: "24"
                  memory: 100G
            nodeSelector:
              cloud.google.com/gke-nodepool: cpu-proxy-np
  - name: main
    replicas: 1
    template:
      metadata:
        labels:
          xpk.google.com/workload: {args.workload}
      spec:
        backoffLimit: 0
        completions: 1
        parallelism: 1
        template:
          spec:
            containers:
              {container}
            nodeSelector:
              cloud.google.com/gke-nodepool: cpu-user-np
            restartPolicy: OnFailure
            volumes:
            - hostPath:
                path: /tmp
                type: DirectoryOrCreate
              name: shared-tmp
"""

workload_delete_yaml = """apiVersion: jobset.x-k8s.io/v1alpha2
kind: JobSet
metadata:
  name: {args.workload}
  annotations:
    alpha.jobset.sigs.k8s.io/exclusive-topology: cloud.google.com/gke-nodepool # 1:1 job replica to node pool assignment
"""

script_dir_dockerfile = """FROM {base_docker_image}

# Set the working directory in the container
WORKDIR /app

# Copy all files from local workspace into docker container
COPY . .

WORKDIR /app
"""

cluster_set_crd_yaml = """apiVersion: kueue.x-k8s.io/v1beta1
kind: ResourceFlavor
metadata:
  name: {cluster_hardware_name}
spec:
  nodeLabels:
    {accelerator_label}
    {machine_label}
---
{pw_resource_flavors}
apiVersion: kueue.x-k8s.io/v1beta1
kind: ClusterQueue
metadata:
  name: {cluster_queue_name}
spec:
  preemption:
      reclaimWithinCohort: Never # Don't preempt other queues in the cohort.
      withinClusterQueue: LowerPriority
  namespaceSelector: {{}} # match all.
  resourceGroups:
  - coveredResources: ["{resource_type}"]
    flavors:
    - name: {cluster_hardware_name}
      resources:
      - name: "{resource_type}"
        nominalQuota: {total_chips}  # Number of slices * number of chips in each slice
  {pw_resources_kueue}
---
apiVersion: kueue.x-k8s.io/v1beta1
kind: LocalQueue
metadata:
  namespace: default
  name: {local_queue_name}
spec:
  clusterQueue: {cluster_queue_name}
---
apiVersion: scheduling.k8s.io/v1
kind: PriorityClass
metadata:
  name: very-low
value: 100
globalDefault: false
description: "Very Low"
---
apiVersion: scheduling.k8s.io/v1
kind: PriorityClass
metadata:
  name: low
value: 250
globalDefault: false
description: "Low"
---
apiVersion: scheduling.k8s.io/v1
kind: PriorityClass
metadata:
  name: medium
value: 500
globalDefault: false
description: "Medium"
---
apiVersion: scheduling.k8s.io/v1
kind: PriorityClass
metadata:
  name: high
value: 750
globalDefault: false
description: "High"
---
apiVersion: scheduling.k8s.io/v1
kind: PriorityClass
metadata:
  name: very-high
value: 1000
globalDefault: false
description: "Very High"
"""

cluster_preheat_yml = """
apiVersion: apps/v1
kind: DaemonSet
metadata:
  name: {cachekey}
  labels:
    k8s-app: {cachekey}
spec:
  selector:
    matchLabels:
      k8s-app: {cachekey}
  updateStrategy:
    type: RollingUpdate
  template:
    metadata:
      labels:
        name: {cachekey}
        k8s-app: {cachekey}
    spec:
      affinity:
        nodeAffinity:
          requiredDuringSchedulingIgnoredDuringExecution:
            nodeSelectorTerms:
            - matchExpressions:
              - key: {nodeSelectorKey}
                operator: Exists
      tolerations:
      - operator: "Exists"
      containers:
      - image: {image_name}
        name: {cachekey}
        command: [ "sleep", "inf" ]
"""

cluster_configmap_yaml = """kind: ConfigMap
apiVersion: v1
metadata:
  name: {name}
data:
  {data}
"""


# Add IAM roles to attach to service account used by node pools in the cluster
IAMRoles = {
  'Kubernetes Engine Admin': 'roles/container.admin',
  'Artifact Registry Writer': 'roles/artifactregistry.writer',
  'Monitoring Admin': 'roles/monitoring.admin',
  'Logging Admin': 'roles/logging.admin',
  'Storage Admin': 'roles/storage.admin',
  'Vertex AI Administrator': 'roles/aiplatform.admin'
}


AcceleratorType = {
  'TPU': 1,
  'GPU': 2,
  'CPU': 3
}

@dataclass
class AcceleratorCharacteristics:
  resource_type: str
  accelerator_label: int
  machine_label: str

AcceleratorTypeToAcceleratorCharacteristics = {
     # TPU
      AcceleratorType['TPU']: AcceleratorCharacteristics(
      'google.com/tpu', 'cloud.google.com/gke-tpu-accelerator', 'cloud.google.com/gke-tpu-topology'
      ),
     # GPU
      AcceleratorType['GPU']: AcceleratorCharacteristics(
      'nvidia.com/gpu', 'cloud.google.com/gke-accelerator', 'cloud.google.com/gce-machine-type'
      ),
     # CPU
      AcceleratorType['CPU']: AcceleratorCharacteristics(
      'cpu', '', 'cloud.google.com/gke-nodepool'
      )
}


@dataclass
class SystemCharacteristics:
  topology: str
  vms_per_slice: int
  gke_accelerator: str
  gce_machine_type: str
  chips_per_vm: int
  accelerator_type: AcceleratorType # type: ignore
  device_type: str

################### Subcommand Helper Functions #############
""" !!!!!!!!!!!!!!!!!!!!!!!!!!!!!!!!!!!!!!!!!!!!!!!!!!!!!!!!!!!!!!!!!!!!!!!
IF YOU MODIFY THE BELOW UserFacingNameToSystemCharacteristics MAP YOU SHOULD ALSO ADD CORRESPONDING
MODIFICATIONS TO UserFacingNameToSystemCharacteristics IN MaxText/accelerator_to_spec_map.py !!!!! """
# vvvvvvvvvvvvvvvvvvvvvvvvvvvvvvvvvvvvvvvvvvvvvvvvvvvvvvvvvvvvvvvvvvvvvvvvvvvvvvvvvvvvvvvvvvvvvvvvv
UserFacingNameToSystemCharacteristics = {
    # GPU system characteristics
    # A100-40gb-$CHIPS
    'a100-40gb-1': SystemCharacteristics(
      'N/A', 1, 'nvidia-tesla-a100', 'a2-highgpu-1g', 1, AcceleratorType['GPU'], 'a100-40gb-1'
    ),
    'a100-40gb-2': SystemCharacteristics(
      'N/A', 1, 'nvidia-tesla-a100', 'a2-highgpu-2g', 2, AcceleratorType['GPU'], 'a100-40gb-2'
    ),
    'a100-40gb-4': SystemCharacteristics(
      'N/A', 1, 'nvidia-tesla-a100', 'a2-highgpu-4g', 4, AcceleratorType['GPU'], 'a100-40gb-4'
    ),
    'a100-40gb-8': SystemCharacteristics(
      'N/A', 1, 'nvidia-tesla-a100', 'a2-highgpu-8g', 8, AcceleratorType['GPU'], 'a100-40gb-8'
    ),
    # H100-80gb-$CHIPS
    'h100-80gb-8': SystemCharacteristics(
      'N/A', 1, 'nvidia-h100-80gb', 'a3-highgpu-8g', 8, AcceleratorType['GPU'], 'h100-80gb-8'
    ),

    # TPU system characteristics
    # v5p
    'v5p-8': SystemCharacteristics(
      '2x2x1', 1, 'tpu-v5p-slice', 'ct5p-hightpu-4t', 4, AcceleratorType['TPU'], 'v5p-8'
    ),
    'v5p-16': SystemCharacteristics(
      '2x2x2', 2, 'tpu-v5p-slice', 'ct5p-hightpu-4t', 4, AcceleratorType['TPU'], 'v5p-16'
    ),
    'v5p-32': SystemCharacteristics(
      '2x2x4', 4, 'tpu-v5p-slice', 'ct5p-hightpu-4t', 4, AcceleratorType['TPU'], 'v5p-32'
    ),
    'v5p-64': SystemCharacteristics(
      '2x4x4', 8, 'tpu-v5p-slice', 'ct5p-hightpu-4t', 4, AcceleratorType['TPU'], 'v5p-64'
    ),
    'v5p-128': SystemCharacteristics(
      '4x4x4', 16, 'tpu-v5p-slice', 'ct5p-hightpu-4t', 4, AcceleratorType['TPU'], 'v5p-128'
    ),
    'v5p-256': SystemCharacteristics(
      '4x4x8', 32, 'tpu-v5p-slice', 'ct5p-hightpu-4t', 4, AcceleratorType['TPU'], 'v5p-256'
    ),
    'v5p-384': SystemCharacteristics(
      '4x4x12', 48, 'tpu-v5p-slice', 'ct5p-hightpu-4t', 4, AcceleratorType['TPU'], 'v5p-384'
    ),
    'v5p-512': SystemCharacteristics(
      '4x8x8', 64, 'tpu-v5p-slice', 'ct5p-hightpu-4t', 4, AcceleratorType['TPU'], 'v5p-512'
    ),
    'v5p-640': SystemCharacteristics(
      '4x4x20', 80, 'tpu-v5p-slice', 'ct5p-hightpu-4t', 4, AcceleratorType['TPU'], 'v5p-640'
    ),
    'v5p-768': SystemCharacteristics(
      '4x8x12', 96, 'tpu-v5p-slice', 'ct5p-hightpu-4t', 4, AcceleratorType['TPU'], 'v5p-768'
    ),
    'v5p-896': SystemCharacteristics(
      '4x4x28', 112, 'tpu-v5p-slice', 'ct5p-hightpu-4t', 4, AcceleratorType['TPU'], 'v5p-896'
    ),
    'v5p-1024': SystemCharacteristics(
      '8x8x8', 128, 'tpu-v5p-slice', 'ct5p-hightpu-4t', 4, AcceleratorType['TPU'], 'v5p-1024'
    ),
    'v5p-1152': SystemCharacteristics(
      '4x12x12', 144, 'tpu-v5p-slice', 'ct5p-hightpu-4t', 4, AcceleratorType['TPU'], 'v5p-1152'
    ),
    'v5p-1280': SystemCharacteristics(
      '4x8x20', 160, 'tpu-v5p-slice', 'ct5p-hightpu-4t', 4, AcceleratorType['TPU'], 'v5p-1280'
    ),
    'v5p-1408': SystemCharacteristics(
      '4x4x44', 176, 'tpu-v5p-slice', 'ct5p-hightpu-4t', 4, AcceleratorType['TPU'], 'v5p-1408'
    ),
    'v5p-1536': SystemCharacteristics(
      '8x8x12', 192, 'tpu-v5p-slice', 'ct5p-hightpu-4t', 4, AcceleratorType['TPU'], 'v5p-1536'
    ),
    'v5p-1664': SystemCharacteristics(
      '4x4x52', 208, 'tpu-v5p-slice', 'ct5p-hightpu-4t', 4, AcceleratorType['TPU'], 'v5p-1664'
    ),
    'v5p-1792': SystemCharacteristics(
      '4x8x28', 224, 'tpu-v5p-slice', 'ct5p-hightpu-4t', 4, AcceleratorType['TPU'], 'v5p-1792'
    ),
    'v5p-1920': SystemCharacteristics(
      '4x12x20', 240, 'tpu-v5p-slice', 'ct5p-hightpu-4t', 4, AcceleratorType['TPU'], 'v5p-1920'
    ),
    'v5p-2048': SystemCharacteristics(
      '8x8x16', 256, 'tpu-v5p-slice', 'ct5p-hightpu-4t', 4, AcceleratorType['TPU'], 'v5p-2048'
    ),
    'v5p-2176': SystemCharacteristics(
      '4x4x68', 272, 'tpu-v5p-slice', 'ct5p-hightpu-4t', 4, AcceleratorType['TPU'], 'v5p-2176'
    ),
    'v5p-2304': SystemCharacteristics(
      '8x12x12', 288, 'tpu-v5p-slice', 'ct5p-hightpu-4t', 4, AcceleratorType['TPU'], 'v5p-2304'
    ),
    'v5p-2432': SystemCharacteristics(
      '4x4x76', 304, 'tpu-v5p-slice', 'ct5p-hightpu-4t', 4, AcceleratorType['TPU'], 'v5p-2432'
    ),
    'v5p-2560': SystemCharacteristics(
      '8x8x20', 320, 'tpu-v5p-slice', 'ct5p-hightpu-4t', 4, AcceleratorType['TPU'], 'v5p-2560'
    ),
    'v5p-2688': SystemCharacteristics(
      '4x12x28', 336, 'tpu-v5p-slice', 'ct5p-hightpu-4t', 4, AcceleratorType['TPU'], 'v5p-2688'
    ),
    'v5p-2816': SystemCharacteristics(
      '4x8x44', 352, 'tpu-v5p-slice', 'ct5p-hightpu-4t', 4, AcceleratorType['TPU'], 'v5p-2816'
    ),
    'v5p-2944': SystemCharacteristics(
      '4x4x92', 368, 'tpu-v5p-slice', 'ct5p-hightpu-4t', 4, AcceleratorType['TPU'], 'v5p-2944'
    ),
    'v5p-3072': SystemCharacteristics(
      '8x12x16', 384, 'tpu-v5p-slice', 'ct5p-hightpu-4t', 4, AcceleratorType['TPU'], 'v5p-3072'
    ),
    'v5p-3200': SystemCharacteristics(
      '4x20x20', 400, 'tpu-v5p-slice', 'ct5p-hightpu-4t', 4, AcceleratorType['TPU'], 'v5p-3200'
    ),
    'v5p-3328': SystemCharacteristics(
      '4x8x52', 416, 'tpu-v5p-slice', 'ct5p-hightpu-4t', 4, AcceleratorType['TPU'], 'v5p-3328'
    ),
    'v5p-3456': SystemCharacteristics(
      '12x12x12', 432, 'tpu-v5p-slice', 'ct5p-hightpu-4t', 4, AcceleratorType['TPU'], 'v5p-3456'
    ),
    'v5p-3584': SystemCharacteristics(
      '8x8x28', 448, 'tpu-v5p-slice', 'ct5p-hightpu-4t', 4, AcceleratorType['TPU'], 'v5p-3584'
    ),
    'v5p-3712': SystemCharacteristics(
      '4x4x116', 464, 'tpu-v5p-slice', 'ct5p-hightpu-4t', 4, AcceleratorType['TPU'], 'v5p-3712'
    ),
    'v5p-3840': SystemCharacteristics(
      '8x12x20', 480, 'tpu-v5p-slice', 'ct5p-hightpu-4t', 4, AcceleratorType['TPU'], 'v5p-3840'
    ),
    'v5p-3968': SystemCharacteristics(
      '4x4x124', 496, 'tpu-v5p-slice', 'ct5p-hightpu-4t', 4, AcceleratorType['TPU'], 'v5p-3968'
    ),
    'v5p-4096': SystemCharacteristics(
      '8x16x16', 512, 'tpu-v5p-slice', 'ct5p-hightpu-4t', 4, AcceleratorType['TPU'], 'v5p-4096'
    ),
    'v5p-4224': SystemCharacteristics(
      '4x12x44', 528, 'tpu-v5p-slice', 'ct5p-hightpu-4t', 4, AcceleratorType['TPU'], 'v5p-4224'
    ),
    'v5p-4352': SystemCharacteristics(
      '4x8x68', 544, 'tpu-v5p-slice', 'ct5p-hightpu-4t', 4, AcceleratorType['TPU'], 'v5p-4352'
    ),
    'v5p-4480': SystemCharacteristics(
      '4x20x28', 560, 'tpu-v5p-slice', 'ct5p-hightpu-4t', 4, AcceleratorType['TPU'], 'v5p-4480'
    ),
    'v5p-4608': SystemCharacteristics(
      '12x12x16', 576, 'tpu-v5p-slice', 'ct5p-hightpu-4t', 4, AcceleratorType['TPU'], 'v5p-4608'
    ),
    'v5p-4736': SystemCharacteristics(
      '4x4x148', 592, 'tpu-v5p-slice', 'ct5p-hightpu-4t', 4, AcceleratorType['TPU'], 'v5p-4736'
    ),
    'v5p-4864': SystemCharacteristics(
      '4x8x76', 608, 'tpu-v5p-slice', 'ct5p-hightpu-4t', 4, AcceleratorType['TPU'], 'v5p-4864'
    ),
    'v5p-4992': SystemCharacteristics(
      '4x12x52', 624, 'tpu-v5p-slice', 'ct5p-hightpu-4t', 4, AcceleratorType['TPU'], 'v5p-4992'
    ),
    'v5p-5120': SystemCharacteristics(
      '8x16x20', 640, 'tpu-v5p-slice', 'ct5p-hightpu-4t', 4, AcceleratorType['TPU'], 'v5p-5120'
    ),
    'v5p-5248': SystemCharacteristics(
      '4x4x164', 656, 'tpu-v5p-slice', 'ct5p-hightpu-4t', 4, AcceleratorType['TPU'], 'v5p-5248'
    ),
    'v5p-5376': SystemCharacteristics(
      '8x12x28', 672, 'tpu-v5p-slice', 'ct5p-hightpu-4t', 4, AcceleratorType['TPU'], 'v5p-5376'
    ),
    'v5p-5504': SystemCharacteristics(
      '4x4x172', 688, 'tpu-v5p-slice', 'ct5p-hightpu-4t', 4, AcceleratorType['TPU'], 'v5p-5504'
    ),
    'v5p-5632': SystemCharacteristics(
      '8x8x44', 704, 'tpu-v5p-slice', 'ct5p-hightpu-4t', 4, AcceleratorType['TPU'], 'v5p-5632'
    ),
    'v5p-5760': SystemCharacteristics(
      '12x12x20', 720, 'tpu-v5p-slice', 'ct5p-hightpu-4t', 4, AcceleratorType['TPU'], 'v5p-5760'
    ),
    'v5p-5888': SystemCharacteristics(
      '4x8x92', 736, 'tpu-v5p-slice', 'ct5p-hightpu-4t', 4, AcceleratorType['TPU'], 'v5p-5888'
    ),
    'v5p-6016': SystemCharacteristics(
      '4x4x188', 752, 'tpu-v5p-slice', 'ct5p-hightpu-4t', 4, AcceleratorType['TPU'], 'v5p-6016'
    ),
    'v5p-6144': SystemCharacteristics(
      '12x16x16', 768, 'tpu-v5p-slice', 'ct5p-hightpu-4t', 4, AcceleratorType['TPU'], 'v5p-6144'
    ),
    'v5p-6272': SystemCharacteristics(
      '4x28x28', 784, 'tpu-v5p-slice', 'ct5p-hightpu-4t', 4, AcceleratorType['TPU'], 'v5p-6272'
    ),
    'v5p-6400': SystemCharacteristics(
      '8x20x20', 800, 'tpu-v5p-slice', 'ct5p-hightpu-4t', 4, AcceleratorType['TPU'], 'v5p-6400'
    ),
    'v5p-6528': SystemCharacteristics(
      '4x12x68', 816, 'tpu-v5p-slice', 'ct5p-hightpu-4t', 4, AcceleratorType['TPU'], 'v5p-6528'
    ),
    'v5p-6656': SystemCharacteristics(
      '8x8x52', 832, 'tpu-v5p-slice', 'ct5p-hightpu-4t', 4, AcceleratorType['TPU'], 'v5p-6656'
    ),
    'v5p-6784': SystemCharacteristics(
      '4x4x212', 848, 'tpu-v5p-slice', 'ct5p-hightpu-4t', 4, AcceleratorType['TPU'], 'v5p-6784'
    ),
    'v5p-6912': SystemCharacteristics(
      '12x12x24', 864, 'tpu-v5p-slice', 'ct5p-hightpu-4t', 4, AcceleratorType['TPU'], 'v5p-6912'
    ),
    'v5p-7040': SystemCharacteristics(
      '4x20x44', 880, 'tpu-v5p-slice', 'ct5p-hightpu-4t', 4, AcceleratorType['TPU'], 'v5p-7040'
    ),
    'v5p-7168': SystemCharacteristics(
      '8x16x28', 896, 'tpu-v5p-slice', 'ct5p-hightpu-4t', 4, AcceleratorType['TPU'], 'v5p-7168'
    ),
    'v5p-7296': SystemCharacteristics(
      '4x12x76', 912, 'tpu-v5p-slice', 'ct5p-hightpu-4t', 4, AcceleratorType['TPU'], 'v5p-7296'
    ),
    'v5p-7424': SystemCharacteristics(
      '4x8x116', 928, 'tpu-v5p-slice', 'ct5p-hightpu-4t', 4, AcceleratorType['TPU'], 'v5p-7424'
    ),
    'v5p-7552': SystemCharacteristics(
      '4x4x236', 944, 'tpu-v5p-slice', 'ct5p-hightpu-4t', 4, AcceleratorType['TPU'], 'v5p-7552'
    ),
    'v5p-7680': SystemCharacteristics(
      '12x16x20', 960, 'tpu-v5p-slice', 'ct5p-hightpu-4t', 4, AcceleratorType['TPU'], 'v5p-7680'
    ),
    'v5p-7808': SystemCharacteristics(
      '4x4x244', 976, 'tpu-v5p-slice', 'ct5p-hightpu-4t', 4, AcceleratorType['TPU'], 'v5p-7808'
    ),
    'v5p-7936': SystemCharacteristics(
      '4x8x124', 992, 'tpu-v5p-slice', 'ct5p-hightpu-4t', 4, AcceleratorType['TPU'], 'v5p-7936'
    ),
    'v5p-8064': SystemCharacteristics(
      '12x12x28', 1008, 'tpu-v5p-slice', 'ct5p-hightpu-4t', 4, AcceleratorType['TPU'], 'v5p-8064'
    ),
    'v5p-8192': SystemCharacteristics(
      '16x16x16', 1024, 'tpu-v5p-slice', 'ct5p-hightpu-4t', 4, AcceleratorType['TPU'], 'v5p-8192'
    ),
    'v5p-8320': SystemCharacteristics(
      '4x20x52', 1040, 'tpu-v5p-slice', 'ct5p-hightpu-4t', 4, AcceleratorType['TPU'], 'v5p-8320'
    ),
    'v5p-8448': SystemCharacteristics(
      '8x12x44', 1056, 'tpu-v5p-slice', 'ct5p-hightpu-4t', 4, AcceleratorType['TPU'], 'v5p-8448'
    ),
    'v5p-8704': SystemCharacteristics(
      '8x8x68', 1088, 'tpu-v5p-slice', 'ct5p-hightpu-4t', 4, AcceleratorType['TPU'], 'v5p-8704'
    ),
    'v5p-8832': SystemCharacteristics(
      '4x12x92', 1104, 'tpu-v5p-slice', 'ct5p-hightpu-4t', 4, AcceleratorType['TPU'], 'v5p-8832'
    ),
    'v5p-8960': SystemCharacteristics(
      '8x20x28', 1120, 'tpu-v5p-slice', 'ct5p-hightpu-4t', 4, AcceleratorType['TPU'], 'v5p-8960'
    ),
    'v5p-9216': SystemCharacteristics(
      '12x16x24', 1152, 'tpu-v5p-slice', 'ct5p-hightpu-4t', 4, AcceleratorType['TPU'], 'v5p-9216'
    ),
    'v5p-9472': SystemCharacteristics(
      '4x8x148', 1184, 'tpu-v5p-slice', 'ct5p-hightpu-4t', 4, AcceleratorType['TPU'], 'v5p-9472'
    ),
    'v5p-9600': SystemCharacteristics(
      '12x20x20', 1200, 'tpu-v5p-slice', 'ct5p-hightpu-4t', 4, AcceleratorType['TPU'], 'v5p-9600'
    ),
    'v5p-9728': SystemCharacteristics(
      '8x8x76', 1216, 'tpu-v5p-slice', 'ct5p-hightpu-4t', 4, AcceleratorType['TPU'], 'v5p-9728'
    ),
    'v5p-9856': SystemCharacteristics(
      '4x28x44', 1232, 'tpu-v5p-slice', 'ct5p-hightpu-4t', 4, AcceleratorType['TPU'], 'v5p-9856'
    ),
    'v5p-9984': SystemCharacteristics(
      '8x12x52', 1248, 'tpu-v5p-slice', 'ct5p-hightpu-4t', 4, AcceleratorType['TPU'], 'v5p-9984'
    ),
    'v5p-10240': SystemCharacteristics(
      '16x16x20', 1280, 'tpu-v5p-slice', 'ct5p-hightpu-4t', 4, AcceleratorType['TPU'], 'v5p-10240'
    ),
    'v5p-10368': SystemCharacteristics(
      '12x12x36', 1296, 'tpu-v5p-slice', 'ct5p-hightpu-4t', 4, AcceleratorType['TPU'], 'v5p-10368'
    ),
    'v5p-10496': SystemCharacteristics(
      '4x8x164', 1312, 'tpu-v5p-slice', 'ct5p-hightpu-4t', 4, AcceleratorType['TPU'], 'v5p-10496'
    ),
    'v5p-10752': SystemCharacteristics(
      '12x16x28', 1344, 'tpu-v5p-slice', 'ct5p-hightpu-4t', 4, AcceleratorType['TPU'], 'v5p-10752'
    ),
    'v5p-10880': SystemCharacteristics(
      '4x20x68', 1360, 'tpu-v5p-slice', 'ct5p-hightpu-4t', 4, AcceleratorType['TPU'], 'v5p-10880'
    ),
    'v5p-11008': SystemCharacteristics(
      '4x8x172', 1376, 'tpu-v5p-slice', 'ct5p-hightpu-4t', 4, AcceleratorType['TPU'], 'v5p-11008'
    ),
    'v5p-11136': SystemCharacteristics(
      '4x12x116', 1392, 'tpu-v5p-slice', 'ct5p-hightpu-4t', 4, AcceleratorType['TPU'], 'v5p-11136'
    ),
    'v5p-11264': SystemCharacteristics(
      '8x16x44', 1408, 'tpu-v5p-slice', 'ct5p-hightpu-4t', 4, AcceleratorType['TPU'], 'v5p-11264'
    ),
    'v5p-11520': SystemCharacteristics(
      '12x20x24', 1440, 'tpu-v5p-slice', 'ct5p-hightpu-4t', 4, AcceleratorType['TPU'], 'v5p-11520'
    ),
    'v5p-11648': SystemCharacteristics(
      '4x28x52', 1456, 'tpu-v5p-slice', 'ct5p-hightpu-4t', 4, AcceleratorType['TPU'], 'v5p-11648'
    ),
    'v5p-11776': SystemCharacteristics(
      '8x8x92', 1472, 'tpu-v5p-slice', 'ct5p-hightpu-4t', 4, AcceleratorType['TPU'], 'v5p-11776'
    ),
    'v5p-11904': SystemCharacteristics(
      '4x12x124', 1488, 'tpu-v5p-slice', 'ct5p-hightpu-4t', 4, AcceleratorType['TPU'], 'v5p-11904'
    ),
    'v5p-12032': SystemCharacteristics(
      '4x8x188', 1504, 'tpu-v5p-slice', 'ct5p-hightpu-4t', 4, AcceleratorType['TPU'], 'v5p-12032'
    ),
    'v5p-12160': SystemCharacteristics(
      '4x20x76', 1520, 'tpu-v5p-slice', 'ct5p-hightpu-4t', 4, AcceleratorType['TPU'], 'v5p-12160'
    ),
    'v5p-12288': SystemCharacteristics(
      '16x16x24', 1536, 'tpu-v5p-slice', 'ct5p-hightpu-4t', 4, AcceleratorType['TPU'], 'v5p-12288'
    ),
    'v5p-13824': SystemCharacteristics(
      '12x24x24', 1728, 'tpu-v5p-slice', 'ct5p-hightpu-4t', 4, AcceleratorType['TPU'], 'v5p-13824'
    ),
    'v5p-17920': SystemCharacteristics(
      '16x20x28', 2240, 'tpu-v5p-slice', 'ct5p-hightpu-4t', 4, AcceleratorType['TPU'], 'v5p-17920'
    ),
    # v5litepod
    'v5litepod-16': SystemCharacteristics(
        '4x4', 4, 'tpu-v5-lite-podslice', 'ct5lp-hightpu-4t', 4, AcceleratorType['TPU'], 'v5litepod-16'
    ),
    'v5litepod-32': SystemCharacteristics(
        '4x8', 8, 'tpu-v5-lite-podslice', 'ct5lp-hightpu-4t', 4, AcceleratorType['TPU'], 'v5litepod-32'
    ),
    'v5litepod-64': SystemCharacteristics(
        '8x8', 16, 'tpu-v5-lite-podslice', 'ct5lp-hightpu-4t', 4, AcceleratorType['TPU'], 'v5litepod-64'
    ),
    'v5litepod-128': SystemCharacteristics(
        '8x16', 32, 'tpu-v5-lite-podslice', 'ct5lp-hightpu-4t', 4, AcceleratorType['TPU'], 'v5litepod-128'
    ),
    'v5litepod-256': SystemCharacteristics(
        '16x16', 64, 'tpu-v5-lite-podslice', 'ct5lp-hightpu-4t', 4, AcceleratorType['TPU'], 'v5litepod-256'
    ),
    # v4
    'v4-8': SystemCharacteristics(
      '2x2x1', 1,'tpu-v4-podslice', 'ct4p-hightpu-4t', 4, AcceleratorType['TPU'], 'v4-8'
    ),
    'v4-16': SystemCharacteristics(
      '2x2x2', 2,'tpu-v4-podslice', 'ct4p-hightpu-4t', 4, AcceleratorType['TPU'], 'v4-16'
    ),
    'v4-32': SystemCharacteristics(
      '2x2x4', 4,'tpu-v4-podslice', 'ct4p-hightpu-4t', 4, AcceleratorType['TPU'], 'v4-32'
    ),
    'v4-64': SystemCharacteristics(
      '2x4x4', 8,'tpu-v4-podslice', 'ct4p-hightpu-4t', 4, AcceleratorType['TPU'], 'v4-64'
    ),
    'v4-128': SystemCharacteristics(
      '4x4x4', 16,'tpu-v4-podslice', 'ct4p-hightpu-4t', 4, AcceleratorType['TPU'], 'v4-128'
    ),
    'v4-256': SystemCharacteristics(
      '4x4x8', 32,'tpu-v4-podslice', 'ct4p-hightpu-4t', 4, AcceleratorType['TPU'], 'v4-256'
    ),
    'v4-512': SystemCharacteristics(
      '4x8x8', 64,'tpu-v4-podslice', 'ct4p-hightpu-4t', 4, AcceleratorType['TPU'], 'v4-512'
    ),
    'v4-1024': SystemCharacteristics(
      '8x8x8', 128,'tpu-v4-podslice', 'ct4p-hightpu-4t', 4, AcceleratorType['TPU'], 'v4-1024'
    ),
    'v4-1536': SystemCharacteristics(
      '8x8x12', 192,'tpu-v4-podslice', 'ct4p-hightpu-4t', 4, AcceleratorType['TPU'], 'v4-1536'
    ),
    'v4-2048': SystemCharacteristics(
      '8x8x16', 256,'tpu-v4-podslice', 'ct4p-hightpu-4t', 4, AcceleratorType['TPU'], 'v4-2048'
    ),
    'v4-4096': SystemCharacteristics(
      '8x16x16', 512,'tpu-v4-podslice', 'ct4p-hightpu-4t', 4, AcceleratorType['TPU'], 'v4-4096'
    ),

    # CPU system characteristics
    # n2-standard-32-$VMs
    'n2-standard-32-1': SystemCharacteristics(
      'N/A', 1,'N/A', 'n2-standard-32', 1, AcceleratorType['CPU'], 'n2-standard-32-1'
    ),
    'n2-standard-32-2': SystemCharacteristics(
      'N/A', 2,'N/A', 'n2-standard-32', 1, AcceleratorType['CPU'], 'n2-standard-32-2'
    ),
    'n2-standard-32-4': SystemCharacteristics(
      'N/A', 4,'N/A', 'n2-standard-32', 1, AcceleratorType['CPU'], 'n2-standard-32-4'
    ),
    'n2-standard-32-8': SystemCharacteristics(
      'N/A', 8,'N/A', 'n2-standard-32', 1, AcceleratorType['CPU'], 'n2-standard-32-8'
    ),
    'n2-standard-32-16': SystemCharacteristics(
      'N/A', 16,'N/A', 'n2-standard-32', 1, AcceleratorType['CPU'], 'n2-standard-32-16'
    ),
    'n2-standard-32-32': SystemCharacteristics(
      'N/A', 32,'N/A', 'n2-standard-32', 1, AcceleratorType['CPU'], 'n2-standard-32-32'
    ),
    'n2-standard-32-64': SystemCharacteristics(
      'N/A', 64,'N/A', 'n2-standard-32', 1, AcceleratorType['CPU'], 'n2-standard-32-64'
    ),
    'n2-standard-32-128': SystemCharacteristics(
      'N/A', 128,'N/A', 'n2-standard-32', 1, AcceleratorType['CPU'], 'n2-standard-32-128'
    ),
    'n2-standard-32-256': SystemCharacteristics(
      'N/A', 256,'N/A', 'n2-standard-32', 1, AcceleratorType['CPU'], 'n2-standard-32-256'
    ),
    'n2-standard-32-512': SystemCharacteristics(
      'N/A', 512,'N/A', 'n2-standard-32', 1, AcceleratorType['CPU'], 'n2-standard-32-512'
    ),
    'n2-standard-32-1024': SystemCharacteristics(
      'N/A', 1024,'N/A', 'n2-standard-32', 1, AcceleratorType['CPU'], 'n2-standard-32-1024'
    ),
    'n2-standard-32-2048': SystemCharacteristics(
      'N/A', 2048,'N/A', 'n2-standard-32', 1, AcceleratorType['CPU'], 'n2-standard-32-2048'
    ),
}
""" If you modify UserFacingNameToSystemCharacteristics you should also modify the corresponding
Map in MaxText/accelerator_to_spec_map.py """
# ^^^^^^^^^^^^^^^^^^^^^^^^^^^^^^^^^^^^^^^^^^^^^^^^^^^^^^^^^^^^^^^^^^^^^^^^^^^^^^^^^^^^^^^^^^^^^^^^^

def chunks(lst, n):
  """Return a list of n-sized chunks from lst.

  Args:
    lst: input list to get chunks from.
    n: size of each chunk.

  Returns:
    List of n-sized chunks for lst.
  """
  return [lst[i:i+n] for i in range(0, len(lst), n)]


def make_tmp_files(per_command_name):
  """Make temporary files for each command.

  Args:
    per_command_name: list of command names.

  Returns:
    A list of temporary files for each command.
  """
  return [
      tempfile.NamedTemporaryFile(delete=False, prefix=command + '-')
      for command in per_command_name
  ]


def run_commands(commands, jobname, per_command_name, batch=10, dry_run=False):
  """Run commands in groups of `batch`.

  Args:
    commands: list of command.
    jobname: the name of the job.
    per_command_name: list of command names.
    batch: number of commands to run in parallel.
    dry_run: enables dry_run if set to true.

  Returns:
    0 if successful and 1 otherwise.
  """
  temporary_files_batches = chunks(make_tmp_files(per_command_name), batch)
  commands_batched = chunks(commands, batch)
  per_command_name_batches = chunks(per_command_name, batch)

  xpk_print(
      f'Breaking up a total of {len(commands)} commands into'
      f' {len(commands_batched)} batches'
  )
  if dry_run:
    xpk_print('Pretending all the jobs succeeded')
    return 0

  max_return_code = 0
  for i, _ in enumerate(commands_batched):
    xpk_print(f'Dispatching batch {i}/{len(commands_batched)}')
    batch_max_return_code, _ = run_command_batch(
        commands_batched[i],
        jobname,
        per_command_name_batches[i],
        temporary_files_batches[i],
    )
    max_return_code = max(max_return_code, batch_max_return_code)
    if max_return_code > 0:
      return max_return_code
  return max_return_code


def run_command_batch(commands, jobname, per_command_name, output_logs):
  """Runs commands in parallel.

  Args:
    commands: list of n commands, each command is a a list of strings
    jobname: Useful debugging name for the group of commands
    per_command_name: specific name per task
    output_logs: list of n log paths, each command will output to each log.

  Returns:
    The max return code and a list of all the return codes.
  """

  children = []
  start_time = datetime.datetime.now()
  for i, command in enumerate(commands):
    children.append(
        # subprocess managed by list pylint: disable=consider-using-with
        subprocess.Popen(
            command, stdout=output_logs[i], stderr=output_logs[i], shell=True
        )
    )

  while True:
    returncodes = [child.poll() for child in children]
    max_returncode = max([0] + [r for r in returncodes if r is not None])
    completed = len([r for r in returncodes if r is not None])
    total = len(returncodes)
    seconds_elapsed = (datetime.datetime.now() - start_time).total_seconds()
    if completed < total:
      slow_worker_index = returncodes.index(None)
      slow_worker_text = per_command_name[slow_worker_index]
      slow_str = (
          f', task {slow_worker_text} still working, logfile'
          f' {output_logs[slow_worker_index].name}'
      )
    else:
      slow_str = ''
    xpk_print(
        f'[t={seconds_elapsed:.2f}, {jobname}] Completed'
        f' {completed}/{total}{slow_str}'
    )
    if max_returncode > 0:
      failing_index = [
          i for i, x in enumerate(returncodes) if x is not None and x > 0
      ][0]
      xpk_print(
          f'Terminating all {jobname} processes since at least one failed.'
      )
      xpk_print(
          f'Failure is {per_command_name[failing_index]}'
          f' and logfile {output_logs[failing_index].name}'
      )
      for child in children:
        child.terminate()
      break

    if completed == total:
      break

    time.sleep(1)
  return max_returncode, returncodes


def add_zone_and_project(args):
  """Obtains the zone and project names from gcloud configs if not defined.

  Args:
    args: user provided arguments for running the command.
  """
  if not args.project:
    args.project = get_project()
  if not args.zone:
    args.zone = get_zone()
  xpk_print(f'Working on {args.project=} and {args.zone}')


def add_env_config(args):
  """Adds environment configurations to the jobset config.

  Args:
    args: user provided arguments for running the command.
  """
  env = {'JOBSET_NAME': args.workload}
  if args.env_file:
    print('Setting container environment from', args.env_file)
    pat = re.compile(r'(^[a-zA-Z_][a-zA-Z0-9_]*?)(?:=(.*))$', re.M)
    with open(file=args.env_file, mode='r', encoding='utf-8') as f:
      for match in pat.finditer(f.read()):
        variable = match.group(1)
        if len(match.groups()) > 1:
          env[variable] = match.group(2)
        else:
          assert variable in os.environ, (
              f'Variable {variable} is not set in the current '
              'environment, a value must be specified.'
          )
          env[variable] = os.environ[variable]

  if args.debug_dump_gcs:
    if args.use_pathways:
      xpk_print('HLO dumps need to be taken by Pathways workers.')
      xpk_exit(1)

    if 'XLA_FLAGS' in env:
      raise ValueError('Conflict: XLA_FLAGS defined in both --debug_dump_gcs '
                       'and environment file. Please choose one way to define '
                       'XLA_FLAGS.')
    env['XLA_FLAGS'] = '--xla_dump_to=/tmp/xla_dump/'

  env_format = '''
                - name: {key}
                  value: "{value}"'''
  args.env = ''.join(env_format.format(key=k, value=v) for k, v in env.items())


def write_temporary_file(payload):
  """Writes `payload` to a temporary file.

  Args:
    payload: The string to be written to the file.

  Returns:
    A file object that was written to.
  """
  with tempfile.NamedTemporaryFile(delete=False) as tmp:
    with open(file=tmp.name, mode='w', encoding='utf=8') as f:
      f.write(payload)
      f.flush()
    return tmp


def append_temporary_file(payload, file):
  """Appends `payload` to an already created file.

  Use `write_temporary_file` to create a file.

  Args:
    payload: The string to be written to the file.
    file: The file to append to.

  Returns:
    A file object that was written to.
  """
  with open(file=file.name, mode='a', encoding='utf=8') as f:
    f.write(payload)
    f.flush()
  return file


def run_command_for_value(
    command, task, global_args, dry_run_return_val='0'
) -> tuple[int, str]:
  """Runs the command and returns the error code and stdout.

  Prints errors and associated user-facing information

  Args:
    command: user provided command to run.
    task: user provided task name for running the command.
    global_args: user provided arguments for running the command.
    dry_run_return_val: return value of this command for dry run.

  Returns:
    tuple[int, str]
    int: return_code, default is 0
    str: return_val, default is '0'
  """
  if global_args.dry_run:
    xpk_print(
        f'Task: `{task}` is implemented by the following command'
        ' not running since it is a dry run.'
        f' \n{command}'
    )
    return 0, dry_run_return_val
  else:
    xpk_print(
        f'Task: `{task}` is implemented by `{command}`, hiding output unless'
        ' there is an error.'
    )
    try:
      output = subprocess.check_output(
          command,
          shell=True,
          stderr=subprocess.STDOUT,
      )
    except subprocess.CalledProcessError as e:
      xpk_print(f'Task {task} failed with {e.returncode}')
      xpk_print('*' * 80)
      xpk_print(e.output)
      xpk_print('*' * 80)
      return e.returncode, str(e.output, 'UTF-8')
    return 0, str(output, 'UTF-8')


def run_command_with_updates_retry(command, task, args, verbose=True, num_retry_attempts=5, wait_seconds=10) -> int:
  """Generic run commands function with updates and retry logic.

  Args:
    command: command to execute
    task: user-facing name of the task
    args: user provided arguments for running the command.
    verbose: shows stdout and stderr if set to true. Set to True by default.
    num_retry_attempts: number of attempts to retry the command. This has a default value in the function arguments.
    wait_seconds: Seconds to wait between attempts. Has a default value in the function arguments.

  Returns:
    0 if successful and 1 otherwise.
  """

  i = 0
  return_code = -1
  while (return_code != 0 and i < num_retry_attempts):
    # Do not sleep before first try.
    if i != 0:
      time.sleep(wait_seconds)
    i += 1
    xpk_print(f'Try {i}: {task}')
    return_code = run_command_with_updates(command, task, args, verbose=verbose)
  return return_code


def run_command_with_updates(command, task, global_args, verbose=True) -> int:
  """Generic run commands function with updates.

  Args:
    command: command to execute
    task: user-facing name of the task
    global_args: user provided arguments for running the command.
    verbose: shows stdout and stderr if set to true. Set to True by default.

  Returns:
    0 if successful and 1 otherwise.
  """
  if global_args.dry_run:
    xpk_print(
        f'Task: `{task}` is implemented by the following command'
        ' not running since it is a dry run.'
        f' \n{command}'
    )
    return 0
  if verbose:
    xpk_print(
        f'Task: `{task}` is implemented by `{command}`, streaming output live.'
    )
    with subprocess.Popen(
        command,
        stdout=sys.stdout,
        stderr=sys.stderr,
        shell=True,
    ) as child:
      i = 0
      while True:
        return_code = child.poll()
        if return_code is None:
          xpk_print(f'Waiting for `{task}`, for {i} seconds')
          time.sleep(1)
          i += 1
        else:
          xpk_print(f'Task: `{task}` terminated with code `{return_code}`')
          return return_code
  else:
    xpk_print(
        f'Task: `{task}` is implemented by `{command}`, hiding output unless'
        ' there is an error.'
    )
    try:
      subprocess.check_output(command, shell=True, stderr=subprocess.STDOUT)
    except subprocess.CalledProcessError as e:
      xpk_print(
          f'Task: `{task}` terminated with ERROR `{e.returncode}`, printing'
          ' logs'
      )
      xpk_print('*' * 80)
      xpk_print(e.output)
      xpk_print('*' * 80)
      return e.returncode
    xpk_print(f'Task: `{task}` succeeded.')
    return 0


def xpk_print(*args, **kwargs):
  """Helper function to print a prefix before function provided args.

  Args:
    *args: user provided print args.
    **kwargs: user provided print args.
  """
  sys.stdout.write('[XPK] ')
  print(*args, **kwargs)
  sys.stdout.flush()


def xpk_exit(error_code):
  """Helper function to exit xpk with an associated error code.

  Args:
    error_code: If the code provided is zero, then no issues occurred.
  """
  if error_code == 0:
    xpk_print('Exiting XPK cleanly')
    sys.exit(0)
  else:
    xpk_print(f'XPK failed, error code {error_code}')
    sys.exit(error_code)


def get_project():
  """Get GCE project from `gcloud config get project`.

  Returns:
     The project name.
  """
  completed_command = subprocess.run(
      ['gcloud', 'config', 'get', 'project'], check=True, capture_output=True
  )
  project_outputs = completed_command.stdout.decode().strip().split('\n')
  if len(project_outputs) < 1 or project_outputs[-1] == '':
    sys.exit(
        'You must specify the project in the project flag or set it with'
        " 'gcloud config set project <project>'"
    )
  return project_outputs[
      -1
  ]  # The project name lives on the last line of the output


def get_zone():
  """Get GCE zone from `gcloud config get compute/zone`.

  Returns:
     The zone name.
  """
  completed_command = subprocess.run(
      ['gcloud', 'config', 'get', 'compute/zone'],
      check=True,
      capture_output=True,
  )
  zone_outputs = completed_command.stdout.decode().strip().split('\n')
  if len(zone_outputs) < 1 or zone_outputs[-1] == '':
    sys.exit(
        "You must specify the zone in the zone flag or set it with 'gcloud"
        " config set compute/zone <zone>'"
    )
  return zone_outputs[-1]  # The zone name lives on the last line of the output


def zone_to_region(zone) -> str:
  """Helper function converts zone name to region name.

  Args:
    zone: zone name.

  Returns:
     The region name.
  """
  zone_terms = zone.split('-')
  return zone_terms[0] + '-' + zone_terms[1]


def get_service_account_name(args) -> str:
  """Get the name for the service account.
  Args:
    args: user provided arguments.

  Returns:
    the name of the service account.
  """
  return f'{args.project}-{_XPK_SERVICE_ACCOUNT}@{args.project}.iam.gserviceaccount.com'

def check_if_service_account_exists(args) -> bool:
  """Check if a service account with the given name exists in the project.

  Args:
    args: user provided arguments for running the command.

  Returns:
    True if service account exist, False otherwise.
  """
  service_account_name = get_service_account_name(args)
  command = (
    f'gcloud iam service-accounts describe {service_account_name}'
  )
  return_code = run_command_with_updates(command, 'Service Account Describe', args, verbose=False)
  if return_code != 0:
    xpk_print(f'Service Account Describe did not find the service account {service_account_name}.')
    return False
  return True

def create_service_account(args) -> int:
  """Creates a service account in the project.

  Args:
    args: user provided arguments for running the command.

  Returns:
    0 if successful and 1 otherwise.
  """
  command = (
    f'gcloud iam service-accounts create {args.project}-{_XPK_SERVICE_ACCOUNT} \
    --description="Service Account for XPK" \
    --display-name="{args.project}-{_XPK_SERVICE_ACCOUNT}"'
  )
  return_code = run_command_with_updates(command, 'Service Account Create', args)
  if return_code != 0:
    xpk_print(f'Service Account Create request returned ERROR {return_code}')
    xpk_print('Make sure you have Service Account Admin Role attached to your user.')
    return 1
  return 0

def get_existing_roles_in_service_account(args) -> set:
  """
  Args:
    args: user provided arguments for running the command.

  Returns:
    set of IAM roles already attached to the service account.
  """
  roles = []
  service_account_name = get_service_account_name(args)
  command = (
    f'gcloud projects get-iam-policy {args.project}'
    f' --filter="bindings.members:{service_account_name}"'
    ' --flatten="bindings[].members" --format="table(bindings.role)"'
  )
  return_code, return_value = run_command_for_value(command, 'Get IAM Roles For Service Account', args)
  if return_code != 0:
    xpk_print(f'Get IAM Roles For Service Account request returned ERROR {return_code}')
  else:
    return_value = return_value.strip()
    roles = set(return_value.split('\n'))
    """Format of return_value is:
          ROLE
          roles/storage.admin
          roles/logging.admin
      removing `ROLE` from the list
    """
    if 'ROLE' in roles:
      roles.remove('ROLE')
  return roles


def add_roles_to_service_account(args) -> int:
  """Add IAM roles to service account.

  Args:
    args: user provided arguments for running the command.
  
  Returns:
    0 if successful and 1 otherwise.
  """
  service_account_name = get_service_account_name(args)
  existing_roles = get_existing_roles_in_service_account(args)
  xpk_print(f'IAM roles already attached to service account: {existing_roles}')

  for name, role in IAMRoles.items():
    if role in existing_roles:
      continue

    xpk_print(f'Adding {name} role to service account: {service_account_name}.')
    command = (
      f'gcloud projects add-iam-policy-binding {args.project} \
      --member="serviceAccount:{service_account_name}" \
      --role="{role}" \
      --condition=None'
    )
    return_code = run_command_with_updates(command, 'Add IAM Role to Service Account', args, verbose=False)
    if return_code != 0:
      xpk_print(f'Add IAM Role to Service Account request returned ERROR {return_code}')
      xpk_print('Make sure you have Project IAM Admin Role attached to your user.')
      return 1
  return 0


def run_gke_cluster_create_command(args) -> int:
  """Run the Create GKE Cluster request.

  Args:
    args: user provided arguments for running the command.

  Returns:
    0 if successful and 1 otherwise.
  """
  # cluster_cpu_machine_type is soon to be deprecated!
  machine_type = args.default_pool_cpu_machine_type
  if args.cluster_cpu_machine_type != '':
    xpk_print('Warning: Note that cluster-cpu-machine-type is soon to be',
              ' deprecated. Please use --default-pool-cpu-machine-type instead,'
              ' to denote the machine type of the default cpu node pool. Set'
              ' the machine type of other cpu nodepools using `--device-type`.')
    machine_type = args.cluster_cpu_machine_type

  # Create the regional cluster with `num-nodes` CPU nodes in the same zone as
  # TPUs. This has been tested with clusters of 300 VMs. Larger clusters will
  # benefit from a larger initial `--num-nodes`. After the cluster is created,
  # the auto-scaler can reduce/increase the nodes based on the load.
  command = (
      'gcloud beta container clusters create'
      f' {args.cluster} --release-channel rapid --enable-autoscaling'
      ' --total-min-nodes 1 --total-max-nodes 1000 --num-nodes 6'
      f' --node-locations={args.zone}'
      f' --project={args.project} --region={zone_to_region(args.zone)}'
      f' --cluster-version={args.gke_version} --location-policy=BALANCED'
      f' --machine-type={machine_type}'
      ' --scopes=storage-full,gke-default'
      f' {args.custom_cluster_arguments}'
  )
<<<<<<< HEAD
  if _SERVICE_ACCOUNT_FEATURE_FLAG:
    service_account_name = get_service_account_name(args)
    service_account_exists = check_if_service_account_exists(args)
    if service_account_exists:
      command += f' --service-account={service_account_name}'
    else:
      xpk_print(f'Service Account: {service_account_name} does not exist in the project.'
              ' Will attach the default service account to the cluster.')
=======

  if args.enable_pathways:
    command += (' --enable-ip-alias ')
    command += (f' --create-subnetwork name={args.cluster}-subnetwork')

>>>>>>> afc4196f
  return_code = run_command_with_updates(command, 'GKE Cluster Create', args)
  if return_code != 0:
    xpk_print(f'GKE Cluster Create request returned ERROR {return_code}')
    return 1

  return 0


def create_cluster_configmaps(args, system):
  """Run the Create GKE Cluster ConfigMap request.

  Args:
    args: user provided arguments for running the command.
    system: system characteristics.

  Returns:
    0 if successful and 1 otherwise.
  """
  configmap_yml = {}

  # ConfigMap to store resources available in the cluster
  device_type = args.tpu_type if args.tpu_type else args.device_type
  resources_data = f'{device_type}: "{int(args.num_slices) * system.vms_per_slice}"'
  resources_configmap_name = f'{args.cluster}-{_CLUSTER_RESOURCES_CONFIGMAP}'
  resources_yml = cluster_configmap_yaml.format(args=args,
                                                name=resources_configmap_name,
                                                data=resources_data)
  configmap_yml[resources_configmap_name] = resources_yml

  # ConfigMap to store cluster metadata like xpk_version
  metadata = f'xpk_version: {xpk_current_version}'
  metadata_configmap_name = f'{args.cluster}-{_CLUSTER_METADATA_CONFIGMAP}'
  metadata_yml = cluster_configmap_yaml.format(args=args,
                                               name=metadata_configmap_name,
                                               data=metadata)
  configmap_yml[metadata_configmap_name] = metadata_yml

  commands = []
  task_names = []
  for configmap_name, yml_string in configmap_yml.items():
    tmp = write_temporary_file(yml_string)
    command = f'kubectl apply -f {str(tmp.file.name)}'
    commands.append(command)
    task_name = f'ConfigMapCreate-{configmap_name}'
    task_names.append(task_name)

  return_code = run_commands(commands, 'GKE Cluster Create ConfigMap(s)', task_names)
  if return_code != 0:
    xpk_print(f'GKE Cluster Create ConfigMap request returned ERROR {return_code}')
    return 1

  return 0


def get_cluster_configmap(args, configmap_name):
  """Run the Get GKE Cluster ConfigMap request.

  Args:
    args: user provided arguments for running the command.
    configmap_name: name of the configmap.

  Returns:
    key:value pairs stored in cluster ConfigMap.
  """
  command = (
    f'kubectl get configmap {configmap_name} -o=custom-columns="ConfigData:data" --no-headers=true'
  )

  return_code, return_value = run_command_for_value(command, 'GKE Cluster Get ConfigMap', args)
  if return_code != 0:
    xpk_print(f'GKE Cluster Get ConfigMap request returned ERROR {return_code}')
    return None

  config_map = {}
  return_value = return_value.strip()
  if return_value:
    # Format of ConfigMap: map[key1:value1 key2:value2]
    configs = return_value[4:-1].split(" ")
    for config in configs:
      key, value = config.strip().split(":")
      config_map[key] = int(value)
  return config_map


def get_all_clusters_programmatic(args) -> tuple[list[str], int]:
  """Gets all the clusters associated with the project / region.

  Args:
    args: user provided arguments for running the command.

  Returns:
    List of cluster names and 0 if successful and 1 otherwise.
  """
  command = (
      'gcloud container clusters list'
      f' --project={args.project} --region={zone_to_region(args.zone)}'
  )
  return_code, raw_cluster_output = run_command_for_value(
      command, 'Find if Cluster Exists', args
  )
  if return_code != 0:
    xpk_print(f'Find if Cluster Exists returned ERROR {return_code}')
    return [], return_code
  cluster_names = [x.split(' ')[0] for x in raw_cluster_output.splitlines()]
  return cluster_names, 0


def create_cluster_if_necessary(args) -> int:
  all_clusters, return_code = get_all_clusters_programmatic(args)
  if return_code > 0:
    xpk_print('Listing all clusters failed!')
    return 1
  if args.cluster in all_clusters:
    xpk_print('Skipping cluster creation since it already exists')
    return 0
  else:
    return run_gke_cluster_create_command(args)


def get_all_nodepools_programmatic(args) -> tuple[list[str], int]:
  """Gets all the nodepools associated with the cluster / project / region.

  Args:
    args: user provided arguments for running the command.

  Returns:
    List of nodepools and 0 if successful and 1 otherwise.
  """
  command = (
      'gcloud beta container node-pools list'
      ' --cluster'
      f' {args.cluster} --project={args.project} --region={zone_to_region(args.zone)}'
  )
  return_code, raw_nodepool_output = (
      run_command_for_value(command, 'Get All Node Pools', args)
  )
  if return_code != 0:
    xpk_print(f'Get All Node Pools returned ERROR {return_code}')
    return [], 1

  all_nodepools = [x.split(' ')[0] for x in raw_nodepool_output.splitlines()]
  return all_nodepools, 0


def print_reservations(args) -> int:
  """Print the reservations in the project.

  Args:
    args: user provided arguments for running the command.

  Returns:
    0 if successful and 1 otherwise.
  """
  command = (
        f'gcloud beta compute reservations list --project={args.project}'
    )
  return_code = (
      run_command_with_updates(
          command, 'Get all reservations in the project', args)
  )
  if return_code != 0:
    xpk_print(f'Get all reservations returned ERROR {return_code}')
    return 1
  return 0


def verify_reservation_exists(args) -> int:
  """Verify the reservation exists.

  Args:
    args: user provided arguments for running the command.

  Returns:
    0 if successful and 1 otherwise.
  """
  command = (
        f'gcloud beta compute reservations describe {args.reservation}'
        f' --project={args.project} --zone={args.zone}'
    )
  return_code = (
      run_command_with_updates(
          command, 'Describe reservation', args)
  )
  if return_code != 0:
    xpk_print(f'Describe reservation returned ERROR {return_code}')
    xpk_print('Please confirm that your reservation name is correct.')
    return 1
  return 0


def get_capacity_arguments(args) -> tuple[str, int]:
  """Determine the TPU Nodepool creation capacity arguments needed.

  Args:
    args: user provided arguments for running the command.

  Returns:
    Tuple with string with the capacity argument to use and
    int of 0 if successful and 1 otherwise.
  """
  capacity_args = ""
  num_types = 0
  return_code = 0

  # Determine the capacity argument.
  if args.on_demand:
    capacity_args = ""
    num_types+=1
  if args.reservation:
    return_code = verify_reservation_exists(args)
    if return_code > 0:
      return capacity_args, return_code
    capacity_args = (
      f'--reservation-affinity=specific --reservation={args.reservation}'
    )
    num_types+=1
  if args.spot:
    capacity_args = "--spot"
    num_types+=1

  # Check that the number of arguments provided is valid.
  if num_types == 0:
    return_code = print_reservations(args)
    xpk_print(
      'ERROR: User needs to provide the capacity type. Please specify one of'
      ' the following `--reservation=$RESERVATION_NAME`, `--on-demand`'
      ' or `--spot`. See the above list of reservations to choose from.'
    )
    if return_code > 0:
      xpk_print('Listing all reservations failed!')
    return_code = 1
  elif num_types != 1:
    xpk_print(
      'ERROR: User specified more than one of the following arguments. Please'
      ' specify only one of `--reservation=$RESERVATION_NAME`, `--on-demand`'
      ' or `--spot`.'
    )
    return_code = 1

  return capacity_args, return_code


def get_user_input(input_msg):
  """Function to get the user input for a prompt.

  Args:
    input_msg: message to be displayed by the prompt.
  Returns:
    True if user enter y or yes at the prompt, False otherwise.
  """
  user_input = input(input_msg)
  return user_input in ('y', 'yes')


def run_gke_node_pool_create_command(args, system) -> int:
  """Run the Create GKE Node Pool request.

  Args:
    args: user provided arguments for running the command.
    system: System characteristics based on TPU type/topology.

  Returns:
    0 if successful and 1 otherwise.
  """
  device_type = args.tpu_type if args.tpu_type else args.device_type
  xpk_print(
      f'Creating {args.num_slices} node pool or pools of {device_type}\n'
      f'We assume that the underlying system is: {system}'
  )
  existing_node_pool_names, return_code = get_all_nodepools_programmatic(args)
  if return_code > 0:
    xpk_print('Listing all node pools failed!')
    return return_code
  desired_node_pool_names = [
      f'{args.cluster}-np-{slice_num}' for slice_num in range(args.num_slices)
  ]

  capacity_args, return_code = get_capacity_arguments(args)
  if return_code > 0:
    xpk_print('Parsing capacity arguments failed!')
    return return_code

  commands = []
  task_names = []
  for node_pool_name in desired_node_pool_names:
    if node_pool_name in existing_node_pool_names:
      continue
    command = (
        'gcloud beta container node-pools create'
        f' {node_pool_name} --node-version={args.gke_version}'
        f' --cluster={args.cluster}'
        f' --project={args.project} --node-locations={args.zone}'
        f' --region={zone_to_region(args.zone)}'
        f' --num-nodes={system.vms_per_slice}'
        f' --machine-type={system.gce_machine_type}'
        f' --host-maintenance-interval={args.host_maintenance_interval}'
        f' {capacity_args}'
        ' --scopes=storage-full,gke-default'
        ' --enable-gvnic --max-pods-per-node 15'
    )
    if system.accelerator_type == AcceleratorType['TPU']:
      command += (' --placement-type=COMPACT ')
      command += (f' --tpu-topology={system.topology}')
      command += (f' {args.custom_tpu_nodepool_arguments}')
    elif system.accelerator_type == AcceleratorType['GPU']:
      command += (' --placement-type=COMPACT ')
      command += f' --accelerator type={system.gke_accelerator},count={str(system.chips_per_vm)}'
    if _SERVICE_ACCOUNT_FEATURE_FLAG:
      service_account_name = get_service_account_name(args)
      service_account_exists = check_if_service_account_exists(args)
      if service_account_exists:
        command += f' --service-account={service_account_name}'
      else:
        xpk_print(f'Service Account: {service_account_name} does not exist in the project.'
                ' Will attach the default service account to the node pools.')
    task = f'NodepoolCreate-{node_pool_name}'
    commands.append(command)
    task_names.append(task)

  desired_pw_cpu_node_pools = ['cpu-user-np', 'cpu-rm-np', 'cpu-proxy-np']
  if args.enable_pathways:
    # Pathways needs CPU nodepools in addition to TPU nodepools
    for node_pool_name in desired_pw_cpu_node_pools:
      if node_pool_name in existing_node_pool_names:
        continue
      command = (
          'gcloud beta container node-pools create'
          f' {node_pool_name} --node-version={args.gke_version}'
          f' --cluster={args.cluster}'
          f' --project={args.project} --node-locations={args.zone}'
          f' --region={zone_to_region(args.zone)}'
          f' --num-nodes=1'
          f' --machine-type={args.pathways_gce_machine_type}'
          ' --scopes=storage-full,gke-default'
          ' --enable-autoscaling --min-nodes=1 --max-nodes=20'
      )
      task = f'NodepoolCreate-{node_pool_name}'
      commands.append(command)
      task_names.append(task)

  # Deletion logic would leave behind any Pathways CPU nodepools.
  node_pools_to_delete = []
  for existing_node_pool_name in existing_node_pool_names:
    if (
        existing_node_pool_name.find(f'{args.cluster}-np-') == 0
        and existing_node_pool_name not in desired_node_pool_names
    ):
      node_pools_to_delete.append(existing_node_pool_name)

  will_delete = True
  if node_pools_to_delete and not args.force:
    will_delete = get_user_input(
      f'Planning to delete {len(node_pools_to_delete)} node pools including '
      f'{node_pools_to_delete}. \nDo you wish to delete: y (yes) / n (no):\n')

  if not will_delete:
    xpk_print('Skipping delete commands. Continuing to next step.')
  else:
    for existing_node_pool_name in node_pools_to_delete:
      if (
          existing_node_pool_name.find(f'{args.cluster}-np-') == 0
          and existing_node_pool_name not in desired_node_pool_names
      ):
        command = (
            'gcloud beta container node-pools delete'
            f' {existing_node_pool_name} --cluster={args.cluster}'
            f' --zone={zone_to_region(args.zone)}'
            f' --project={args.project} --quiet'
        )
        task = f'Nodepool-Delete-{existing_node_pool_name}'
        commands.append(command)
        task_names.append(task)

  for i, command in enumerate(commands):
    xpk_print(f'To complete {task_names[i]} we are executing {command}')
  max_return_code = run_commands(
      commands, 'Create and Delete Nodepools', task_names, dry_run=args.dry_run
  )
  if max_return_code != 0:
    xpk_print(f'Create and Delete Nodepools returned ERROR {max_return_code}')
    return 1

  xpk_print('Create or delete node pool request complete.')
  return 0


def run_gke_cluster_delete_command(args) -> int:
  """Run the Delete GKE Cluster request.

  Args:
    args: user provided arguments for running the command.

  Returns:
    0 if successful and 1 otherwise.
  """
  command = (
      'gcloud beta container clusters delete'
      f' {args.cluster} --project={args.project} --region={zone_to_region(args.zone)} --quiet'
  )

  return_code = run_command_with_updates(command, 'Cluster Delete', args)

  if return_code != 0:
    xpk_print(f'Cluster delete request returned ERROR {return_code}')
    return 1

  return 0


def run_gke_clusters_list_command(args) -> int:
  """List GKE Clusters within the project and location.

  Args:
    args: user provided arguments for running the command.

  Returns:
    0 if successful and 1 otherwise.
  """
  command = (
      'gcloud container clusters list'
      f' --project={args.project} --region={zone_to_region(args.zone)}'
  )
  return_code = run_command_with_updates(command, 'Cluster List', args)
  if return_code != 0:
    xpk_print(f'Cluster list request returned ERROR {return_code}')
    return 1

  return 0


def set_cluster_command(args) -> int:
  """Run cluster configuration command to set the kubectl config.

  Args:
    args: user provided arguments for running the command.

  Returns:
    0 if successful and 1 otherwise.
  """
  command = (
      'gcloud container clusters get-credentials'
      f' {args.cluster} --region={zone_to_region(args.zone)} --project={args.project} &&'
      ' kubectl config view && kubectl config set-context --current --namespace=default'
  )
  task = f'get-credentials to cluster {args.cluster}'
  return_code = run_command_with_updates_retry(command, task, args, verbose=False)
  if return_code != 0:
    xpk_print(f'{task} returned ERROR {return_code}')
  return return_code


def install_kueue_on_cluster(args) -> int:
  """Install Kueue on the cluster.

  Args:
    args: user provided arguments for running the command.

  Returns:
    0 if successful and 1 otherwise.
  """
  command = (
      'kubectl apply --server-side --force-conflicts -f'
      ' https://github.com/kubernetes-sigs/kueue/releases/download/v0.6.1/manifests.yaml'
  )
  task = 'Set Kueue On Cluster'
  return_code = run_command_with_updates_retry(command, task, args)
  if return_code != 0:
    xpk_print(f'{task} returned ERROR {return_code}')
  return return_code


def enable_kueue_crds(args, system) -> int:
  """Enable Kueue crds.

  Args:
    args: user provided arguments for running the command.
    system: system level arguments.

  Returns:
    0 if successful and 1 otherwise.
  """

  device_type = args.tpu_type if args.tpu_type else args.device_type
  cluster_hardware_name = f'{args.num_slices}x{device_type}'
  total_chips = args.num_slices * system.vms_per_slice * system.chips_per_vm
  yml_string = cluster_set_crd_yaml.format(
      system=system,
      cluster_hardware_name=cluster_hardware_name,
      total_chips=total_chips,
      accelerator_label=create_accelerator_label(system.accelerator_type, system),
      machine_label=create_machine_label(system.accelerator_type, system),
      resource_type=AcceleratorTypeToAcceleratorCharacteristics[system.accelerator_type].resource_type,
      pw_resource_flavors=add_pw_resource_flavors(args),
      pw_resources_kueue=add_pw_resources_to_kueue(args),
      cluster_queue_name=_CLUSTER_QUEUE_NAME,
      local_queue_name=_LOCAL_QUEUE_NAME,
  )

  tmp = write_temporary_file(yml_string)
  command = f'kubectl apply -f {str(tmp.file.name)}'
  # For kueue setup, we see a timeout error due to the webhook not
  # being ready. Let's retry and wait a few seconds.
  task = 'Applying Kueue CRDs'
  return_code = run_command_with_updates_retry(command, task, args)
  if return_code != 0:
    xpk_print(f'{task} returned ERROR {return_code}')
  return return_code

# TODO(roshanin): Organize Pathways helpers in another file.

def add_pw_resource_flavors(args):
  """Add resource flavors required for Pathways enabled clusters.
  """
  resource_flavor_yaml="""apiVersion: kueue.x-k8s.io/v1beta1
kind: ResourceFlavor
metadata:
  name: cpu-rm
spec:
  nodeLabels:
    cloud.google.com/gke-nodepool: cpu-rm-np
---
apiVersion: kueue.x-k8s.io/v1beta1
kind: ResourceFlavor
metadata:
  name: cpu-proxy
spec:
  nodeLabels:
    cloud.google.com/gke-nodepool: cpu-proxy-np
---
apiVersion: kueue.x-k8s.io/v1beta1
kind: ResourceFlavor
metadata:
  name: cpu-user
spec:
  nodeLabels:
    cloud.google.com/gke-nodepool: cpu-user-np
---"""
  if args.enable_pathways:
    return resource_flavor_yaml
  return ""


def add_pw_resources_to_kueue(args):
  """Add resource flavors required for Pathways, to the cluster queue.
  """
  resources_yaml="""- coveredResources: ["cpu", "memory"]
    flavors:
    - name: cpu-rm
      resources:
      - name: "cpu"
        nominalQuota: 80
      - name: "memory"
        nominalQuota: 160G
    - name: cpu-proxy
      resources:
      - name: "cpu"
        nominalQuota: 480
      - name: "memory"
        nominalQuota: 2000G
    - name: cpu-user
      resources:
      - name: "cpu"
        nominalQuota: 480
      - name: "memory"
        nominalQuota: 2000G"""
  if args.enable_pathways:
    return resources_yaml
  return ""

# TODO(vbarr): Remove this function when jobsets gets enabled by default on
# GKE clusters.
def set_jobset_on_cluster(args) -> int:
  """Add jobset command on server side and ask user to verify it is created.

  Args:
    args: user provided arguments for running the command.

  Returns:
    0 if successful and 1 otherwise.
  """
  command = (
      'kubectl apply --server-side -f'
      ' https://github.com/kubernetes-sigs/jobset/releases/download/v0.4.0/manifests.yaml'
  )
  task = f'Install Jobset on {args.cluster}'
  return_code = run_command_with_updates_retry(command, task, args)

  if return_code != 0:
    xpk_print(f'{task} returned with ERROR {return_code}.\n')
    xpk_print(
      'This LIKELY means you\'re missing Kubernetes Permissions, you can'
      ' validate this by checking if the error references permission'
      ' problems such as `requires one of ["container.*"] permission(s)`.'
      ' Follow our readme: https://github.com/google/xpk/blob/main/README.md#troubleshooting'
      ' for instructions on how to fix these permissions.'
    )
  return return_code


################### Subcommand Functions ###################
def default_subcommand_function(_args) -> int:  # args is unused, so pylint: disable=invalid-name
  """Default subcommand function.

  Args:
    _args: user provided arguments for running the command.

  Returns:
    0 if successful and 1 otherwise.
  """
  xpk_print('Welcome to XPK! See below for overall commands:', flush=True)
  parser.print_help()
  cluster_parser.print_help()
  workload_parser.print_help()
  return 0


def cluster_create(args) -> int:
  """Function around cluster creation.

  Args:
    args: user provided arguments for running the command.

  Returns:
    0 if successful and 1 otherwise.
  """
  system, return_code = get_system_characteristics(args)

  if return_code > 0:
    xpk_print('Fetching system characteristics failed!')
    xpk_exit(return_code)

  xpk_print(f'Starting cluster create for cluster {args.cluster}:', flush=True)
  add_zone_and_project(args)

  if _SERVICE_ACCOUNT_FEATURE_FLAG:
    service_account_name = get_service_account_name(args)
    service_account_exists = check_if_service_account_exists(args)
    if service_account_exists:
      xpk_print(f'Service Account: {service_account_name} already exist in the project.'
            ' Will not create a new service account.')
    else:
      # create a service account in the project
      create_service_account_code = create_service_account(args)
      if create_service_account_code != 0:
        xpk_exit(create_service_account_code)

    # add IAM roles to the service account
    add_roles_to_service_account_code = add_roles_to_service_account(args)
    if add_roles_to_service_account_code != 0:
      xpk_exit(add_roles_to_service_account_code)

  create_cluster_command_code = create_cluster_if_necessary(args)
  if create_cluster_command_code != 0:
    xpk_exit(create_cluster_command_code)

  run_gke_node_pool_create_command_code = run_gke_node_pool_create_command(
      args, system
  )
  if run_gke_node_pool_create_command_code != 0:
    xpk_exit(run_gke_node_pool_create_command_code)

  set_cluster_command_code = set_cluster_command(args)
  if set_cluster_command_code != 0:
    xpk_exit(set_cluster_command_code)

  xpk_print(
      'Enabling the jobset API on our cluster, to be deprecated when Jobset is'
      ' globally available'
  )
  set_jobset_on_cluster_code = set_jobset_on_cluster(args)
  if set_jobset_on_cluster_code != 0:
    xpk_exit(set_jobset_on_cluster_code)

  xpk_print('Enabling Kueue on the cluster')
  install_kueue_on_cluster_code = install_kueue_on_cluster(args)
  if install_kueue_on_cluster_code != 0:
    xpk_exit(install_kueue_on_cluster_code)

  xpk_print('Enable Kueue CRDs')
  enable_kueue_creds_code = enable_kueue_crds(args, system)
  if enable_kueue_creds_code != 0:
    xpk_exit(enable_kueue_creds_code)

  xpk_print('Creating ConfigMap for cluster')
  create_cluster_configmaps_code = create_cluster_configmaps(args, system)
  if create_cluster_configmaps_code != 0:
    xpk_exit(create_cluster_configmaps_code)

  xpk_print('GKE commands done! Resources are created.')
  xpk_print(
      'See your GKE Cluster here:'
      # pylint: disable=line-too-long
      f' https://console.cloud.google.com/kubernetes/clusters/details/{zone_to_region(args.zone)}/{args.cluster}/details?project={args.project}'
  )
  xpk_exit(0)


def cluster_delete(args) -> int:
  """Function around cluster delete.

  Args:
    args: user provided arguments for running the command.

  Returns:
    0 if successful and 1 otherwise.
  """
  xpk_print(f'Starting cluster delete for cluster: {args.cluster}', flush=True)
  add_zone_and_project(args)
  run_gke_cluster_delete_command_code = run_gke_cluster_delete_command(args)
  if run_gke_cluster_delete_command_code != 0:
    xpk_exit(run_gke_cluster_delete_command_code)
  xpk_print(f'GKE commands done! Cluster {args.cluster} deleted.\n')
  return 0


def cluster_cacheimage(args) -> int:
  """Function around cluster cacheimage.

  Args:
    args: user provided arguments for running the command.

  Returns:
    0 if successful and 1 otherwise.
  """
  xpk_print(
      f'Starting cluster cacheimage for cluster: {args.cluster}', flush=True
  )
  add_zone_and_project(args)

  set_cluster_command_code = set_cluster_command(args)
  if set_cluster_command_code != 0:
    xpk_exit(set_cluster_command_code)
  system, return_code = get_system_characteristics(args)

  if return_code > 0:
    xpk_print('Fetching system characteristics failed!')
    xpk_exit(return_code)

  node_selector_key = AcceleratorTypeToAcceleratorCharacteristics[system.accelerator_type].accelerator_label
  yml_string = cluster_preheat_yml.format(
      cachekey=args.cache_key,
      image_name=args.docker_image,
      nodeSelectorKey=node_selector_key
  )
  tmp = write_temporary_file(yml_string)
  command_apply = f'kubectl apply -f {str(tmp.file.name)}'
  command_delete = (
      f'kubectl delete -f {str(tmp.file.name)} --ignore-not-found=true'
  )

  return_code = run_command_with_updates(
      command_delete, 'Deleting Cached Image', args
  )
  if return_code != 0:
    xpk_print(f'Delete Cached Image returned ERROR {return_code}')
    xpk_exit(return_code)

  return_code = run_command_with_updates(
      command_apply, 'Creating Cached Image', args
  )
  if return_code != 0:
    xpk_print(f'Create Cached Image returned ERROR {return_code}')
    xpk_exit(return_code)
  xpk_exit(0)


def cluster_describe(args) -> int:
  """Function around cluster describe.

  Args:
    args: user provided arguments for running the command.

  Returns:
    0 if successful and 1 otherwise.
  """
  xpk_print(f'Starting nodepool list for cluster: {args.cluster}', flush=True)
  add_zone_and_project(args)

  set_cluster_command_code = set_cluster_command(args)
  if set_cluster_command_code != 0:
    xpk_exit(set_cluster_command_code)

  command = (
      f'gcloud container node-pools  list --cluster {args.cluster} '
      f'--project={args.project} --region={zone_to_region(args.zone)}'
  )

  return_code = run_command_with_updates(command, 'Cluster nodepool list', args)
  if return_code != 0:
    xpk_exit(return_code)

  return_code_node_output, node_output = run_command_for_value(
      r"kubectl get node --no-headers=true --selector='cloud.google.com/gke-tpu-accelerator' | wc -l",
      'Count TPU Nodes',
      args,
  )
  if return_code_node_output != 0:
    xpk_exit(return_code_node_output)
  number_tpu_vms_in_cluster = int(node_output)

  return_code_pod_output, pod_output = run_command_for_value(
      "kubectl get pod -o=custom-columns='Status:.status.phase' | grep -i"
      ' Running | wc -l',
      'Count TPU Pods',
      args,
  )
  if return_code_pod_output != 0:
    xpk_exit(return_code_pod_output)
  number_tpu_pods_in_cluster = int(pod_output)

  xpk_print(
      f'The cluster contains {number_tpu_vms_in_cluster} TPUVMs of which'
      f' {number_tpu_pods_in_cluster} are in use.'
  )

  xpk_print('GKE commands done!\n')
  return 0


def cluster_list(args) -> int:
  """Function around cluster list.

  Args:
    args: user provided arguments for running the command.

  Returns:
    0 if successful and 1 otherwise.
  """
  add_zone_and_project(args)
  xpk_print(f'For project {args.project} and zone {args.zone}:', flush=True)
  if run_gke_clusters_list_command(args):
    return 1
  return 0


def validate_docker_image(docker_image, args) -> int:
  """Validates that the user provided docker image exists in your project.

  Args:
    docker_image: The docker image to verify.
    args: user provided arguments for running the command.

  Returns:
    0 if successful and 1 otherwise.
  """

  project = args.project

  if docker_image.find('gcr.io') == -1:
    return 0

  command = (
      f'gcloud container images describe {docker_image} --project {project}'
  )
  return_code = run_command_with_updates(
      command, 'Validate Docker Image', args, verbose=False
  )
  if return_code != 0:
    xpk_print(
        'Failed to validate your docker image, check the docker image. You'
        f' should be able to navigate to the URL {docker_image} in {project}'
    )
    return return_code
  else:
    return 0


def build_docker_image_from_base_image(args, verbose=True) -> tuple[int, str]:
  """Adds script dir to the base docker image and uploads the image.

  Args:
    args: user provided arguments for running the command.

  Returns:
    Tuple of:
      0 if successful and 1 otherwise.
      Name of the Docker image created.
  """

  # Pick a name for the docker image.
  docker_image_prefix = os.getenv('USER', 'unknown')
  docker_name = f'{docker_image_prefix}-runner'

  docker_file = script_dir_dockerfile.format(
      base_docker_image=args.base_docker_image,
  )
  tmp = write_temporary_file(docker_file)
  docker_build_command = (
      f'docker build -f {str(tmp.file.name)} -t {docker_name}'
      f' {args.script_dir}'
  )
  xpk_print(f'Building {args.script_dir} into docker image.')
  return_code = run_command_with_updates(
      docker_build_command, 'Building script_dir into docker image', args,
      verbose=verbose
  )
  if return_code != 0:
    xpk_print(
        'Failed to add script_dir to docker image, check the base docker image.'
        f' You should be able to navigate to the URL {args.base_docker_image}'
        f' in {args.project}.'
    )
    xpk_exit(1)

  # Pick a randomly generated `tag_length` character docker tag.
  tag_length = 4
  tag_random_prefix = ''.join(random.choices(string.ascii_lowercase, k=tag_length))
  tag_datetime = datetime.datetime.now().strftime("%Y-%m-%d-%H-%M-%S")
  tag_name = f'{tag_random_prefix}-{tag_datetime}'
  cloud_docker_image = f'gcr.io/{args.project}/{docker_name}:{tag_name}'
  xpk_print(f'Adding Docker Image: {cloud_docker_image} to {args.project}')

  # Tag the docker image.
  tag_docker_image_command = (
      f'docker tag {docker_name} {cloud_docker_image}'
  )
  return_code = run_command_with_updates(
      tag_docker_image_command, 'Tag Docker Image', args,
      verbose=verbose
  )
  if return_code != 0:
    xpk_print(
        f'Failed to tag docker image with tag: {tag_name}.'
        f' You should be able to navigate to the URL {cloud_docker_image} in'
        f' {args.project}.'
    )
    xpk_exit(1)

  # Upload image to Artifact Registry.
  upload_docker_image_command = (
      f'docker push {cloud_docker_image}'
  )
  return_code = run_command_with_updates(
      upload_docker_image_command, 'Upload Docker Image', args,
      verbose=verbose
  )
  if return_code != 0:
    xpk_print(
        f'Failed to upload docker image.'
        f' You should be able to navigate to the URL {cloud_docker_image} in'
        f' {args.project}.'
    )
    xpk_exit(1)
  return return_code, cloud_docker_image


def check_if_workload_exists(args) -> bool:
  """Check if workload exists.

  Args:
     args: user provided arguments for running the command.

  Returns:
    returns true if workload exist, otherwise returns false.
  """
  columns = {
      'Jobset': '.metadata.ownerReferences[0].name',
  }

  s = ','.join([key + ':' + value for key, value in columns.items()])

  command = f"kubectl get workloads -o=custom-columns='{s}'"
  return_code, return_msg = run_command_for_value(
      command, 'Check if Workload Already Exists', args
  )

  if return_code != 0:
    xpk_print(f'List Job request returned ERROR {return_code}')
    xpk_exit(return_code)

  lines = return_msg.split('\n')
  new_workload_name = args.workload
  for line in lines:
    if line == new_workload_name:
      return True
  return False


def check_if_workload_can_schedule(args, system):
  """Check if workload can schedule based on the cluster resources (tpu_type and maximum VM in cluster).

  Args:
    args: user provided arguments for running the command.
    system: system characteristics

  Returns:
    returns true if workload can schedule, otherwise returns false.
  """
  resources_configmap_name = f'{args.cluster}-{_CLUSTER_RESOURCES_CONFIGMAP}'
  cluster_config_map = get_cluster_configmap(args, resources_configmap_name)

  # Prevents workload creation failure for existing clusters with no ConfigMap
  if cluster_config_map is None:
    xpk_print(f'No ConfigMap exist for cluster with the name {resources_configmap_name}.')
    return True

  device_type = args.tpu_type if args.tpu_type else args.device_type
  if device_type not in cluster_config_map:
    xpk_print(f'{args.workload} is requesting {device_type} but '
      f'cluster only contains {cluster_config_map.keys()}. '
      'XPK will not create this workload.'
    )
    return False

  max_vm_in_cluster = cluster_config_map[device_type]
  vm_required_by_workload = int(args.num_slices) * system.vms_per_slice
  if vm_required_by_workload > max_vm_in_cluster:
    xpk_print(
        f'{args.workload} is requesting {args.num_slices} slice/slices of {device_type}, '
        f'which is {vm_required_by_workload} VMs, '
        f'but the cluster only contains {max_vm_in_cluster} VMs of {device_type}. '
        'XPK will not create this workload.'
    )
    return False

  return True


def use_base_docker_image_or_docker_image(args) -> bool:
  """Checks for correct docker image arguments.

  Args:
    args: user provided arguments for running the command.

  Returns:
    True if intended to use base docker image, False to use docker image.
  """
  use_base_docker_image = True
  # Check if (base_docker_image and script_dir) or (docker_image) is set.
  if args.docker_image is not None:
    if args.script_dir is not default_script_dir:
      xpk_print(
          '`--script-dir` and --docker-image can not be used together. Please'
          ' see `--help` command for more details.'
      )
      xpk_exit(1)
    if args.base_docker_image is not default_docker_image:
      xpk_print(
          '`--base-docker-image` and --docker-image can not be used together.'
          ' Please see `--help` command for more details.'
      )
      xpk_exit(1)
    use_base_docker_image = False
  return use_base_docker_image


def setup_docker_image(args) -> tuple[int, str]:
  """Does steps to verify docker args, check image, and build image (if asked).

  Args:
    args: user provided arguments for running the command.

  Returns:
    tuple:
      0 if successful and 1 otherwise.
      Name of the docker image to use.
  """
  use_base_docker_image = use_base_docker_image_or_docker_image(args)

  docker_image = args.base_docker_image
  if use_base_docker_image:
    validate_docker_image_code = validate_docker_image(
        docker_image, args
    )
    if validate_docker_image_code != 0:
      xpk_exit(validate_docker_image_code)
    build_docker_image_code, docker_image = build_docker_image_from_base_image(args)
    if build_docker_image_code != 0:
      xpk_exit(build_docker_image_code)
  else:
    docker_image = args.docker_image
    validate_docker_image_code = validate_docker_image(
        args.docker_image, args
    )
    if validate_docker_image_code != 0:
      xpk_exit(validate_docker_image_code)

  return 0, docker_image

def get_main_and_sidecar_container(args, system, docker_image) -> str:
  """Generate yaml for main and sidecar container.
  Args:
    args: user provided arguments for running the command.
    system: system characteristics
    docker_image: docker image

  Returns:
    str:
      yaml for main and sidecar container
  """
  resource_type = AcceleratorTypeToAcceleratorCharacteristics[system.accelerator_type].resource_type
  main_container = get_main_container(args, system, docker_image, resource_type)
  yaml = """- name: stacktrace-explorer
                image: busybox:1.28
                args: [/bin/sh, -c, "while [ ! -d /tmp/debugging ]; do sleep 60; done; while [ ! -e /tmp/debugging/* ]; do sleep 60; done; tail -n+1 -f /tmp/debugging/*"]
                volumeMounts:
                - name: tpu-stack-trace
                  readOnly: true
                  mountPath: /tmp/debugging
              {main_container}
                volumeMounts:
                - name: tpu-stack-trace
                  mountPath: /tmp/debugging
              volumes:
              - name: tpu-stack-trace
  """
  return yaml.format(main_container=main_container)

def get_main_container(args, system, docker_image, resource_type) -> str:
  """Generate yaml for main container including the xpk command.
  Args:
    args: user provided arguments for running the command.
    system: system characteristics
    docker_image: docker image
    resource_type: The label to describe the resource type for TPUs/GPUs/CPUs.

  Returns:
    str:
      yaml for main container
  """

  xpk_internal_commands = ''
  gsutil_test_command = ''
  if args.debug_dump_gcs:
    gsutil_test_command = (
      'which gsutil >/dev/null 2>&1 || { echo >&2 "gsutil'
      ' is required but not installed. Aborting"; exit 24;};'
    )
    xpk_internal_commands += ('WORKER_ID=$HOSTNAME;'
                f'gsutil cp -r /tmp/xla_dump/ {args.debug_dump_gcs}/$WORKER_ID;')

  command = args.command
  if args.enable_debug_logs:
    command = ('TPU_STDERR_LOG_LEVEL=0 TPU_MIN_LOG_LEVEL=0 TF_CPP_MIN_LOG_LEVEL=0'
               f' TPU_VMODULE=real_program_continuator=1 {args.command}')

  yaml = """- name: {args.docker_name}
                image: {docker_image}
                {image_pull_policy}
                env: {env}
                ports:
                {container_ports}
                {jax_coordinator_port}
                securityContext:
                  privileged: true
                command:
                - bash
                - -c
                - |
                  echo XPK Start: $(date) ; _sigterm() ( kill -SIGTERM $! 2>/dev/null;); trap _sigterm SIGTERM;{gsutil_test_command}({command}) & PID=$!; while kill -0 $PID 2>/dev/null; do sleep 5; done; wait $PID; EXIT_CODE=$? ; {xpk_internal_commands} echo XPK End: $(date); echo EXIT_CODE=$EXIT_CODE; exit $EXIT_CODE
                resources:
                  limits:
                    {resources}
                volumeMounts:
                {pw_volume_mounts}
  """
  return yaml.format(args=args,
                   system=system,
                   image_pull_policy=add_image_pull_policy_for_pw(args),
                   env=get_env_container(args),
                   container_ports=add_container_ports(args),
                   jax_coordinator_port=add_jax_coordinator_port(system),
                   docker_image=docker_image,
                   gsutil_test_command=gsutil_test_command,
                   command=command,
                   xpk_internal_commands=xpk_internal_commands,
                   resources=get_main_container_resources(args, system, resource_type),
                   pw_volume_mounts=get_pw_volume_mounts(args))

def add_image_pull_policy_for_pw(args):
  """ Add image pull policy only for Pathways containers.
  Args:
    args: user provided args.

  Returns:
    str:
      YAML stating that the image will be pulled fro GCR every time.
  """
  yaml="""imagePullPolicy: Always"""
  if args.use_pathways:
    return yaml.format(args=args)
  return ""

def get_pw_volume_mounts(args) -> str:
  """ Resources for the main container.
  Args:
    args: user provided args.

  Returns:
    str:
      YAML for the volumes mounted within a Pathways container as a YAML string.
  """
  volume_yaml="""- mountPath: /tmp
                  name: shared-tmp"""
  if args.use_pathways:
    return volume_yaml
  return ""

def get_pathways_rm_args(args) -> str:
  """Arguments for the Pathways resource manager.
  Args:
    args: user provided arguments for running the command.

  Returns:
    str: yaml containing arguments for the Pathways resource manager.
  """
  yaml="""- --alsologtostderr
              - --pathways_server_port=38677
              - --pathways_server_provides_devices=false
              - --pathways_device_type=NONE
              - --pathways_persistent_compilation_cache=false
              - --pathways_compilation_mode=compile_at_worker
              - --pathways_tmp_dir_pattern={args.pathways_gcs_location}
              - --pathways_resource_manager_expected_num_worker_jobs={args.num_slices}"""
  if args.use_pathways:
    return yaml.format(args=args)
  else:
    return ""

def get_pathways_worker_args(args) -> str:
  """Arguments for the Pathways workers.
  Args:
    args: user provided arguments for running the command.

  Returns:
    str: yaml containing arguments for the Pathways workers.
  """
  yaml="""- --alsologtostderr
              - --pathways_server_port=38677
              - --pathways_resource_manager={args.workload}-rm-0-0.{args.workload}:38677
              - --pathways_persistent_compilation_cache=false
              - --pathways_compilation_mode=compile_at_worker
              - --xla_tpu_enable_data_parallel_all_reduce_opt=true
              - --xla_tpu_data_parallel_opt_different_sized_ops=true
              - --xla_tpu_enable_async_collective_fusion=true
              - --xla_tpu_enable_async_collective_fusion_fuse_all_gather=true
              - --xla_tpu_enable_async_collective_fusion_multiple_steps=true
              - --xla_tpu_overlap_compute_collective_tc=true
              - --xla_enable_async_all_gather=true
              - --pathways_tmp_dir_pattern={args.pathways_gcs_location}"""
  if args.use_pathways:
    return yaml.format(args=args)
  else:
    return ""

def get_pathways_proxy_args(args) -> str:
  """Arguments for the Pathways proxy.
  Args:
    args: user provided arguments for running the command.

  Returns:
    str: yaml containing arguments for the Pathways proxy.
  """
  yaml="""- --alsologtostderr
              - --v=0
              - --pathways_ifrt_proxy_server_resource_manager={args.workload}-rm-0-0.{args.workload}:38677
              - --pathways_ifrt_proxy_server_port=38676
              - --pathways_tmp_dir_pattern={args.pathways_gcs_location}
              - --pathways_xprof_trace_enable_bulk_upload=true
              - --pathways_plaque_network=gcp"""
  if args.use_pathways:
    return yaml.format(args=args)
  else:
    return ""

def get_env_container(args):
  """ Environment configuration for the main container.
  Args:
    args: user provided args.

  Returns:
    str:
      YAML with the env config for the main container, as a YAML string.
  """
  env_yaml="""
                - name: XCLOUD_ENVIRONMENT
                  value: GCP
                - name: JAX_PLATFORMS
                  value: proxy
                - name: JAX_BACKEND_TARGET
                  value: grpc://{args.workload}-proxy-0-0.{args.workload}:38676
                - name: JOBSET_NAME
                  valueFrom:
                    fieldRef:
                      fieldPath: metadata.annotations['jobset.sigs.k8s.io/jobset-name']"""
  if args.use_pathways:
    return env_yaml.format(args=args)
  return args.env

def get_main_container_resources(args, system, resource_type) -> str:
  """ Resources for the main container.
  Args:
    args: user provided args.
    system: system characteristics.
    resource_type: TPU / GPU / CPU 

  Returns:
    str:
      Workload resources port as a YAML string
  """
  # Resources requirements for Pathways workload containers are known.
  resources_yaml="""cpu: "24"
                    memory: 100G"""
  if args.use_pathways:
    return resources_yaml
  return f'{resource_type}: {system.chips_per_vm}'

def add_container_ports(args) -> str:
  """ Add slice builder and megascale container ports,
  for non-pathways workloads.
  
  Args:
    args: user provided args.

  Returns:
    str:
      Pathways server port as a YAML string
  """
  port_yaml ="""- containerPort: 8471
                - containerPort: 8080"""
  if args.use_pathways:
    return ''
  return port_yaml

def add_jax_coordinator_port(system) -> str:
  """Add jax coordinator port only for CPUs

  Args:
    system: system characteristics.

  Returns:
    str:
      jax coordinator port as a YAML string
  """
  if system.accelerator_type == AcceleratorType['CPU']:
    return '- containerPort: 1234'
  return ''

def get_gke_dashboard(args, dashboard_filter):
  """Get the identifier of GKE dashboard deployed in the project.

  Args:
    args: user provided arguments for running the command.

  Returns:
    bool:
      True if 'gcloud monitoring dashboards list' returned an error or
      multiple dashboards with same filter exist in the project,
      False otherwise.
    str:
      identifier of dashboard if deployed in project,
      None otherwise.
  """
  command = (
      'gcloud monitoring dashboards list'
      f' --project={args.project} --filter="{dashboard_filter}" --format="value(name)" --verbosity=error'
  )

  return_code, return_value = run_command_for_value(command, 'GKE Dashboard List', args)

  if return_code != 0:
    xpk_print(f'GKE Dashboard List request returned ERROR {return_code}. '
              'If there is a permissions error, please check '
              'https://github.com/google/xpk/blob/main/README.md#roles-needed-based-on-permission-errors '
              'for possible solutions.')
    return True, None

  if not return_value:
    xpk_print(
        f'No dashboard with {dashboard_filter} found in the project:{args.project}.'
    )
    return False, return_value

  dashboards = return_value.strip().split('\n')
  if len(dashboards) > 1:
    xpk_print(
      f'Multiple dashboards with same {dashboard_filter} exist in the project:{args.project}. '
      'Delete all but one dashboard deployed using https://github.com/google/cloud-tpu-monitoring-debugging.'
    )
    return True, None

  if dashboards[0]:
    return False, dashboards[0].strip().split('/')[-1]

  return True, None

def get_gke_outlier_dashboard(args):
  """Get the identifier of GKE outlier dashboard deployed in the project.

  Args:
    args: user provided arguments for running the command.

  Returns:
    str:
      identifier of outlier dashboard if deployed in project,
      None otherwise.
  """
  outlier_dashboard_filter = "displayName:'GKE - TPU Monitoring Dashboard'"
  is_error, dashboard_id = get_gke_dashboard(args, outlier_dashboard_filter)

  # 'gcloud monitoring dashboards list' returned an error or multiple dashboards with same filter exist in the project
  if is_error:
    return None

  # 'gcloud monitoring dashboards list' succeeded but no dashboard for the filter exist in the project
  if not is_error and not dashboard_id:
    xpk_print(
        'Follow https://github.com/google/cloud-tpu-monitoring-debugging'
        ' to deploy monitoring dashboard to view statistics and outlier mode of GKE metrics.'
    )
    return None

  return dashboard_id

def get_gke_debugging_dashboard(args):
  """Get the identifier of GKE debugging dashboard deployed in the project.

  Args:
    args: user provided arguments for running the command.

  Returns:
    str:
      identifier of debugging dashboard if deployed in project,
      None otherwise.
  """
  debugging_dashboard_filter = "displayName:'GKE - TPU Logging Dashboard'"
  is_error, dashboard_id = get_gke_dashboard(args, debugging_dashboard_filter)

  # 'gcloud monitoring dashboards list' returned an error or multiple dashboards with same filter exist in the project
  if is_error:
    return None

  # 'gcloud monitoring dashboards list' succeeded but no dashboard for the filter exist in the project
  if not is_error and not dashboard_id:
    xpk_print(
        'Follow https://github.com/google/cloud-tpu-monitoring-debugging'
        ' to deploy debugging dashboard to view stack traces collected in Cloud Logging.'
    )
    return None

  return dashboard_id

def create_accelerator_label(accelerator_type, system) -> str:
  """Generates accelerator label.

  Args:
    accelerator_type: type of accelerator.
    system: system characteristics.

  Returns:
    The accelerator label.
  """
  if accelerator_type == AcceleratorType['CPU']:
    return ""
  return f"{AcceleratorTypeToAcceleratorCharacteristics[accelerator_type].accelerator_label}: {system.gke_accelerator}"

def create_machine_label(accelerator_type, system) -> str:
  """Generates machine label.

  Args:
    accelerator_type: type of accelerator.
    system: system characteristics.

  Returns:
    The machine label.
  """
  if accelerator_type == AcceleratorType['TPU']:
    return f"{AcceleratorTypeToAcceleratorCharacteristics[accelerator_type].machine_label}: {system.topology}"
  return ""

def calculate_process_count(num_slices, vms_per_slice) -> str:
  """ Calculates the total number of processes in the workload.
  Args:
    num_slices: Number of slices to be used in the workload.
    vms_per_slice: number of VMs in each slice.

  Returns:
    str: total number of processes.
  """
  num_processes = int(num_slices) * int(vms_per_slice)
  return f"{num_processes}"

def get_cpu_env(num_slices, system) -> str:
  """Generate environment variables for CPU nodepools
  Args:
    num_slices: Number of slices to be used in the workload.
    system: system characteristics

  Returns:
    str: yaml containing env variables
  """
  yaml = """env:
                - name: REPLICATED_JOB_NAME
                  valueFrom:
                    fieldRef:
                      fieldPath: metadata.annotations['jobset.sigs.k8s.io/replicatedjob-name']
                - name: JOBSET_NAME
                  valueFrom:
                    fieldRef:
                      fieldPath: metadata.annotations['jobset.sigs.k8s.io/jobset-name']
                - name: JAX_COORDINATOR_ADDRESS
                  value: "$(JOBSET_NAME)-$(REPLICATED_JOB_NAME)-0-0.$(JOBSET_NAME)"
                - name: JOB_INDEX
                  valueFrom:
                    fieldRef:
                      fieldPath: metadata.annotations['jobset.sigs.k8s.io/job-index']
                - name: JOB_COMPLETION_INDEX
                  valueFrom:
                    fieldRef:
                      fieldPath: metadata.annotations['batch.kubernetes.io/job-completion-index']
                - name: PROCESSES_IN_JOB
                  value: "{processes_in_job}"
                - name: JAX_PROCESS_COUNT
                  value: "{process_count}"
  """
  if system.accelerator_type == AcceleratorType['CPU']:
    return yaml.format(processes_in_job = system.vms_per_slice,
                      process_count=calculate_process_count(num_slices,system.vms_per_slice))
  return ""

def get_cpu_affinity(accelerator_type) -> str:
  """Generate affinity rules for CPU nodepools, so that workload pods are
  not scheduled on the default pool machines.
  Args:
    accelerator_type: TPU / GPU / CPU

  Returns:
    str: yaml containing affinity constraints
  """
  yaml = """affinity:
                nodeAffinity:
                  requiredDuringSchedulingIgnoredDuringExecution:
                    nodeSelectorTerms:
                    - matchExpressions:
                      - key: cloud.google.com/gke-nodepool
                        operator: NotIn
                        values:
                        - default-pool
"""
  if accelerator_type == AcceleratorType['CPU']:
    return yaml
  return ""

def get_system_characteristics(args) -> tuple[SystemCharacteristics|None, int]:
  """Get system characteristics based on user provided arguments.

  Args:
    args: user provided arguments for running the command.

  Returns:
    Tuple with string with the system characteristics and
    int of 0 if successful and 1 otherwise.
  """
  device_type = args.tpu_type if args.tpu_type else args.device_type
  if device_type in UserFacingNameToSystemCharacteristics:
    return UserFacingNameToSystemCharacteristics[device_type], 0
  else:
    return None, 1

def workload_create(args) -> int:
  """Run jobset apply command for a file.

  Args:
    args: user provided arguments for running the command.

  Returns:
    0 if successful and 1 otherwise.
  """
  add_zone_and_project(args)

  set_cluster_command_code = set_cluster_command(args)
  if set_cluster_command_code != 0:
    xpk_exit(set_cluster_command_code)

  workload_exists = check_if_workload_exists(args)

  if workload_exists:
    xpk_print(
    f'{args.workload} already exists, XPK will not create this workload.'
    ' Please pick a new workload name'
  )
    xpk_exit(1)

  xpk_print("Starting workload create", flush=True)
  system, return_code = get_system_characteristics(args)

  if return_code > 0:
    xpk_print("Fetching system characteristics failed!")
    xpk_exit(return_code)

  if not check_if_workload_can_schedule(args, system):
    xpk_exit(1)

  xpk_print("Starting workload create", flush=True)

  setup_docker_image_code, docker_image = setup_docker_image(args)
  if setup_docker_image_code != 0:
    xpk_exit(setup_docker_image_code)

  add_env_config(args)

  debugging_dashboard_id = None
  resource_type = AcceleratorTypeToAcceleratorCharacteristics[system.accelerator_type].resource_type
  if system.accelerator_type == AcceleratorType['TPU'] and args.deploy_stacktrace_sidecar:
    xpk_print('Sidecar container to display stack traces for TPU workloads will also be deployed.')
    container = get_main_and_sidecar_container(args, system, docker_image)
    # Get GKE debugging dashboard only when sidecar container is deployed for TPU workloads
    debugging_dashboard_id = get_gke_debugging_dashboard(args)
  else:
    container = get_main_container(args, system, docker_image, resource_type)

  if args.use_pathways:
    # Ensure the cluster and CPU nodepools were created with --enable-pathways
    all_node_pools = get_all_nodepools_programmatic(args)
    desired_pw_cpu_node_pools = {'cpu-user-np', 'cpu-rm-np', 'cpu-proxy-np'}
    if not desired_pw_cpu_node_pools.issubset(set(all_node_pools[0])):
      xpk_print(
          'Cluster needs to be created with --enable-pathways to run Pathways workloads.'
      )
      xpk_exit(1)

    # Ensure device type is TPUs - currently Pathways supports TPUs only.
    if system.accelerator_type != AcceleratorType['TPU']:
      xpk_print(
          'Currently, Pathways workloads can only be run on TPUs.'
      )
      xpk_exit(1)

    yml_string = pw_workload_create_yaml.format(args=args,
                                        system=system,
                                        container=container,
                                        accelerator_label=create_accelerator_label(system.accelerator_type, system),
                                        machine_label=create_machine_label(system.accelerator_type, system),
                                        pathways_rm_args = get_pathways_rm_args(args),
                                        pathways_worker_args = get_pathways_worker_args(args),
                                        pathways_proxy_args = get_pathways_proxy_args(args),
                                        resource_type=resource_type,
                                        local_queue_name=_LOCAL_QUEUE_NAME)
    tmp = write_temporary_file(yml_string)
    command = f'kubectl apply -f {str(tmp.file.name)}'
    return_code = run_command_with_updates(command, 'Creating a Pathways Workload', args)

  else:
    yml_string = workload_create_yaml.format(args=args,
                                      system=system,
                                      container=container,
                                      affinity=get_cpu_affinity(system.accelerator_type),
                                      env=get_cpu_env(args.num_slices,system),
                                      accelerator_label=create_accelerator_label(system.accelerator_type, system),
                                      machine_label=create_machine_label(system.accelerator_type, system),
                                      local_queue_name=_LOCAL_QUEUE_NAME)
    tmp = write_temporary_file(yml_string)
    command = f'kubectl apply -f {str(tmp.file.name)}'
    return_code = run_command_with_updates(command, 'Creating Workload', args)

  if return_code != 0:
    xpk_print(f'Create Workload request returned ERROR {return_code}')
    xpk_exit(return_code)

  # Get GKE outlier dashboard for TPU
  outlier_dashboard_id = None
  if system.accelerator_type == AcceleratorType['TPU']:
    outlier_dashboard_id = get_gke_outlier_dashboard(args)

  if args.use_pathways:
    xpk_print(
    'Follow your Pathways workload here:'
    # pylint: disable=line-too-long
    f' https://console.cloud.google.com/kubernetes/job/{zone_to_region(args.zone)}/{args.cluster}/default/{args.workload}-main-0/details?project={args.project}'
    )
  else:
    xpk_print(
      'Follow your workload here:'
      # pylint: disable=line-too-long
      f' https://console.cloud.google.com/kubernetes/service/{zone_to_region(args.zone)}/{args.cluster}/default/{args.workload}/details?project={args.project}'
    )

  if outlier_dashboard_id is not None:
    xpk_print(
    'Check statistics and outlier mode of GKE metrics here:'
    # pylint: disable=line-too-long
    f' https://console.cloud.google.com/monitoring/dashboards/builder/{outlier_dashboard_id}?project={args.project}&f.rlabel.cluster_name.ClusterName={args.cluster}.'
    f' To view the metric data for your workload, select {args.workload} from the JobName filter on the dashboard.'
  )

  if debugging_dashboard_id is not None:
    xpk_print(
    'Check stack traces collected in Cloud Logging here:'
    # pylint: disable=line-too-long
    f' https://console.cloud.google.com/monitoring/dashboards/builder/{debugging_dashboard_id}?project={args.project}&f.rlabel.cluster_name.ClusterName={args.cluster}.'
    f' To view the stack traces for your workload, select {args.workload} from the JobName filter on the dashboard.'
  )

  xpk_exit(0)


def workload_delete(args) -> int:
  """Function around workload delete.

  Args:
    args: user provided arguments for running the command.

  Returns:
    0 if successful and 1 otherwise.
  """
  xpk_print('Starting Workload delete', flush=True)
  add_zone_and_project(args)
  set_cluster_command_code = set_cluster_command(args)
  if set_cluster_command_code != 0:
    xpk_exit(set_cluster_command_code)

  will_delete = True
  if not args.workload:
    xpk_print("Get the name of the workloads in the cluster.")
    return_code, return_value = get_workload_list(args)

    if return_code != 0:
      xpk_print(f'List Job request returned ERROR {return_code}')
      xpk_exit(return_code)
    # Skip the header
    workloads = [x.split(' ')[0] for x in return_value.splitlines()][1:]
    if workloads and not args.force:
      will_delete = get_user_input(
        f'Planning to delete {len(workloads)} workloads in the cluster {args.cluster} '
        f'including {workloads}. \nDo you wish to delete: y (yes) / n (no):\n')
  else:
    workloads = [args.workload]

  if not workloads:
    xpk_print("There are no workloads to delete matching the filter in the cluster.")
  elif not will_delete:
    xpk_print("Skipping delete command.")
  else:
    commands = []
    task_names = []
    for workload in workloads:
      args.workload = workload
      yml_string = workload_delete_yaml.format(args=args)
      tmp = write_temporary_file(yml_string)
      command = f'kubectl delete -f {str(tmp.file.name)}'
      task_name = f'WorkloadDelete-{workload}'
      commands.append(command)
      task_names.append(task_name)

    # Not batching deletion for single workload
    if len(workloads) == 1:
      return_code = run_command_with_updates(commands[0], 'Delete Workload', args)
    else:
      return_code = run_commands(commands, 'Delete Workload', task_names, batch=100)

    if return_code != 0:
      xpk_print(f'Delete Workload request returned ERROR {return_code}')
      xpk_exit(return_code)
  xpk_exit(0)


def workload_list_awk_command(filter_key) -> str:
  """Function returns the awk command needed from the filter specified.

  Args:
    filter_key: workload list filter to awk against

  Returns:
    awk command to use in filtering workload list.
  """

  return f' | awk -e \'NR == 1 || {filter_key} {{print $0}}\''


def determine_workload_list_filter_by_status(args) -> str:
  """Function to create the filtered view of workload list.

  Args:
    args: user provided arguments for running the command.

  Returns:
    the argument needed to filter by status of jobs in workload list.
  """
  # Argument positions related to columns created by workload list command.
  status_arg='$7'
  running_vms_arg='$5'
  status_verbose_arg='$9'
  if args.filter_by_status == 'EVERYTHING':
    return ''
  elif args.filter_by_status == 'RUNNING':
    # Running includes the status Admitted or Evicted, and when the number of
    # vms running is > 0.
    return workload_list_awk_command(
        f'({status_arg} ~ \"Admitted|Evicted\" && {running_vms_arg} ~ /^[0-9]+$/ && {running_vms_arg} > 0)'
    )
  elif args.filter_by_status == 'QUEUED':
    # Queued includes the status Admitted or Evicted, and when the number of
    # vms running is 0.
    return workload_list_awk_command(
        f'({status_arg} ~ \"Admitted|Evicted|QuotaReserved\" && ({running_vms_arg} ~ \"<none>\" || {running_vms_arg} == 0))'
    )
  elif args.filter_by_status == 'FINISHED':
    return workload_list_awk_command(f'{status_arg} == \"Finished\"')
  elif args.filter_by_status == 'FAILED':
    # Failed includes the status Finished, and when the verbose reason is failed.
    return workload_list_awk_command(f'({status_arg} == \"Finished\" && {status_verbose_arg} ~ \"failed\")')
  elif args.filter_by_status == 'SUCCESSFUL':
    # Failed includes the status Finished, and when the verbose reason is finished/success.
    return workload_list_awk_command(f'({status_arg} == \"Finished\" && {status_verbose_arg} ~ \"finished\")')
  raise RuntimeError(f'Can not find filter type: {args.filter_by_status}')


def determine_workload_list_filter_by_job(args) -> str:
  """Function to filter view of workload list based on job name.

  Args:
    args: user provided arguments for running the command.

  Returns:
    the argument needed to filter job names from workload list
  """
  # Argument positions related to columns created by workload list command.
  if not args.filter_by_job:
    return ''
  else:
    job_name_arg="$1"
    return workload_list_awk_command(f'{job_name_arg} ~ \"{args.filter_by_job}\"')


def get_workload_list(args) -> tuple[int, str]:
  """Function to get the list of the workloads in the cluster.

  Args:
    args: user provided arguments for running the command.

  Returns:
    return_code: 0 if successful and 1 otherwise.
    return_value: workloads in the cluster matching the criteria.
  """
  columns = {
      'Jobset Name': '.metadata.ownerReferences[0].name',
      'Created Time': '.metadata.creationTimestamp',
      'Priority': '.spec.priorityClassName',
      'TPU VMs Needed': '.spec.podSets[0].count',
      'TPU VMs Running/Ran': '.status.admission.podSetAssignments[-1].count',
      'TPU VMs Done': '.status.reclaimablePods[0].count',
      'Status': '.status.conditions[-1].type',
      'Status Message': '.status.conditions[-1].message',
      'Status Time': '.status.conditions[-1].lastTransitionTime',
    }
  s = ','.join([key + ':' + value for key, value in columns.items()])

  workload_list_filter_status_cmd = determine_workload_list_filter_by_status(args)
  workload_list_filter_job_cmd = determine_workload_list_filter_by_job(args)
  command = (f'kubectl get workloads -o=custom-columns="{s}" '
             f'{workload_list_filter_status_cmd} {workload_list_filter_job_cmd}'
             )

  return_code, return_value = run_command_for_value(
    command, f'List Jobs with filter-by-status={args.filter_by_status}'
    f' with filter-by-jobs={args.filter_by_job}', args)
  return return_code, return_value


def workload_list(args) -> int:
  """Function around workload list.

  Args:
    args: user provided arguments for running the command.

  Returns:
    0 if successful and 1 otherwise.
  """
  xpk_print(args)

  xpk_print('Starting workload list', flush=True)
  add_zone_and_project(args)
  set_cluster_command_code = set_cluster_command(args)
  if set_cluster_command_code != 0:
    xpk_exit(set_cluster_command_code)

  return_code, return_value = get_workload_list(args)

  if return_code != 0:
    xpk_print(f'List Job request returned ERROR {return_code}')
    xpk_exit(return_code)
  xpk_print(return_value)
  xpk_exit(0)


def inspector_run_command_helper(args, command, command_description, file) -> int:
  """Runs a command for xpk inspector, and build the output file.

  Args:
    args: user provided arguments for running the command.
    command: the cli command to run.
    command_description: a brief description of the command run.
    file: file to add command output to.

  Returns:
    0 if successful and 1 otherwise.
  """
  prefix = f'Command: {command}\nCommand Description: {command_description}\n'
  postfix = '========================================================'
  return_code, command_output = run_command_for_value(command, f'{command_description}', args)

  if return_code != 0:
    xpk_print(f'{command} returned ERROR {return_code} with output: {command_output}')
    return 1

  inspector_command_output = f'{prefix} \n{command_output} \n{postfix} \n'
  append_temporary_file(inspector_command_output, file)

  if args.print_to_terminal:
    xpk_print(inspector_command_output)
  return 0


def inspector_run_workload_list_helper(args, command_description, file) -> int:
  """Runs a workload list command for xpk inspector, and build the output file.

  Args:
    args: user provided arguments for running the command.
    command_description: a brief description of the command run.
    file: file to add command output to.

  Returns:
    0 if successful and 1 otherwise.
  """
  prefix = f'Command Description: {command_description}\n'
  postfix = '========================================================'
  return_code, command_output = get_workload_list(args)
  if return_code != 0:
    xpk_exit(return_code)
  inspector_command_output = f'{prefix} \n{command_output} \n{postfix} \n'
  append_temporary_file(inspector_command_output, file)
  if args.print_to_terminal:
    xpk_print(inspector_command_output)
  return 0


def inspector_output_link_helper(args, link, link_description, file) -> int:
  """Outputs a link for xpk inspector to the output file.

  Args:
    args: user provided arguments for.
    link: link to output.
    link_description: describes what the link is for.
    file: file to add command output to.

  Returns:
    0 if successful and 1 otherwise.
  """
  inspector_link = (
    f'Link Description: {link_description}\n'
    f'Link: {link}\n'
    '========================================================'
  )
  append_temporary_file(inspector_link, file)
  if args.print_to_terminal:
    xpk_print(inspector_link)
  return 0


def inspector(args) -> int:
  """Function around inspector which investigates failures in the kueue.

  Args:
    args: user provided arguments for running the command.

  Returns:
    0 if successful and 1 otherwise.
  """
  # Future Improvements for inspector:
  # 1. Print out the resource flavor.
  # 2. List what is next in Queue.
  # 3. Split inspector into different subcommands to parse info easier.

  final_return_code = 0
  xpk_print(args)

  add_zone_and_project(args)
  set_cluster_command_code = set_cluster_command(args)
  if set_cluster_command_code != 0:
    xpk_exit(set_cluster_command_code)

  inspector_file = write_temporary_file("==================\nXPK inspector OUTPUT:\n==================\n")
  command_and_descriptions = [
    ('gcloud version', 'Local Setup: gcloud version'),
    ('gcloud config get project; gcloud config get compute/zone; gcloud config get compute/region',
     'Local Setup: Project / Zone / Region'),
    (f'gcloud beta container clusters list --project {args.project} --region {zone_to_region(args.zone)}'
     f' | grep -e NAME -e {args.cluster}','GKE: Cluster Details'),
    (f'kubectl get configmap {args.cluster}-{_CLUSTER_METADATA_CONFIGMAP} -o yaml',
     'GKE: Cluster Metadata ConfigMap Details'),
    (f'kubectl get configmap {args.cluster}-{_CLUSTER_RESOURCES_CONFIGMAP} -o yaml',
     'GKE: Cluster Resources ConfigMap Details'),
    (f'gcloud beta container node-pools list --cluster {args.cluster}  --project={args.project} '
     f'--region={zone_to_region(args.zone)}', 'GKE: Node pool Details'),
    ('kubectl get node -o custom-columns=\'NODE_NAME:metadata.name,'
     ' READY_STATUS:.status.conditions[?(@.type=="Ready")].status,'
     ' NODEPOOL:metadata.labels.cloud\\.google\\.com/gke-nodepool\'', 'Kubectl: All Nodes'),
    ('kubectl get node -o custom-columns=\':metadata.labels.cloud\\.google\\.com/gke-nodepool\''
     ' | sort | uniq -c', 'Kubectl: Number of Nodes per Node Pool'),
    ('kubectl get node -o custom-columns=\'NODE_NAME:metadata.name,'
     ' READY_STATUS:.status.conditions[?(@.type=="Ready")].status,'
     ' NODEPOOL:metadata.labels.cloud\\.google\\.com/gke-nodepool\' | grep -w True | awk {\'print $3\'} | sort | uniq -c',
     'Kubectl: Healthy Node Count Per Node Pool'),
    (f'kubectl describe ClusterQueue {_CLUSTER_QUEUE_NAME}', 'Kueue: ClusterQueue Details'),
    (f'kubectl describe LocalQueue {_LOCAL_QUEUE_NAME}', 'Kueue: LocalQueue Details'),
    ('kubectl describe Deployment kueue-controller-manager -n kueue-system', 'Kueue: Kueue Deployment Details'),
    ('kubectl describe Deployment jobset-controller-manager -n jobset-system', 'Jobset: Deployment Details'),
    ('kubectl logs deployment/kueue-controller-manager -n kueue-system --tail=100 --prefix=True', 'Kueue Manager Logs'),
    ('kubectl logs deployment/jobset-controller-manager -n jobset-system --tail=100 --prefix=True', 'Jobset Manager Logs'),
  ]

  for command, description in command_and_descriptions:
    return_code = inspector_run_command_helper(args, command, description, inspector_file)
    if return_code != 0:
      final_return_code = return_code
      xpk_print(f'inspector failed in command: {command} description: {description} return code: {return_code}')

  # Workload list views:
  filter_by_statuses = ['EVERYTHING','QUEUED','RUNNING']
  for filter_by_status in filter_by_statuses:
    args.filter_by_job=None
    args.filter_by_status=filter_by_status
    command_description = (
      f'xpk workload list --filter-by-status={args.filter_by_status}'
      f' --filter-by-job={args.filter_by_job} --project={args.project} --zone={args.zone}'
      f' --cluster={args.cluster}'
    )
    return_code = inspector_run_workload_list_helper(args, command_description, inspector_file)
    if return_code != 0:
      final_return_code = return_code
      xpk_print(f'inspector failed in description: {command_description} return code: {return_code}')

  # If a workload argument is provided, list out workload specific details.
  if args.workload:
    xpk_print(args.workload)
    args.filter_by_job=args.workload
    args.filter_by_status='EVERYTHING'
    command_description = (
      f'xpk workload list --filter-by-status={args.filter_by_status}'
      f' --filter-by-job={args.filter_by_job} --project={args.project} --zone={args.zone}'
      f' --cluster={args.cluster}'
    )
    return_code = inspector_run_workload_list_helper(args, command_description, inspector_file)
    if return_code != 0:
      final_return_code = return_code
      xpk_print(f'inspector failed in description: {command_description} return code: {return_code}')

    command = f'kubectl describe jobsets {args.workload}'
    command_description = f'Jobset config for {args.workload}'
    return_code = inspector_run_command_helper(args, command, command_description, inspector_file)
    if return_code != 0:
      final_return_code = return_code
      xpk_print(f'inspector failed in command: {command} description: {command_description} return code: {return_code}')

    command = f'kubectl describe workloads jobset-{args.workload}'
    command_description = f'Workload config for {args.workload}'
    return_code = inspector_run_command_helper(args, command, command_description, inspector_file)
    if return_code != 0:
      final_return_code = return_code
      xpk_print(f'inspector failed in command: {command} description: {command_description} return code: {return_code}')

  # Cloud Console Links:
  workload_links = []
  if args.workload:
    workload_links = [
      (f'Cloud Console for the workload {args.workload}',
      # pylint: disable=line-too-long
       f'https://console.cloud.google.com/kubernetes/service/{zone_to_region(args.zone)}/{args.cluster}/default/{args.workload}/details?project={args.project}')
    ]

  links = [
    ('Cloud Console for the GKE Cluster',
      # pylint: disable=line-too-long
     f'https://console.cloud.google.com/kubernetes/clusters/details/{zone_to_region(args.zone)}/{args.cluster}/details?project={args.project}'),
    ('Cloud Console for all workloads in GKE Cluster',
      # pylint: disable=line-too-long
     f'https://console.cloud.google.com/kubernetes/workload/overview?project={args.project}&pageState=((gke%2F{zone_to_region(args.zone)}%2F{args.cluster}))'),
    ('Cloud Console for IAM Permissions', f'https://console.cloud.google.com/iam-admin/iam?project={args.project}'),
    ('Cloud Console for Quotas', f'https://console.cloud.google.com/iam-admin/quotas?project={args.project}'),
  ]
  links.extend(workload_links)

  for description, workload_link in links:
    return_code = inspector_output_link_helper(args, workload_link, description, inspector_file)
    if return_code != 0:
      final_return_code = return_code
      xpk_print(f'inspector failed in link: {workload_link} description: {description} return code: {return_code}')

  # Summarize inspector:
  xpk_print(f'Find xpk inspector output file: {inspector_file.name}')

  if final_return_code != 0:
    xpk_print(
      'Something was unable to run in xpk inspector, please look through the output'
      f' as it may clue to the failure reason. Return Code: {final_return_code}'
    )
  xpk_exit(final_return_code)


def add_shared_arguments(custom_parser):
  """Add shared arguments to the parser.

  Args:
    custom_parser: parser to add shared arguments to.
  """
  custom_parser.add_argument(
      '--project',
      type=str,
      default=None,
      help='GCE project name, defaults to "gcloud config project."',
  )
  custom_parser.add_argument(
      '--zone',
      type=str,
      default=None,
      help=(
          'GCE zone, e.g. us-central2-b, defaults to "gcloud config '
          'compute/zone." Only one of --zone or --region is allowed in a '
          'command.'
      ),
  )
  custom_parser.add_argument(
      '--dry-run',
      type=bool,
      action=argparse.BooleanOptionalAction,
      default=False,
      help=(
          'If given `--dry-run`, xpk will print the commands it wants to run'
          ' but not run them. This is imperfect in cases where xpk might'
          ' branch based on the output of commands'
      ),
  )


############### Define flags ###############
# Create top level parser for xpk command.
parser = argparse.ArgumentParser(description='xpk command', prog='xpk')

xpk_subcommands = parser.add_subparsers(
    title='xpk subcommands', dest='xpk_subcommands', help='Top level commands'
)
parser.set_defaults(func=default_subcommand_function)


def workload_name_type(value, pat=re.compile(r'[a-z]([-a-z0-9]*[a-z0-9])?')):
  """Validate that the workload name matches the expected pattern."""
  match = pat.fullmatch(value)
  if not match or len(match.group(0)) > 40:
    raise argparse.ArgumentTypeError(
        'Workload name must be less than 40 characters and match the pattern'
        f' `{pat.pattern}`'
        f' Name is currently {value}'
    )
  return value


def directory_path_type(value):
  if not os.path.isdir(value):
    raise argparse.ArgumentTypeError(
      f'Directory path is invalid. User provided path was {value}'
    )
  return value


#### "cluster" command parser. ####
cluster_parser = xpk_subcommands.add_parser(
    'cluster',
    help='Commands around creating, deleting, and viewing clusters.',
)
cluster_parser.set_defaults(func=default_subcommand_function)
cluster_subcommands = cluster_parser.add_subparsers(
    title='cluster subcommands',
    dest='xpk_cluster_subcommands',
    help=(
        'These are commands related to cluster management. Look at help for'
        ' specific subcommands for more details.'
    ),
)

### "cluster create" command parser ###
cluster_create_parser = cluster_subcommands.add_parser(
    'create', help='Create cloud clusters.'
)
cluster_create_required_arguments = cluster_create_parser.add_argument_group(
    'Required Arguments',
    'Arguments required for cluster create.',
)
cluster_create_optional_arguments = cluster_create_parser.add_argument_group(
    'Optional Arguments', 'Arguments optional for cluster create.'
)
cluster_create_capacity_arguments = cluster_create_parser.add_argument_group(
    'Capacity Arguments', 'Arguments related to capacity for cluster create.'
)

### Required arguments.
cluster_create_required_arguments.add_argument(
    '--cluster',
    type=str,
    default=None,
    help=(
        'The name of the cluster. Will be used as the prefix for internal'
        ' objects in the cluster.'
    ),
    required=True,
)

cluster_device_group = cluster_create_required_arguments.add_mutually_exclusive_group(required=True)

cluster_device_group.add_argument(
    '--tpu-type',
    type=str,
    default=None,
    help='The tpu type to use, v5litepod-16, etc.'
)
cluster_device_group.add_argument(
    '--device-type',
    type=str,
    default=None,
    help='The device type to use (can be tpu or gpu or cpu), v5litepod-16, h100-80gb-8, n2-standard-32-4 etc.'
)


# Capacity Arguments
cluster_create_capacity_arguments.add_argument(
    '--on-demand',
    action='store_true',
    help=(
        'Sets node pool creation to use on-demand resources. '
        ' See `--reservation` or `--spot` for other capacity types.'
    ),
)
cluster_create_capacity_arguments.add_argument(
    '--reservation',
    type=str,
    help=(
        'The reservation to be used for acquiring resources in the'
        ' cluster. This will attempt to find the provided reservation.'
        ' See `--spot` or `--on-demand` for other capacity types.'
    ),
)
cluster_create_capacity_arguments.add_argument(
    '--spot',
    action='store_true',
    help=(
        'Sets node pool creation to use spot resources.'
        ' See `--reservation` or `--on-demand` for other capacity types.'
    ),
)

### Optional Arguments
cluster_create_optional_arguments.add_argument(
    '--host-maintenance-interval',
    type=str,
    choices=['AS_NEEDED', 'PERIODIC'],
    default='AS_NEEDED',
    help='The maintenance policy of the cluster and respective clusters.',
)
cluster_create_optional_arguments.add_argument(
    '--gke-version',
    type=str,
    default=default_gke_version,
    help=(
        'The GKE version of the cluster and respective clusters. The default is'
        f' "{default_gke_version}".'
    ),
)
cluster_create_optional_arguments.add_argument(
    '--num-slices',
    type=int,
    default=1,
    help='The number of slices to run the job on, defaults to 1.',
    required=True,
)
cluster_create_optional_arguments.add_argument(
    '--enable-pathways',
    action='store_true',
    help='Enable cluster to accept Pathways workloads.',
)
cluster_create_optional_arguments.add_argument(
    '--pathways-gce-machine-type',
    type=str,
    default="n1-standard-32",
    help='The CPU type for Pathways CPU nodepools'
)
cluster_create_optional_arguments.add_argument(
  '--default-pool-cpu-machine-type',
    type=str,
    default='e2-standard-16',
    help=(
      'Set the machine type within the default cpu node pool. For'
      ' regional clusters, all zones must support the machine type.'
    )
)
cluster_create_optional_arguments.add_argument(
  '--cluster-cpu-machine-type',
    type=str,
    default='',
    help=(
      'Getting deprecated soon! Please use --default-pool-cpu-machine-type'
      'instead, to denote the machine type of the default cpu node pool. Set'
      ' the machine type of other cpu nodepools using --device-type.'
    )
)
cluster_create_optional_arguments.add_argument(
    '--custom-cluster-arguments',
    type=str,
    default='',
    help=(
        'Users can add their own arguments to customize their cluster create'
        ' command. Do note, these will not override already used cluster'
        ' creation arguments.'
        " e.g. --custom-cluster-arguments='--network=mtu9k --subnetwork=mtu9k'"
    ),
)
cluster_create_optional_arguments.add_argument(
    '--custom-tpu-nodepool-arguments',
    type=str,
    default='',
    help=(
        'Users can add their own arguments to customize their tpu node pool'
        ' create command. Do note, these will not override already used node'
        ' pool creation arguments. e.g.'
        ' --custom-tpu-nodepool-arguments="--enable-ip-alias"'
    ),
)
cluster_create_optional_arguments.add_argument(
    '--force',
    action='store_true',
    help=(
      'Forces node pool creation and delete commands to run without additional'
      ' approval.'
    ),
)
add_shared_arguments(cluster_create_optional_arguments)

cluster_create_parser.set_defaults(func=cluster_create)

### "cluster delete" command parser ###
cluster_delete_parser = cluster_subcommands.add_parser(
    'delete',
    help='Delete cloud clusters.',
)
cluster_delete_required_arguments = cluster_delete_parser.add_argument_group(
    'Required Arguments',
    'Arguments required for cluster delete.',
)
cluster_delete_optional_arguments = cluster_delete_parser.add_argument_group(
    'Optional Arguments', 'Arguments optional for cluster delete.'
)

### Required arguments
cluster_delete_required_arguments.add_argument(
    '--cluster',
    type=str,
    default=None,
    help='The name of the cluster to be deleted.',
    required=True,
)

### Optional Arguments
add_shared_arguments(cluster_delete_optional_arguments)
cluster_delete_parser.set_defaults(func=cluster_delete)

### "cluster cacheimage" command parser ###
cluster_cacheimage_parser = cluster_subcommands.add_parser(
    'cacheimage',
    help='Cache image.',
)
cluster_cacheimage_required_arguments = (
    cluster_cacheimage_parser.add_argument_group(
        'Required Arguments',
        'Arguments required for cluster cacheimage.',
    )
)
cluster_cacheimage_optional_arguments = (
    cluster_cacheimage_parser.add_argument_group(
        'Optional Arguments', 'Arguments optional for cluster cacheimage.'
    )
)
cluster_cacheimage_group = cluster_cacheimage_parser.add_mutually_exclusive_group(required=True)

### Device Type Argument
cluster_cacheimage_group.add_argument(
    '--tpu-type',
    type=str,
    default=None,
    help='The tpu type to cache images on, v5litepod-16, etc.'
)
cluster_cacheimage_group.add_argument(
    '--device-type',
    type=str,
    default=None,
    help='The device type to cache images on (can be tpu or gpu), v5litepod-16, h100-80gb-8, etc.'
)

### Required arguments
cluster_cacheimage_required_arguments.add_argument(
    '--cluster',
    type=str,
    default=None,
    help='The name of the cluster to cache the image.',
    required=True,
)
cluster_cacheimage_required_arguments.add_argument(
    '--docker-image',
    type=str,
    default=None,
    help='The docker-image to cache.',
    required=True,
)

### Optional Arguments
add_shared_arguments(cluster_cacheimage_optional_arguments)
cluster_cacheimage_optional_arguments.add_argument(
    '--cache-key',
    type=str,
    default='containerimage',
    help='The key to cache the docker image under.',
    required=False,
)
cluster_cacheimage_parser.set_defaults(func=cluster_cacheimage)

### "cluster describe" command parser ###
cluster_describe_parser = cluster_subcommands.add_parser(
    'describe',
    help='Describe a cluster.',
)
cluster_describe_required_arguments = (
    cluster_describe_parser.add_argument_group(
        'Required Arguments',
        'Arguments required for cluster describe.',
    )
)
cluster_describe_optional_arguments = (
    cluster_describe_parser.add_argument_group(
        'Optional Arguments', 'Arguments optional for cluster describe.'
    )
)

### Required arguments
cluster_describe_required_arguments.add_argument(
    '--cluster',
    type=str,
    default=None,
    help='The name of the cluster to be describe.',
    required=True,
)
### Optional Arguments
add_shared_arguments(cluster_describe_optional_arguments)


cluster_describe_parser.set_defaults(func=cluster_describe)

# "cluster list" command parser.
cluster_list_parser = cluster_subcommands.add_parser(
    'list', help='List cloud clusters.'
)
cluster_list_optional_arguments = cluster_list_parser.add_argument_group(
    'Optional Arguments', 'Arguments optional for cluster list.'
)
### Optional Arguments
add_shared_arguments(cluster_list_optional_arguments)


cluster_list_parser.set_defaults(func=cluster_list)

#### "workload" command parser. ####
workload_parser = xpk_subcommands.add_parser(
    'workload', help='commands around workload management'
)

workload_parser.set_defaults(func=default_subcommand_function)
workload_subcommands = workload_parser.add_subparsers(
    title='workload subcommands',
    dest='xpk_workload_subcommands',
    help='`create`, `list` and `delete` workloads on clusters',
)

# "workload create" command parser.
workload_create_parser = workload_subcommands.add_parser(
    'create', help='Create a new job.'
)
workload_create_parser_required_arguments = (
    workload_create_parser.add_argument_group(
        'Workload Built-in Arguments',
        'Configure xpk to create a Workload for you.'
    )
)
workload_create_parser_optional_arguments = (
    workload_create_parser.add_argument_group(
        'Optional Arguments', 'Arguments optional for `workload create`.'
    )
)
workload_base_docker_image_arguments = (
    workload_create_parser.add_argument_group(
        'Base Docker Image Arguments',
        'User supplies a base image or by default the image is set by xpk.'
        ' Xpk will add the `script_dir` to the base image creating an anonymous'
        ' docker image. These arguments are exclusive to `--docker-image`.'
    )
)
workload_docker_image_arguments = (
    workload_create_parser.add_argument_group(
        'Docker Image Arguments',
        '`--base-docker-image` is used by default. Set this argument if the'
        ' user wants the docker image to be used directly by the xpk workload.'
    )
)
workload_pathways_workload_arguments = (
    workload_create_parser.add_argument_group(
        'Pathways Image Arguments',
        'If --use-pathways is provided, user wants to set up a'
        'Pathways workload on xpk.'
    )
)

### "workload create" Required arguments
workload_create_parser_required_arguments.add_argument(
    '--workload',
    type=workload_name_type,
    default=None,
    help='The name of the workload to run.',
    required=True,
)
workload_create_parser_required_arguments.add_argument(
    '--command',
    type=str,
    default=None,
    help=(
        'Main command to run on each VM. This script runs within the docker '
        'container. Typically this looks like "--command=\'python3 train.py\'" '
        'but if your docker container is missing the dependencies, it might '
        'look more like "--command=\'bash setup.sh && python3 train.py\'".'
    ),
    required=True,
)
workload_create_parser_required_arguments.add_argument(
    '--cluster',
    type=str,
    default=None,
    help='The name of the cluster to run the job on.',
    required=True,
)

workload_device_group = workload_create_parser_required_arguments.add_mutually_exclusive_group(required=True)

workload_device_group.add_argument(
    '--tpu-type',
    type=str,
    default=None,
    help='The tpu type to use, v5litepod-16, etc.'
)
workload_device_group.add_argument(
    '--device-type',
    type=str,
    default=None,
    help='The device type to use (can be tpu or gpu or cpu), v5litepod-16, h100-80gb-8, n2-standard-32-4 etc.'
)

### "workload create" Optional Arguments
add_shared_arguments(workload_create_parser_optional_arguments)

workload_create_parser_optional_arguments.add_argument(
    '--docker-name',
    type=str,
    default='jax-tpu',
    help=(
        'The name of the docker-image to use, default and typically `jax-tpu`.'
    ),
)
workload_docker_image_arguments.add_argument(
    '--docker-image',
    type=str,
    help=(
        'The version of the docker-image to use. By default, '
        ' `--base-docker-image` is used. Set this argument if the user wants'
        ' the docker image to be used directly by the xpk workload.'
        ' a custom docker image it is typically addressed as'
        ' gcr.io/${PROJECT}/${NAME}:latest. This docker image will be used'
        ' directly by the xpk workload.'
    ),
)
workload_base_docker_image_arguments.add_argument(
    '--base-docker-image',
    type=str,
    default=default_docker_image,
    help=(
        f'The base docker-image to use, default {default_docker_image}. If'
        ' using a custom docker image it is typically addressed as'
        ' gcr.io/${PROJECT}/${NAME}:latest. This docker image will be used as a'
        ' base image by default and the `--script-dir` by default'
        ' will be added to the image.'
    ),
)
workload_base_docker_image_arguments.add_argument(
    '--script-dir',
     type=directory_path_type,
     default=default_script_dir,
    help='The local location of the directory to copy to the docker image and'
        ' run the main command from. Defaults to current working directory.'
)
workload_create_parser_optional_arguments.add_argument(
    '--num-slices',
    type=str,
    default=1,
    help='The number of slices to use, default=1.',
)
workload_create_parser_optional_arguments.add_argument(
    '--env-file',
    type=str,
    default=None,
    help=(
        'Environment file to be applied to the container.  This file should '
        'use the syntax <variable>=value (which sets the variable to the given '
        'value) or <variable> (which takes the value from the local '
        'environment), and # for comments.'
    ),
)
workload_create_parser_optional_arguments.add_argument(
    '--priority',
    type=str,
    default='medium',
    choices=['very-low', 'low', 'medium', 'high', 'very-high'],
    help=(
        'A priority, one of `very-low`, `low`, `medium`, `high` or `very-high`.'
        ' Defaults to `medium`.'
    ),
)
workload_create_parser_optional_arguments.add_argument(
    '--scheduler',
    type=str,
    default='default-scheduler',
    help=(
        'Which scheduler you want to use. Defaults to `default-scheduler`.'
        'If your cluster is configured for high throughput scheduling you might'
        'want to use `gke.io/high-throughput-scheduler`.'
    ),
)
workload_create_parser_optional_arguments.add_argument(
    '--max-restarts',
    type=str,
    default='0',
    help=(
        'Maximum number of times the JobSet will be restarted upon failure. '
        'Defaults to 0.'
    ),
)
workload_create_parser_optional_arguments.add_argument(
    '--debug-dump-gcs',
    type=str,
    default=None,
    help=(
        'GCS bucket or a directory within a bucket, e.g gs://bucket/subdir, '
        'where debugging information such as HLO dumps are uploaded'
    ),
)
workload_create_parser_optional_arguments.add_argument(
    '--enable-debug-logs',
    action='store_true',
    help=(
        'Set this flag to get verbose logging to investigate the issue in the workload.'
    ),
)
workload_create_parser_optional_arguments.add_argument(
    '--deploy-stacktrace-sidecar',
    action='store_true',
    help=(
        'Add this argument to deploy a sidecar container that will '
        'read the stack traces collected in /tmp/debugging directory '
        'and forward them to Cloud Logging for TPU workloads.'
    ),
)
workload_create_parser_optional_arguments.add_argument(
    '-tgps', '--termination-grace-period-seconds',
    type=str,
    default='30',
    help=(
        'Maximum wait time for a workload Pod to wrap up after a disruption event or deletion request.'
        'Defaults to 30 seconds.'
    ),
)
workload_pathways_workload_arguments.add_argument(
    '--use-pathways', 
    action='store_true',
    help=(
        'Provide this argument to create Pathways workloads.'
    ),
)
workload_pathways_workload_arguments.add_argument(
    '--proxy-server-image', 
    type=str,
    default='gcr.io/cloud-tpu-v2-images/pathways/pathways-demo:proxy_server',
    help=(
        'Please provide the proxy server image for Pathways.'
    ),
)
workload_pathways_workload_arguments.add_argument(
    '--server-image', 
    type=str,
    default='gcr.io/cloud-tpu-v2-images/pathways/pathways-demo:server',
    help=(
        'Please provide the server image for Pathways.'
    ),
)
workload_pathways_workload_arguments.add_argument(
    '--pathways-gcs-location', 
    type=str,
    default='gs://cloud-pathways-staging/tmp',
    help=(
        'Please provide the GCS location to store Pathways artifacts.'
    ),
)
workload_create_parser.set_defaults(func=workload_create)

# "workload delete" command parser.
workload_delete_parser = workload_subcommands.add_parser(
    'delete', help='Delete job.'
)
workload_delete_parser_required_arguments = (
    workload_delete_parser.add_argument_group(
        'Required Arguments',
        'Arguments required for `job delete`.',
    )
)
workload_delete_parser_optional_arguments = (
    workload_delete_parser.add_argument_group(
        'Optional Arguments', 'Arguments optional for `job delete`.'
    )
)
add_shared_arguments(workload_delete_parser_optional_arguments)

### "workload delete" Required arguments
workload_delete_parser_required_arguments.add_argument(
    '--cluster',
    type=str,
    default=None,
    help='The name of the cluster to delete the job on.',
    required=True,
)

### "workload delete" Optional arguments
workload_delete_parser_optional_arguments.add_argument(
    '--workload',
    type=workload_name_type,
    default=None,
    help='The name of the workload to delete. If the workload is not specified, '
    'all workloads will be deleted from the cluster.',
)
workload_delete_parser_optional_arguments.add_argument(
    '--filter-by-job',
    type=str,
    help='Filters the arguments based on job name. Provide a regex expression'
          'to parse jobs that match the pattern or provide a job name to delete a single job.',
)
workload_delete_parser_optional_arguments.add_argument(
    '--filter-by-status',
    type=str,
    default='EVERYTHING',
    choices=['EVERYTHING', 'FINISHED', 'RUNNING', 'QUEUED', 'FAILED', 'SUCCESSFUL'],
    help='Filters the arguments based on status. Selected filters are listed'
        ' above. FAILED and SUCCESSFUL are sub-states of FINISHED.',
    required=False,
)
workload_delete_parser_optional_arguments.add_argument(
    '--force',
    action='store_true',
    help=(
      'Forces workload deletion command to run without additional approval.'
    ),
)

workload_delete_parser.set_defaults(func=workload_delete)

# "workload list" command parser.
workload_list_parser = workload_subcommands.add_parser(
    'list', help='List jobs.'
)

workload_list_parser.add_argument(
    '--cluster',
    type=str,
    default=None,
    help='The name of the cluster to list jobs on.',
    required=True,
)

workload_list_parser.add_argument(
    '--filter-by-status',
    type=str,
    default='EVERYTHING',
    choices=['EVERYTHING', 'FINISHED', 'RUNNING', 'QUEUED', 'FAILED', 'SUCCESSFUL'],
    help='Filters the arguments based on status. Selected filters are listed'
        ' above. FAILED and SUCCESSFUL are sub-states of FINISHED.',
    required=False,
)

workload_list_parser.add_argument(
    '--filter-by-job',
    type=str,
    help='Filters the arguments based on job name. Provide a regex expression'
          'to parse jobs that match the pattern or provide a job name to view a single job.',
    required=False,
)
add_shared_arguments(workload_list_parser)

workload_list_parser.set_defaults(func=workload_list)


#### "inspector" command parser. ####
inspector_parser = xpk_subcommands.add_parser(
    'inspector', help='commands around investigating workload, and Kueue failures.'
)

inspector_parser.set_defaults(func=default_subcommand_function)
inspector_subcommands = inspector_parser.add_subparsers(
    title='inspector subcommands',
    dest='xpk_inspector_subcommands',
    help='Investigate workload, and Kueue failures.',
)

inspector_parser_required_arguments = (
    inspector_parser.add_argument_group(
        'inspector Built-in Arguments',
        'Arguments required for `inspector`.'
    )
)
inspector_parser_optional_arguments = (
    inspector_parser.add_argument_group(
        'Optional Arguments', 'Arguments optional for `inspector`.'
    )
)

### "inspector" Required arguments

inspector_parser_required_arguments.add_argument(
    '--cluster',
    type=str,
    default=None,
    help='The name of the cluster to investigate.',
    required=True,
)

### "inspector" Optional Arguments
add_shared_arguments(inspector_parser_optional_arguments)

inspector_parser_optional_arguments.add_argument(
    '--workload',
    type=workload_name_type,
    default=None,
    help='The name of the workload to investigate.',
)

inspector_parser_optional_arguments.add_argument(
    '--print-to-terminal',
    action='store_true',
    help=(
      'Prints inspector output to terminal. A user can always look at the returned file.'
    ),
)

inspector_parser.set_defaults(func=inspector)

xpk_print('Starting xpk', flush=True)
main_args = parser.parse_args()
main_args.func(main_args)


################### Main ###################
def main() -> None:
  xpk_print('XPK Done.', flush=True)


if __name__ == '__main__':
  main()<|MERGE_RESOLUTION|>--- conflicted
+++ resolved
@@ -1450,7 +1450,7 @@
       ' --scopes=storage-full,gke-default'
       f' {args.custom_cluster_arguments}'
   )
-<<<<<<< HEAD
+  
   if _SERVICE_ACCOUNT_FEATURE_FLAG:
     service_account_name = get_service_account_name(args)
     service_account_exists = check_if_service_account_exists(args)
@@ -1459,13 +1459,11 @@
     else:
       xpk_print(f'Service Account: {service_account_name} does not exist in the project.'
               ' Will attach the default service account to the cluster.')
-=======
 
   if args.enable_pathways:
     command += (' --enable-ip-alias ')
     command += (f' --create-subnetwork name={args.cluster}-subnetwork')
 
->>>>>>> afc4196f
   return_code = run_command_with_updates(command, 'GKE Cluster Create', args)
   if return_code != 0:
     xpk_print(f'GKE Cluster Create request returned ERROR {return_code}')
