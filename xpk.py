--- conflicted
+++ resolved
@@ -69,11 +69,7 @@
 default_script_dir = os.getcwd()
 default_gke_version = '1.29.1-gke.1589017'
 # This is the version for XPK PyPI package
-<<<<<<< HEAD
-__version__ = "0.4.0"
-=======
-__version__ = '0.3.0'
->>>>>>> e17056f8
+__version__ = '0.4.0'
 xpk_current_version = __version__
 
 h100_device_type = 'h100-80gb-8'
